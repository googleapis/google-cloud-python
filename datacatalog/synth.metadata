{
<<<<<<< HEAD
  "updateTime": "2019-05-02T23:22:36.067821Z",
=======
  "updateTime": "2019-05-01T20:20:02.550542Z",
>>>>>>> fdfc1081
  "sources": [
    {
      "generator": {
        "name": "artman",
        "version": "0.17.1",
        "dockerImage": "googleapis/artman@sha256:a40ca4dd4ef031c0ded4df4909ffdf7b3f20d29b23e682ef991eb60ba0ca6025"
<<<<<<< HEAD
=======
      }
    },
    {
      "git": {
        "name": "googleapis",
        "remote": "https://github.com/googleapis/googleapis.git",
        "sha": "316b54c401ab9bc08ed71cb362915b9e7a23bb05",
        "internalRef": "246014263"
>>>>>>> fdfc1081
      }
    },
    {
      "template": {
        "name": "python_library",
        "origin": "synthtool.gcp",
        "version": "2019.4.24"
      }
    }
  ],
  "destinations": [
    {
      "client": {
        "source": "googleapis",
        "apiName": "datacatalog",
        "apiVersion": "v1beta1",
        "language": "python",
        "generator": "gapic",
        "config": "google/cloud/datacatalog/artman_datacatalog_v1beta1.yaml"
      }
    }
  ]
}<|MERGE_RESOLUTION|>--- conflicted
+++ resolved
@@ -1,33 +1,18 @@
 {
-<<<<<<< HEAD
-  "updateTime": "2019-05-02T23:22:36.067821Z",
-=======
-  "updateTime": "2019-05-01T20:20:02.550542Z",
->>>>>>> fdfc1081
+  "updateTime": "2019-05-02T23:29:50.385631Z",
   "sources": [
     {
       "generator": {
         "name": "artman",
         "version": "0.17.1",
         "dockerImage": "googleapis/artman@sha256:a40ca4dd4ef031c0ded4df4909ffdf7b3f20d29b23e682ef991eb60ba0ca6025"
-<<<<<<< HEAD
-=======
-      }
-    },
-    {
-      "git": {
-        "name": "googleapis",
-        "remote": "https://github.com/googleapis/googleapis.git",
-        "sha": "316b54c401ab9bc08ed71cb362915b9e7a23bb05",
-        "internalRef": "246014263"
->>>>>>> fdfc1081
       }
     },
     {
       "template": {
         "name": "python_library",
         "origin": "synthtool.gcp",
-        "version": "2019.4.24"
+        "version": "2019.5.2"
       }
     }
   ],
