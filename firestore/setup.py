# Copyright 2018 Google LLC
#
# Licensed under the Apache License, Version 2.0 (the "License");
# you may not use this file except in compliance with the License.
# You may obtain a copy of the License at
#
#     http://www.apache.org/licenses/LICENSE-2.0
#
# Unless required by applicable law or agreed to in writing, software
# distributed under the License is distributed on an "AS IS" BASIS,
# WITHOUT WARRANTIES OR CONDITIONS OF ANY KIND, either express or implied.
# See the License for the specific language governing permissions and
# limitations under the License.

import io
import os

import setuptools


# Package metadata.

name = 'google-cloud-firestore'
description = 'Google Cloud Firestore API client library'
version = '0.28.1.dev1'
# Should be one of:
# 'Development Status :: 3 - Alpha'
# 'Development Status :: 4 - Beta'
# 'Development Status :: 5 - Stable'
release_status = 'Development Status :: 4 - Beta'
dependencies = [
    'google-cloud-core<0.29dev,>=0.28.0',
<<<<<<< HEAD
    'google-api-core[grpc]<0.2.0dev,>=0.1.1',
=======
    'google-api-core<2.0.0dev,>=0.1.1',
    'google-gax<0.16dev,>=0.15.7',
>>>>>>> 6599d323
]
extras = {
}


# Setup boilerplate below this line.

package_root = os.path.abspath(os.path.dirname(__file__))

readme_filename = os.path.join(package_root, 'README.rst')
with io.open(readme_filename, encoding='utf-8') as readme_file:
    readme = readme_file.read()

# Only include packages under the 'google' namespace. Do not include tests,
# benchmarks, etc.
packages = [
    package for package in setuptools.find_packages()
    if package.startswith('google')]

# Determine which namespaces are needed.
namespaces = ['google']
if 'google.cloud' in packages:
    namespaces.append('google.cloud')


setuptools.setup(
    name=name,
    version=version,
    description=description,
    long_description=readme,
    author='Google LLC',
    author_email='googleapis-packages@google.com',
    license='Apache 2.0',
    url='https://github.com/GoogleCloudPlatform/google-cloud-python',
    classifiers=[
        release_status,
        'Intended Audience :: Developers',
        'License :: OSI Approved :: Apache Software License',
        'Programming Language :: Python',
        'Programming Language :: Python :: 2',
        'Programming Language :: Python :: 2.7',
        'Programming Language :: Python :: 3',
        'Programming Language :: Python :: 3.4',
        'Programming Language :: Python :: 3.5',
        'Programming Language :: Python :: 3.6',
        'Operating System :: OS Independent',
        'Topic :: Internet',
    ],
    platforms='Posix; MacOS X; Windows',
    packages=packages,
    namespace_packages=namespaces,
    install_requires=dependencies,
    extras_require=extras,
    include_package_data=True,
    zip_safe=False,
)<|MERGE_RESOLUTION|>--- conflicted
+++ resolved
@@ -30,12 +30,7 @@
 release_status = 'Development Status :: 4 - Beta'
 dependencies = [
     'google-cloud-core<0.29dev,>=0.28.0',
-<<<<<<< HEAD
-    'google-api-core[grpc]<0.2.0dev,>=0.1.1',
-=======
-    'google-api-core<2.0.0dev,>=0.1.1',
-    'google-gax<0.16dev,>=0.15.7',
->>>>>>> 6599d323
+    'google-api-core[grpc]<2.0.0dev,>=0.1.1',
 ]
 extras = {
 }
