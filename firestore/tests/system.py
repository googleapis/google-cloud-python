--- conflicted
+++ resolved
@@ -58,7 +58,6 @@
         document.delete()
 
 
-<<<<<<< HEAD
 def test_create_document(client, cleanup):
     now = datetime.datetime.utcnow().replace(tzinfo=UTC)
     document_id = 'shun' + unique_resource_id('-')
@@ -747,7 +746,7 @@
     assert snapshot2.update_time == write_result2.update_time
 
     assert not document3.get().exists
-=======
+
 def test_watch_document(client, cleanup):
     db = client
     doc_ref = db.collection(u'users').document(
@@ -781,674 +780,4 @@
 
     sleep(1)
     if on_response.called_count != 1:
-        raise AssertionError("Failed to get exactly one document change")
-
-
-
-# def test_create_document(client, cleanup):
-#     now = datetime.datetime.utcnow().replace(tzinfo=UTC)
-#     document_id = 'shun' + unique_resource_id('-')
-#     document = client.document('collek', document_id)
-#     # Add to clean-up before API request (in case ``create()`` fails).
-#     cleanup(document)
-
-#     data = {
-#         'now': firestore.SERVER_TIMESTAMP,
-#         'eenta-ger': 11,
-#         'bites': b'\xe2\x98\x83 \xe2\x9b\xb5',
-#         'also': {
-#             'nestednow': firestore.SERVER_TIMESTAMP,
-#             'quarter': 0.25,
-#         },
-#     }
-#     write_result = document.create(data)
-#     updated = _pb_timestamp_to_datetime(write_result.update_time)
-#     delta = updated - now
-#     # Allow a bit of clock skew, but make sure timestamps are close.
-#     assert -300.0 < delta.total_seconds() < 300.0
-
-#     with pytest.raises(AlreadyExists):
-#         document.create(data)
-
-#     # Verify the server times.
-#     snapshot = document.get()
-#     stored_data = snapshot.to_dict()
-#     server_now = stored_data['now']
-
-#     delta = updated - server_now
-#     # NOTE: We could check the ``transform_results`` from the write result
-#     #       for the document transform, but this value gets dropped. Instead
-#     #       we make sure the timestamps are close.
-#     assert 0.0 <= delta.total_seconds() < 5.0
-#     expected_data = {
-#         'now': server_now,
-#         'eenta-ger': data['eenta-ger'],
-#         'bites': data['bites'],
-#         'also': {
-#             'nestednow': server_now,
-#             'quarter': data['also']['quarter'],
-#         },
-#     }
-#     assert stored_data == expected_data
-
-
-# def test_cannot_use_foreign_key(client, cleanup):
-#     document_id = 'cannot' + unique_resource_id('-')
-#     document = client.document('foreign-key', document_id)
-#     # Add to clean-up before API request (in case ``create()`` fails).
-#     cleanup(document)
-
-#     other_client = firestore.Client(
-#         project='other-prahj',
-#         credentials=client._credentials,
-#         database='dee-bee')
-#     assert other_client._database_string != client._database_string
-#     fake_doc = other_client.document('foo', 'bar')
-#     with pytest.raises(InvalidArgument):
-#         document.create({'ref': fake_doc})
-
-
-# def assert_timestamp_less(timestamp_pb1, timestamp_pb2):
-#     dt_val1 = _pb_timestamp_to_datetime(timestamp_pb1)
-#     dt_val2 = _pb_timestamp_to_datetime(timestamp_pb2)
-#     assert dt_val1 < dt_val2
-
-
-# def test_no_document(client, cleanup):
-#     document_id = 'no_document' + unique_resource_id('-')
-#     document = client.document('abcde', document_id)
-#     snapshot = document.get()
-#     assert snapshot.to_dict() is None
-
-
-# def test_document_set(client, cleanup):
-#     document_id = 'for-set' + unique_resource_id('-')
-#     document = client.document('i-did-it', document_id)
-#     # Add to clean-up before API request (in case ``set()`` fails).
-#     cleanup(document)
-
-#     # 0. Make sure the document doesn't exist yet
-#     snapshot = document.get()
-#     assert snapshot.to_dict() is None
-
-#     # 1. Use ``create()`` to create the document.
-#     data1 = {'foo': 88}
-#     write_result1 = document.create(data1)
-#     snapshot1 = document.get()
-#     assert snapshot1.to_dict() == data1
-#     # Make sure the update is what created the document.
-#     assert snapshot1.create_time == snapshot1.update_time
-#     assert snapshot1.update_time == write_result1.update_time
-
-#     # 2. Call ``set()`` again to overwrite.
-#     data2 = {'bar': None}
-#     write_result2 = document.set(data2)
-#     snapshot2 = document.get()
-#     assert snapshot2.to_dict() == data2
-#     # Make sure the create time hasn't changed.
-#     assert snapshot2.create_time == snapshot1.create_time
-#     assert snapshot2.update_time == write_result2.update_time
-
-
-# def test_document_integer_field(client, cleanup):
-#     document_id = 'for-set' + unique_resource_id('-')
-#     document = client.document('i-did-it', document_id)
-#     # Add to clean-up before API request (in case ``set()`` fails).
-#     cleanup(document)
-
-#     data1 = {
-#         '1a': {
-#             '2b': '3c',
-#             'ab': '5e'},
-#         '6f': {
-#             '7g': '8h',
-#             'cd': '0j'}
-#     }
-#     document.create(data1)
-
-#     data2 = {'1a.ab': '4d', '6f.7g': '9h'}
-#     option2 = client.write_option(exists=True)
-#     document.update(data2, option=option2)
-#     snapshot = document.get()
-#     expected = {
-#         '1a': {
-#             '2b': '3c',
-#             'ab': '4d'},
-#         '6f': {
-#             '7g': '9h',
-#             'cd': '0j'}
-#     }
-#     assert snapshot.to_dict() == expected
-
-
-# def test_document_set_merge(client, cleanup):
-#     document_id = 'for-set' + unique_resource_id('-')
-#     document = client.document('i-did-it', document_id)
-#     # Add to clean-up before API request (in case ``set()`` fails).
-#     cleanup(document)
-
-#     # 0. Make sure the document doesn't exist yet
-#     snapshot = document.get()
-#     assert not snapshot.exists
-
-#     # 1. Use ``create()`` to create the document.
-#     data1 = {'name': 'Sam',
-#              'address': {'city': 'SF',
-#                          'state': 'CA'}}
-#     write_result1 = document.create(data1)
-#     snapshot1 = document.get()
-#     assert snapshot1.to_dict() == data1
-#     # Make sure the update is what created the document.
-#     assert snapshot1.create_time == snapshot1.update_time
-#     assert snapshot1.update_time == write_result1.update_time
-
-#     # 2. Call ``set()`` to merge
-#     data2 = {'address': {'city': 'LA'}}
-#     write_result2 = document.set(data2, merge=True)
-#     snapshot2 = document.get()
-#     assert snapshot2.to_dict() == {'name': 'Sam',
-#                                    'address': {'city': 'LA',
-#                                                'state': 'CA'}}
-#     # Make sure the create time hasn't changed.
-#     assert snapshot2.create_time == snapshot1.create_time
-#     assert snapshot2.update_time == write_result2.update_time
-
-
-# def test_update_document(client, cleanup):
-#     document_id = 'for-update' + unique_resource_id('-')
-#     document = client.document('made', document_id)
-#     # Add to clean-up before API request (in case ``create()`` fails).
-#     cleanup(document)
-
-#     # 0. Try to update before the document exists.
-#     with pytest.raises(NotFound) as exc_info:
-#         document.update({'not': 'there'})
-#     assert exc_info.value.message.startswith(MISSING_DOCUMENT)
-#     assert document_id in exc_info.value.message
-
-#     # 1. Try to update before the document exists (now with an option).
-#     option1 = client.write_option(exists=True)
-#     with pytest.raises(NotFound) as exc_info:
-#         document.update({'still': 'not-there'}, option=option1)
-#     assert exc_info.value.message.startswith(MISSING_DOCUMENT)
-#     assert document_id in exc_info.value.message
-
-#     # 2. Update and create the document (with an option).
-#     data = {
-#         'foo': {
-#             'bar': 'baz',
-#         },
-#         'scoop': {
-#             'barn': 981,
-#         },
-#         'other': True,
-#     }
-#     option2 = client.write_option(exists=False)
-#     write_result2 = document.update(data, option=option2)
-
-#     # 3. Send an update without a field path (no option).
-#     field_updates3 = {'foo': {'quux': 800}}
-#     write_result3 = document.update(field_updates3)
-#     assert_timestamp_less(write_result2.update_time, write_result3.update_time)
-#     snapshot3 = document.get()
-#     expected3 = {
-#         'foo': field_updates3['foo'],
-#         'scoop': data['scoop'],
-#         'other': data['other'],
-#     }
-#     assert snapshot3.to_dict() == expected3
-
-#     # 4. Send an update **with** a field path and a delete and a valid
-#     #    "last timestamp" option.
-#     field_updates4 = {
-#         'scoop.silo': None,
-#         'other': firestore.DELETE_FIELD,
-#     }
-#     option4 = client.write_option(last_update_time=snapshot3.update_time)
-#     write_result4 = document.update(field_updates4, option=option4)
-#     assert_timestamp_less(write_result3.update_time, write_result4.update_time)
-#     snapshot4 = document.get()
-#     expected4 = {
-#         'foo': field_updates3['foo'],
-#         'scoop': {
-#             'barn': data['scoop']['barn'],
-#             'silo': field_updates4['scoop.silo'],
-#         },
-#     }
-#     assert snapshot4.to_dict() == expected4
-
-#     # 5. Call ``update()`` with invalid (in the past) "last timestamp" option.
-#     assert_timestamp_less(option4._last_update_time, snapshot4.update_time)
-#     with pytest.raises(FailedPrecondition) as exc_info:
-#         document.update({'bad': 'time-past'}, option=option4)
-
-#     # 6. Call ``update()`` with invalid (in future) "last timestamp" option.
-#     timestamp_pb = timestamp_pb2.Timestamp(
-#         seconds=snapshot4.update_time.nanos + 3600,
-#         nanos=snapshot4.update_time.nanos,
-#     )
-#     option6 = client.write_option(last_update_time=timestamp_pb)
-#     with pytest.raises(FailedPrecondition) as exc_info:
-#         document.update({'bad': 'time-future'}, option=option6)
-
-
-# def check_snapshot(snapshot, document, data, write_result):
-#     assert snapshot.reference is document
-#     assert snapshot.to_dict() == data
-#     assert snapshot.exists
-#     assert snapshot.create_time == write_result.update_time
-#     assert snapshot.update_time == write_result.update_time
-
-
-# def test_document_get(client, cleanup):
-#     now = datetime.datetime.utcnow().replace(tzinfo=UTC)
-#     document_id = 'for-get' + unique_resource_id('-')
-#     document = client.document('created', document_id)
-#     # Add to clean-up before API request (in case ``create()`` fails).
-#     cleanup(document)
-
-#     # First make sure it doesn't exist.
-#     assert not document.get().exists
-
-#     ref_doc = client.document('top', 'middle1', 'middle2', 'bottom')
-#     data = {
-#         'turtle': 'power',
-#         'cheese': 19.5,
-#         'fire': 199099299,
-#         'referee': ref_doc,
-#         'gio': firestore.GeoPoint(45.5, 90.0),
-#         'deep': [
-#             u'some',
-#             b'\xde\xad\xbe\xef',
-#         ],
-#         'map': {
-#             'ice': True,
-#             'water': None,
-#             'vapor': {
-#                 'deeper': now,
-#             },
-#         },
-#     }
-#     write_result = document.create(data)
-#     snapshot = document.get()
-#     check_snapshot(snapshot, document, data, write_result)
-#     assert_timestamp_less(snapshot.create_time, snapshot.read_time)
-
-
-# def test_document_delete(client, cleanup):
-#     document_id = 'deleted' + unique_resource_id('-')
-#     document = client.document('here-to-be', document_id)
-#     # Add to clean-up before API request (in case ``create()`` fails).
-#     cleanup(document)
-#     document.create({'not': 'much'})
-
-#     # 1. Call ``delete()`` with invalid (in the past) "last timestamp" option.
-#     snapshot1 = document.get()
-#     timestamp_pb = timestamp_pb2.Timestamp(
-#         seconds=snapshot1.update_time.nanos - 3600,
-#         nanos=snapshot1.update_time.nanos,
-#     )
-#     option1 = client.write_option(last_update_time=timestamp_pb)
-#     with pytest.raises(FailedPrecondition):
-#         document.delete(option=option1)
-
-#     # 2. Call ``delete()`` with invalid (in future) "last timestamp" option.
-#     timestamp_pb = timestamp_pb2.Timestamp(
-#         seconds=snapshot1.update_time.nanos + 3600,
-#         nanos=snapshot1.update_time.nanos,
-#     )
-#     option2 = client.write_option(last_update_time=timestamp_pb)
-#     with pytest.raises(FailedPrecondition):
-#         document.delete(option=option2)
-
-#     # 3. Actually ``delete()`` the document.
-#     delete_time3 = document.delete()
-
-#     # 4. ``delete()`` again, even though we know the document is gone.
-#     delete_time4 = document.delete()
-#     assert_timestamp_less(delete_time3, delete_time4)
-
-
-# def test_collection_add(client, cleanup):
-#     collection1 = client.collection('collek')
-#     collection2 = client.collection('collek', 'shun', 'child')
-#     explicit_doc_id = 'hula' + unique_resource_id('-')
-
-#     # Auto-ID at top-level.
-#     data1 = {'foo': 'bar'}
-#     update_time1, document_ref1 = collection1.add(data1)
-#     cleanup(document_ref1)
-#     snapshot1 = document_ref1.get()
-#     assert snapshot1.to_dict() == data1
-#     assert snapshot1.create_time == update_time1
-#     assert snapshot1.update_time == update_time1
-#     assert RANDOM_ID_REGEX.match(document_ref1.id)
-
-#     # Explicit ID at top-level.
-#     data2 = {'baz': 999}
-#     update_time2, document_ref2 = collection1.add(
-#         data2, document_id=explicit_doc_id)
-#     cleanup(document_ref2)
-#     snapshot2 = document_ref2.get()
-#     assert snapshot2.to_dict() == data2
-#     assert snapshot2.create_time == update_time2
-#     assert snapshot2.update_time == update_time2
-#     assert document_ref2.id == explicit_doc_id
-
-#     # Auto-ID for nested collection.
-#     data3 = {'quux': b'\x00\x01\x02\x03'}
-#     update_time3, document_ref3 = collection2.add(data3)
-#     cleanup(document_ref3)
-#     snapshot3 = document_ref3.get()
-#     assert snapshot3.to_dict() == data3
-#     assert snapshot3.create_time == update_time3
-#     assert snapshot3.update_time == update_time3
-#     assert RANDOM_ID_REGEX.match(document_ref3.id)
-
-#     # Explicit for nested collection.
-#     data4 = {'kazaam': None, 'bad': False}
-#     update_time4, document_ref4 = collection2.add(
-#         data4, document_id=explicit_doc_id)
-#     cleanup(document_ref4)
-#     snapshot4 = document_ref4.get()
-#     assert snapshot4.to_dict() == data4
-#     assert snapshot4.create_time == update_time4
-#     assert snapshot4.update_time == update_time4
-#     assert document_ref4.id == explicit_doc_id
-
-
-# def test_query_get(client, cleanup):
-#     sub_collection = 'child' + unique_resource_id('-')
-#     collection = client.collection('collek', 'shun', sub_collection)
-
-#     stored = {}
-#     num_vals = 5
-#     allowed_vals = six.moves.xrange(num_vals)
-#     for a_val in allowed_vals:
-#         for b_val in allowed_vals:
-#             document_data = {
-#                 'a': a_val,
-#                 'b': b_val,
-#                 'stats': {
-#                     'sum': a_val + b_val,
-#                     'product': a_val * b_val,
-#                 },
-#             }
-#             _, doc_ref = collection.add(document_data)
-#             # Add to clean-up.
-#             cleanup(doc_ref)
-#             stored[doc_ref.id] = document_data
-
-#     # 0. Limit to snapshots where ``a==1``.
-#     query0 = collection.where('a', '==', 1)
-#     values0 = {
-#         snapshot.id: snapshot.to_dict()
-#         for snapshot in query0.get()
-#     }
-#     assert len(values0) == num_vals
-#     for key, value in six.iteritems(values0):
-#         assert stored[key] == value
-#         assert value['a'] == 1
-
-#     # 1. Order by ``b``.
-#     query1 = collection.order_by('b', direction=query0.DESCENDING)
-#     values1 = [
-#         (snapshot.id, snapshot.to_dict())
-#         for snapshot in query1.get()
-#     ]
-#     assert len(values1) == len(stored)
-#     b_vals1 = []
-#     for key, value in values1:
-#         assert stored[key] == value
-#         b_vals1.append(value['b'])
-#     # Make sure the ``b``-values are in DESCENDING order.
-#     assert sorted(b_vals1, reverse=True) == b_vals1
-
-#     # 2. Limit to snapshots where ``stats.sum > 1`` (a field path).
-#     query2 = collection.where('stats.sum', '>', 4)
-#     values2 = {
-#         snapshot.id: snapshot.to_dict()
-#         for snapshot in query2.get()
-#     }
-#     assert len(values2) == 10
-#     ab_pairs2 = set()
-#     for key, value in six.iteritems(values2):
-#         assert stored[key] == value
-#         ab_pairs2.add((value['a'], value['b']))
-
-#     expected_ab_pairs = set([
-#         (a_val, b_val)
-#         for a_val in allowed_vals
-#         for b_val in allowed_vals
-#         if a_val + b_val > 4
-#     ])
-#     assert expected_ab_pairs == ab_pairs2
-
-#     # 3. Use a start and end cursor.
-#     query3 = collection.start_at({'a': num_vals - 2})
-#     query3 = query3.order_by('a')
-#     query3 = query3.end_before({'a': num_vals - 1})
-#     values3 = [
-#         (snapshot.id, snapshot.to_dict())
-#         for snapshot in query3.get()
-#     ]
-#     assert len(values3) == num_vals
-#     for key, value in values3:
-#         assert stored[key] == value
-#         assert value['a'] == num_vals - 2
-#         b_vals1.append(value['b'])
-
-#     # 4. Send a query with no results.
-#     query4 = collection.where('b', '==', num_vals + 100)
-#     values4 = list(query4.get())
-#     assert len(values4) == 0
-
-#     # 5. Select a subset of fields.
-#     query5 = collection.where('b', '<=', 1)
-#     query5 = query5.select(['a', 'stats.product'])
-#     values5 = {
-#         snapshot.id: snapshot.to_dict()
-#         for snapshot in query5.get()
-#     }
-#     assert len(values5) == num_vals * 2  # a ANY, b in (0, 1)
-#     for key, value in six.iteritems(values5):
-#         expected = {
-#             'a': stored[key]['a'],
-#             'stats': {
-#                 'product': stored[key]['stats']['product'],
-#             },
-#         }
-#         assert expected == value
-
-#     # 6. Add multiple filters via ``where()``.
-#     query6 = collection.where('stats.product', '>', 5)
-#     query6 = query6.where('stats.product', '<', 10)
-#     values6 = {
-#         snapshot.id: snapshot.to_dict()
-#         for snapshot in query6.get()
-#     }
-
-#     matching_pairs = [
-#         (a_val, b_val)
-#         for a_val in allowed_vals
-#         for b_val in allowed_vals
-#         if 5 < a_val * b_val < 10
-#     ]
-#     assert len(values6) == len(matching_pairs)
-#     for key, value in six.iteritems(values6):
-#         assert stored[key] == value
-#         pair = (value['a'], value['b'])
-#         assert pair in matching_pairs
-
-#     # 7. Skip the first three results, when ``b==2``
-#     query7 = collection.where('b', '==', 2)
-#     offset = 3
-#     query7 = query7.offset(offset)
-#     values7 = {
-#         snapshot.id: snapshot.to_dict()
-#         for snapshot in query7.get()
-#     }
-#     # NOTE: We don't check the ``a``-values, since that would require
-#     #       an ``order_by('a')``, which combined with the ``b == 2``
-#     #       filter would necessitate an index.
-#     assert len(values7) == num_vals - offset
-#     for key, value in six.iteritems(values7):
-#         assert stored[key] == value
-#         assert value['b'] == 2
-
-
-# def test_query_unary(client, cleanup):
-#     collection_name = 'unary' + unique_resource_id('-')
-#     collection = client.collection(collection_name)
-#     field_name = 'foo'
-
-#     _, document0 = collection.add({field_name: None})
-#     # Add to clean-up.
-#     cleanup(document0)
-
-#     nan_val = float('nan')
-#     _, document1 = collection.add({field_name: nan_val})
-#     # Add to clean-up.
-#     cleanup(document1)
-
-#     # 0. Query for null.
-#     query0 = collection.where(field_name, '==', None)
-#     values0 = list(query0.get())
-#     assert len(values0) == 1
-#     snapshot0 = values0[0]
-#     assert snapshot0.reference._path == document0._path
-#     assert snapshot0.to_dict() == {field_name: None}
-
-#     # 1. Query for a NAN.
-#     query1 = collection.where(field_name, '==', nan_val)
-#     values1 = list(query1.get())
-#     assert len(values1) == 1
-#     snapshot1 = values1[0]
-#     assert snapshot1.reference._path == document1._path
-#     data1 = snapshot1.to_dict()
-#     assert len(data1) == 1
-#     assert math.isnan(data1[field_name])
-
-
-# def test_get_all(client, cleanup):
-#     collection_name = 'get-all' + unique_resource_id('-')
-
-#     document1 = client.document(collection_name, 'a')
-#     document2 = client.document(collection_name, 'b')
-#     document3 = client.document(collection_name, 'c')
-#     # Add to clean-up before API requests (in case ``create()`` fails).
-#     cleanup(document1)
-#     cleanup(document3)
-
-#     data1 = {
-#         'a': {
-#             'b': 2,
-#             'c': 3,
-#         },
-#         'd': 4,
-#         'e': 0,
-#     }
-#     write_result1 = document1.create(data1)
-#     data3 = {
-#         'a': {
-#             'b': 5,
-#             'c': 6,
-#         },
-#         'd': 7,
-#         'e': 100,
-#     }
-#     write_result3 = document3.create(data3)
-
-#     # 0. Get 3 unique documents, one of which is missing.
-#     snapshots = list(client.get_all(
-#         [document1, document2, document3]))
-
-#     assert snapshots[0].exists
-#     assert snapshots[1].exists
-#     assert not snapshots[2].exists
-#     snapshots = [snapshot for snapshot in snapshots if snapshot.exists]
-#     id_attr = operator.attrgetter('id')
-#     snapshots.sort(key=id_attr)
-
-#     snapshot1, snapshot3 = snapshots
-#     check_snapshot(snapshot1, document1, data1, write_result1)
-#     check_snapshot(snapshot3, document3, data3, write_result3)
-
-#     # 1. Get 2 colliding documents.
-#     document1_also = client.document(collection_name, 'a')
-#     snapshots = list(client.get_all([document1, document1_also]))
-
-#     assert len(snapshots) == 1
-#     assert document1 is not document1_also
-#     check_snapshot(snapshots[0], document1_also, data1, write_result1)
-
-#     # 2. Use ``field_paths`` / projection in ``get_all()``.
-#     snapshots = list(client.get_all(
-#         [document1, document3], field_paths=['a.b', 'd']))
-
-#     assert len(snapshots) == 2
-#     snapshots.sort(key=id_attr)
-
-#     snapshot1, snapshot3 = snapshots
-#     restricted1 = {
-#         'a': {'b': data1['a']['b']},
-#         'd': data1['d'],
-#     }
-#     check_snapshot(snapshot1, document1, restricted1, write_result1)
-#     restricted3 = {
-#         'a': {'b': data3['a']['b']},
-#         'd': data3['d'],
-#     }
-#     check_snapshot(snapshot3, document3, restricted3, write_result3)
-
-
-# def test_batch(client, cleanup):
-#     collection_name = 'batch' + unique_resource_id('-')
-
-#     document1 = client.document(collection_name, 'abc')
-#     document2 = client.document(collection_name, 'mno')
-#     document3 = client.document(collection_name, 'xyz')
-#     # Add to clean-up before API request (in case ``create()`` fails).
-#     cleanup(document1)
-#     cleanup(document2)
-#     cleanup(document3)
-
-#     data2 = {
-#         'some': {
-#             'deep': 'stuff',
-#             'and': 'here',
-#         },
-#         'water': 100.0,
-#     }
-#     document2.create(data2)
-#     document3.create({'other': 19})
-
-#     batch = client.batch()
-#     data1 = {'all': True}
-#     batch.create(document1, data1)
-#     new_value = 'there'
-#     batch.update(document2, {'some.and': new_value})
-#     batch.delete(document3)
-#     write_results = batch.commit()
-
-#     assert len(write_results) == 3
-
-#     write_result1 = write_results[0]
-#     write_result2 = write_results[1]
-#     write_result3 = write_results[2]
-#     assert not write_result3.HasField('update_time')
-
-#     snapshot1 = document1.get()
-#     assert snapshot1.to_dict() == data1
-#     assert snapshot1.create_time == write_result1.update_time
-#     assert snapshot1.update_time == write_result1.update_time
-
-#     snapshot2 = document2.get()
-#     assert snapshot2.to_dict() != data2
-#     data2['some']['and'] = new_value
-#     assert snapshot2.to_dict() == data2
-#     assert_timestamp_less(snapshot2.create_time, write_result2.update_time)
-#     assert snapshot2.update_time == write_result2.update_time
-
-#     assert not document3.get().exists
->>>>>>> a2fdd186
+        raise AssertionError("Failed to get exactly one document change")