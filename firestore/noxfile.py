# -*- coding: utf-8 -*-
#
# Copyright 2018 Google LLC
#
# Licensed under the Apache License, Version 2.0 (the "License");
# you may not use this file except in compliance with the License.
# You may obtain a copy of the License at
#
#     https://www.apache.org/licenses/LICENSE-2.0
#
# Unless required by applicable law or agreed to in writing, software
# distributed under the License is distributed on an "AS IS" BASIS,
# WITHOUT WARRANTIES OR CONDITIONS OF ANY KIND, either express or implied.
# See the License for the specific language governing permissions and
# limitations under the License.

from __future__ import absolute_import
import os
import shutil

import nox


LOCAL_DEPS = (os.path.join("..", "api_core"), os.path.join("..", "core"))

BLACK_PATHS = ["docs", "google", "tests", "noxfile.py", "setup.py"]

if os.path.exists("samples"):
    BLACK_PATHS.append("samples")


@nox.session(python="3.7")
def lint(session):
    """Run linters.

    Returns a failure if the linters find linting errors or sufficiently
    serious code quality issues.
    """
    session.install("flake8", "black", *LOCAL_DEPS)
    session.run("black", "--check", *BLACK_PATHS)
    session.run("flake8", "google", "tests")


@nox.session(python="3.6")
def blacken(session):
    """Run black.

    Format code to uniform standard.

    This currently uses Python 3.6 due to the automated Kokoro run of synthtool.
    That run uses an image that doesn't have 3.6 installed. Before updating this
    check the state of the `gcp_ubuntu_config` we use for that Kokoro run.
    """
    session.install("black")
    session.run("black", *BLACK_PATHS)


@nox.session(python="3.7")
def lint_setup_py(session):
    """Verify that setup.py is valid (including RST check)."""
    session.install("docutils", "pygments")
    session.run("python", "setup.py", "check", "--restructuredtext", "--strict")


def default(session):
    # Install all test dependencies, then install this package in-place.
    session.install("mock", "pytest", "pytest-cov")
    for local_dep in LOCAL_DEPS:
        session.install("-e", local_dep)
    session.install("-e", ".")

    # Run py.test against the unit tests.
    session.run(
        "py.test",
        "--quiet",
        "--cov=google.cloud",
        "--cov=tests.unit",
        "--cov-append",
        "--cov-config=.coveragerc",
        "--cov-report=",
<<<<<<< HEAD
=======
        "--cov-fail-under=0",
>>>>>>> a14ffbaa
        os.path.join("tests", "unit"),
        *session.posargs,
    )


@nox.session(python=["2.7", "3.5", "3.6", "3.7"])
def unit(session):
    """Run the unit test suite."""
    default(session)


@nox.session(python=["2.7", "3.7"])
def system(session):
    """Run the system test suite."""
    system_test_path = os.path.join("tests", "system.py")
    system_test_folder_path = os.path.join("tests", "system")
    # Sanity check: Only run tests if the environment variable is set.
    if not os.environ.get("FIRESTORE_APPLICATION_CREDENTIALS", ""):
        session.skip("Credentials must be set via environment variable")

    system_test_exists = os.path.exists(system_test_path)
    system_test_folder_exists = os.path.exists(system_test_folder_path)
    # Sanity check: only run tests if found.
    if not system_test_exists and not system_test_folder_exists:
        session.skip("System tests were not found")

    # Use pre-release gRPC for system tests.
    session.install("--pre", "grpcio")

    # Install all test dependencies, then install this package into the
    # virtualenv's dist-packages.
    session.install("mock", "pytest")
    for local_dep in LOCAL_DEPS:
        session.install("-e", local_dep)
    session.install("-e", "../test_utils/")
    session.install("-e", ".")

    # Run py.test against the system tests.
    if system_test_exists:
        session.run("py.test", "--quiet", system_test_path, *session.posargs)
    if system_test_folder_exists:
        session.run("py.test", "--quiet", system_test_folder_path, *session.posargs)


@nox.session(python="3.7")
def cover(session):
    """Run the final coverage report.

    This outputs the coverage report aggregating coverage from the unit
    test runs (not system test runs), and then erases coverage data.
    """
    session.install("coverage", "pytest-cov")
    session.run("coverage", "report", "--show-missing", "--fail-under=100")

    session.run("coverage", "erase")


@nox.session(python="3.7")
def docs(session):
    """Build the docs for this library."""

    session.install("-e", ".")
    session.install("sphinx", "alabaster", "recommonmark")

    shutil.rmtree(os.path.join("docs", "_build"), ignore_errors=True)
    session.run(
        "sphinx-build",
        "-W",  # warnings as errors
        "-T",  # show full traceback on exception
        "-N",  # no colors
        "-b",
        "html",
        "-d",
        os.path.join("docs", "_build", "doctrees", ""),
        os.path.join("docs", ""),
        os.path.join("docs", "_build", "html", ""),
    )<|MERGE_RESOLUTION|>--- conflicted
+++ resolved
@@ -78,10 +78,7 @@
         "--cov-append",
         "--cov-config=.coveragerc",
         "--cov-report=",
-<<<<<<< HEAD
-=======
         "--cov-fail-under=0",
->>>>>>> a14ffbaa
         os.path.join("tests", "unit"),
         *session.posargs,
     )
