# Copyright 2014 Google Inc. All rights reserved.
#
# Licensed under the Apache License, Version 2.0 (the "License");
# you may not use this file except in compliance with the License.
# You may obtain a copy of the License at
#
#     http://www.apache.org/licenses/LICENSE-2.0
#
# Unless required by applicable law or agreed to in writing, software
# distributed under the License is distributed on an "AS IS" BASIS,
# WITHOUT WARRANTIES OR CONDITIONS OF ANY KIND, either express or implied.
# See the License for the specific language governing permissions and
# limitations under the License.

import argparse
import sys
import unittest2

# This assumes the command is being run via tox hence the
# repository root is the current directory.
import bigquery
import bigtable
import bigtable_happybase
import datastore
import pubsub
import storage
import system_test_utils


<<<<<<< HEAD
=======
REQUIREMENTS = {
    'datastore': ['dataset_id', 'credentials'],
    'storage': ['project', 'credentials'],
    'pubsub': ['project', 'credentials'],
    'bigquery': ['project', 'credentials'],
    'bigtable': ['project', 'credentials'],
    'bigtable-happybase': ['project', 'credentials'],
}
>>>>>>> 4c1c2c17
TEST_MODULES = {
    'datastore': datastore,
    'storage': storage,
    'pubsub': pubsub,
    'bigquery': bigquery,
    'bigtable': bigtable,
    'bigtable-happybase': bigtable_happybase,
}


def get_parser():
    parser = argparse.ArgumentParser(
        description='GCloud test runner against actual project.')
    parser.add_argument('--package', dest='package',
                        choices=TEST_MODULES.keys(),
                        default='datastore', help='Package to be tested.')
    parser.add_argument(
        '--ignore-requirements',
        dest='ignore_requirements', action='store_true',
        help='Ignore the credentials requirement for the test.')
    return parser


def run_module_tests(module_name, ignore_requirements=False):
    if not ignore_requirements:
        # Make sure environ is set before running test.
        system_test_utils.check_environ()

    suite = unittest2.TestSuite()
    test_mod = TEST_MODULES[module_name]
    tests = unittest2.defaultTestLoader.loadTestsFromModule(test_mod)
    suite.addTest(tests)

    # Run tests.
    test_result = unittest2.TextTestRunner(verbosity=2).run(suite)
    # Exit if not successful.
    if not test_result.wasSuccessful():
        sys.exit(1)


def main():
    parser = get_parser()
    args = parser.parse_args()
    run_module_tests(args.package,
                     ignore_requirements=args.ignore_requirements)


if __name__ == '__main__':
    main()<|MERGE_RESOLUTION|>--- conflicted
+++ resolved
@@ -27,17 +27,6 @@
 import system_test_utils
 
 
-<<<<<<< HEAD
-=======
-REQUIREMENTS = {
-    'datastore': ['dataset_id', 'credentials'],
-    'storage': ['project', 'credentials'],
-    'pubsub': ['project', 'credentials'],
-    'bigquery': ['project', 'credentials'],
-    'bigtable': ['project', 'credentials'],
-    'bigtable-happybase': ['project', 'credentials'],
-}
->>>>>>> 4c1c2c17
 TEST_MODULES = {
     'datastore': datastore,
     'storage': storage,
