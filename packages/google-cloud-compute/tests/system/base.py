--- conflicted
+++ resolved
@@ -41,12 +41,8 @@
                 self.DEFAULT_PROJECT
             )
         )
-<<<<<<< HEAD
-        self.DISK_IMAGE = "projects/debian-cloud/global/images/family/debian-11"
-=======
         # Choose a debian family from https://cloud.google.com/compute/docs/images/os-details#debian
         self.DISK_IMAGE = "projects/debian-cloud/global/images/family/debian-12"
->>>>>>> a2466af2
 
     @staticmethod
     def get_unique_name(placeholder=""):
