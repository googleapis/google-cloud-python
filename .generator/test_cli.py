--- conflicted
+++ resolved
@@ -509,19 +509,11 @@
     assert libraries_to_prep_for_release[0]["release_triggered"]
 
 
-<<<<<<< HEAD
 def test_handle_release_init_success(mocker, mock_release_init_request_file):
     """
     Simply tests that `handle_release_init` runs without errors.
     """
     mocker.patch("cli._update_global_changelog", return_value=None)
-=======
-def test_handle_release_init_success(mock_release_init_request_file):
-    """
-    Simply tests that `handle_release_init` runs without errors.
-    """
->>>>>>> b80ab8c3
-    handle_release_init()
 
 
 def test_handle_release_init_fail():
@@ -529,7 +521,6 @@
     Tests that handle_release_init fails to read `librarian/release-init-request.json`.
     """
     with pytest.raises(ValueError):
-<<<<<<< HEAD
         handle_release_init()
 
 
@@ -578,7 +569,4 @@
         _update_global_changelog("source", "output", libraries)
 
         handle = m()
-        handle.write.assert_called_once_with("[google-cloud-language==1.2.3]")
-=======
-        handle_release_init()
->>>>>>> b80ab8c3
+        handle.write.assert_called_once_with("[google-cloud-language==1.2.3]")