# Copyright 2025 Google LLC
#
# Licensed under the Apache License, Version 2.0 (the "License");
# you may not use this file except in compliance with the License.
# You may obtain a copy of the License at
#
#     http://www.apache.org/licenses/LICENSE-2.0
#
# Unless required by applicable law or agreed to in writing, software
# distributed under the License is distributed on an "AS IS" BASIS,
# WITHOUT WARRANTIES OR CONDITIONS OF ANY KIND, either express or implied.
# See the License for the specific language governing permissions and
# limitations under the License.

import json
import logging
import os
import pathlib
import subprocess
import unittest.mock
from unittest.mock import MagicMock, mock_open

import pytest
from cli import (
    GENERATE_REQUEST_FILE,
    BUILD_REQUEST_FILE,
    RELEASE_INIT_REQUEST_FILE,
    LIBRARIAN_DIR,
    REPO_DIR,
    _build_bazel_target,
    _clean_up_files_after_post_processing,
    _copy_files_needed_for_post_processing,
    _determine_bazel_rule,
    _get_library_id,
    _get_libraries_to_prepare_for_release,
    _locate_and_extract_artifact,
    _read_json_file,
    _read_text_file,
    _run_individual_session,
    _run_nox_sessions,
    _run_post_processor,
    _update_global_changelog,
<<<<<<< HEAD
    _update_version_for_library,
    _write_json_file,
=======
>>>>>>> 55fd696c
    _write_text_file,
    handle_build,
    handle_configure,
    handle_generate,
    handle_release_init,
)


@pytest.fixture
def mock_generate_request_file(tmp_path, monkeypatch):
    """Creates the mock request file at the correct path inside a temp dir."""
    # Create the path as expected by the script: .librarian/generate-request.json
    request_path = f"{LIBRARIAN_DIR}/{GENERATE_REQUEST_FILE}"
    request_dir = tmp_path / os.path.dirname(request_path)
    request_dir.mkdir()
    request_file = request_dir / os.path.basename(request_path)

    request_content = {
        "id": "google-cloud-language",
        "apis": [{"path": "google/cloud/language/v1"}],
    }
    request_file.write_text(json.dumps(request_content))

    # Change the current working directory to the temp path for the test.
    monkeypatch.chdir(tmp_path)
    return request_file


@pytest.fixture
def mock_build_request_file(tmp_path, monkeypatch):
    """Creates the mock request file at the correct path inside a temp dir."""
    # Create the path as expected by the script: .librarian/build-request.json
    request_path = f"{LIBRARIAN_DIR}/{BUILD_REQUEST_FILE}"
    request_dir = tmp_path / os.path.dirname(request_path)
    request_dir.mkdir()
    request_file = request_dir / os.path.basename(request_path)

    request_content = {
        "id": "google-cloud-language",
        "apis": [{"path": "google/cloud/language/v1"}],
    }
    request_file.write_text(json.dumps(request_content))

    # Change the current working directory to the temp path for the test.
    monkeypatch.chdir(tmp_path)
    return request_file


@pytest.fixture
def mock_generate_request_data_for_nox():
    """Returns mock data for generate-request.json for nox tests."""
    return {
        "id": "mock-library",
        "apis": [
            {"path": "google/mock/v1"},
        ],
    }


@pytest.fixture
def mock_release_init_request_file(tmp_path, monkeypatch):
    """Creates the mock request file at the correct path inside a temp dir."""
    # Create the path as expected by the script: .librarian/release-request.json
    request_path = f"{LIBRARIAN_DIR}/{RELEASE_INIT_REQUEST_FILE}"
    request_dir = tmp_path / os.path.dirname(request_path)
    request_dir.mkdir()
    request_file = request_dir / os.path.basename(request_path)

    request_content = {
        "libraries": [
            {
                "id": "google-cloud-another-library",
                "apis": [{"path": "google/cloud/another/library/v1"}],
                "release_triggered": False,
                "version": "1.2.3",
                "changes": [],
            },
            {
                "id": "google-cloud-language",
                "apis": [{"path": "google/cloud/language/v1"}],
                "release_triggered": True,
                "version": "1.2.3",
                "changes": [],
            },
        ]
    }
    request_file.write_text(json.dumps(request_content))

    # Change the current working directory to the temp path for the test.
    monkeypatch.chdir(tmp_path)
    return request_file


def test_get_library_id_success():
    """Tests that _get_library_id returns the correct ID when present."""
    request_data = {"id": "test-library", "name": "Test Library"}
    library_id = _get_library_id(request_data)
    assert library_id == "test-library"


def test_get_library_id_missing_id():
    """Tests that _get_library_id raises ValueError when 'id' is missing."""
    request_data = {"name": "Test Library"}
    with pytest.raises(
        ValueError, match="Request file is missing required 'id' field."
    ):
        _get_library_id(request_data)


def test_get_library_id_empty_id():
    """Tests that _get_library_id raises ValueError when 'id' is an empty string."""
    request_data = {"id": "", "name": "Test Library"}
    with pytest.raises(
        ValueError, match="Request file is missing required 'id' field."
    ):
        _get_library_id(request_data)


def test_handle_configure_success(caplog, mock_generate_request_file):
    """
    Tests the successful execution path of handle_configure.
    """
    caplog.set_level(logging.INFO)

    handle_configure()

    assert "'configure' command executed." in caplog.text


def test_determine_bazel_rule_success(mocker, caplog):
    """
    Tests the happy path of _determine_bazel_rule.
    """
    caplog.set_level(logging.INFO)
    mock_content = 'name = "google-cloud-language-v1-py",\n'
    mocker.patch("cli.open", mock_open(read_data=mock_content))

    rule = _determine_bazel_rule("google/cloud/language/v1", "source")

    assert rule == "//google/cloud/language/v1:google-cloud-language-v1-py"
    assert "Found Bazel rule" in caplog.text


def test_build_bazel_target_success(mocker, caplog):
    """
    Tests that the build helper logs success when the command runs correctly.
    """
    caplog.set_level(logging.INFO)
    mocker.patch("cli.subprocess.run", return_value=MagicMock(returncode=0))
    _build_bazel_target("mock/bazel:rule", "source")
    assert "Bazel build for mock/bazel:rule rule completed successfully" in caplog.text


def test_build_bazel_target_fails_to_find_rule_match(mocker, caplog):
    """
    Tests that ValueError is raised if the subprocess command fails.
    """
    caplog.set_level(logging.ERROR)
    mock_content = '"google-cloud-language-v1-py",\n'
    mocker.patch("cli.open", mock_open(read_data=mock_content))

    with pytest.raises(ValueError):
        _build_bazel_target("mock/bazel:rule", "source")


def test_build_bazel_target_fails_to_determine_rule(caplog):
    """
    Tests that ValueError is raised if the subprocess command fails.
    """
    caplog.set_level(logging.ERROR)
    with pytest.raises(ValueError):
        _build_bazel_target("mock/bazel:rule", "source")


def test_build_bazel_target_fails(mocker, caplog):
    """
    Tests that ValueError is raised if the subprocess command fails.
    """
    caplog.set_level(logging.ERROR)
    mock_content = '"google-cloud-language-v1-py",\n'
    mocker.patch("cli.open", mock_open(read_data=mock_content))

    with pytest.raises(ValueError):
        _build_bazel_target("mock/bazel:rule", "source")


def test_determine_bazel_rule_command_fails(mocker, caplog):
    """
    Tests that an exception is raised if the subprocess command fails.
    """
    caplog.set_level(logging.INFO)
    mocker.patch(
        "cli.subprocess.run",
        side_effect=subprocess.CalledProcessError(1, "cmd", stderr="Bazel error"),
    )

    with pytest.raises(ValueError):
        _determine_bazel_rule("google/cloud/language/v1", "source")

    assert "Found Bazel rule" not in caplog.text


def test_locate_and_extract_artifact_success(mocker, caplog):
    """
    Tests that the artifact helper calls the correct sequence of commands.
    """
    caplog.set_level(logging.INFO)
    mock_info_result = MagicMock(stdout="/path/to/bazel-bin\n")
    mock_tar_result = MagicMock(returncode=0)
    mocker.patch("cli.subprocess.run", side_effect=[mock_info_result, mock_tar_result])
    mock_makedirs = mocker.patch("cli.os.makedirs")
    _locate_and_extract_artifact(
        "//google/cloud/language/v1:rule-py",
        "google-cloud-language",
        "source",
        "output",
        "google/cloud/language/v1",
    )
    assert (
        "Found artifact at: /path/to/bazel-bin/google/cloud/language/v1/rule-py.tar.gz"
        in caplog.text
    )
    assert (
        "Preparing staging directory: output/owl-bot-staging/google-cloud-language"
        in caplog.text
    )
    assert (
        "Artifact /path/to/bazel-bin/google/cloud/language/v1/rule-py.tar.gz extracted successfully"
        in caplog.text
    )
    mock_makedirs.assert_called_once()


def test_locate_and_extract_artifact_fails(mocker, caplog):
    """
    Tests that an exception is raised if the subprocess command fails.
    """
    caplog.set_level(logging.INFO)
    mocker.patch(
        "cli.subprocess.run",
        side_effect=subprocess.CalledProcessError(1, "cmd", stderr="Bazel error"),
    )

    with pytest.raises(ValueError):
        _locate_and_extract_artifact(
            "//google/cloud/language/v1:rule-py",
            "google-cloud-language",
            "source",
            "output",
            "google/cloud/language/v1",
        )


def test_run_post_processor_success(mocker, caplog):
    """
    Tests that the post-processor helper calls the correct command.
    """
    caplog.set_level(logging.INFO)
    mocker.patch("cli.SYNTHTOOL_INSTALLED", return_value=True)
    mock_chdir = mocker.patch("cli.os.chdir")
    mock_owlbot_main = mocker.patch(
        "cli.synthtool.languages.python_mono_repo.owlbot_main"
    )
    _run_post_processor("output", "google-cloud-language")

    mock_chdir.assert_called_once()

    mock_owlbot_main.assert_called_once_with("packages/google-cloud-language")
    assert "Python post-processor ran successfully." in caplog.text


def test_handle_generate_success(caplog, mock_generate_request_file, mocker):
    """
    Tests the successful execution path of handle_generate.
    """
    caplog.set_level(logging.INFO)

    mock_determine_rule = mocker.patch(
        "cli._determine_bazel_rule", return_value="mock-rule"
    )
    mock_build_target = mocker.patch("cli._build_bazel_target")
    mock_locate_and_extract_artifact = mocker.patch("cli._locate_and_extract_artifact")
    mock_run_post_processor = mocker.patch("cli._run_post_processor")
    mock_copy_files_needed_for_post_processing = mocker.patch(
        "cli._copy_files_needed_for_post_processing"
    )
    mock_clean_up_files_after_post_processing = mocker.patch(
        "cli._clean_up_files_after_post_processing"
    )

    handle_generate()

    mock_determine_rule.assert_called_once_with("google/cloud/language/v1", "source")
    mock_run_post_processor.assert_called_once_with("output", "google-cloud-language")
    mock_copy_files_needed_for_post_processing.assert_called_once_with(
        "output", "input", "google-cloud-language"
    )
    mock_clean_up_files_after_post_processing.assert_called_once_with(
        "output", "google-cloud-language"
    )


def test_handle_generate_fail(caplog):
    """
    Tests the failed to read `librarian/generate-request.json` file in handle_generates.
    """
    with pytest.raises(ValueError):
        handle_generate()


def test_run_individual_session_success(mocker, caplog):
    """Tests that _run_individual_session calls nox with correct arguments and logs success."""
    caplog.set_level(logging.INFO)

    mock_subprocess_run = mocker.patch(
        "cli.subprocess.run", return_value=MagicMock(returncode=0)
    )

    test_session = "unit-3.9"
    test_library_id = "test-library"
    repo = "repo"
    _run_individual_session(test_session, test_library_id, repo)

    expected_command = [
        "nox",
        "-s",
        test_session,
        "-f",
        f"{REPO_DIR}/packages/{test_library_id}/noxfile.py",
    ]
    mock_subprocess_run.assert_called_once_with(expected_command, text=True, check=True)


def test_run_individual_session_failure(mocker):
    """Tests that _run_individual_session raises CalledProcessError if nox command fails."""
    mocker.patch(
        "cli.subprocess.run",
        side_effect=subprocess.CalledProcessError(
            1, "nox", stderr="Nox session failed"
        ),
    )

    with pytest.raises(subprocess.CalledProcessError):
        _run_individual_session("lint", "another-library", "repo")


def test_run_nox_sessions_success(
    mocker, mock_generate_request_data_for_nox, mock_build_request_file
):
    """Tests that _run_nox_sessions successfully runs all specified sessions."""
    mocker.patch("cli._read_json_file", return_value=mock_generate_request_data_for_nox)
    mocker.patch("cli._get_library_id", return_value="mock-library")
    mock_run_individual_session = mocker.patch("cli._run_individual_session")

    sessions_to_run = ["unit-3.9", "lint"]
    _run_nox_sessions(sessions_to_run, "librarian", "repo")

    assert mock_run_individual_session.call_count == len(sessions_to_run)
    mock_run_individual_session.assert_has_calls(
        [
            mocker.call("unit-3.9", "mock-library", "repo"),
            mocker.call("lint", "mock-library", "repo"),
        ]
    )


def test_run_nox_sessions_read_file_failure(mocker):
    """Tests that _run_nox_sessions raises ValueError if _read_json_file fails."""
    mocker.patch("cli._read_json_file", side_effect=FileNotFoundError("file not found"))

    with pytest.raises(ValueError, match="Failed to run the nox session"):
        _run_nox_sessions(["unit-3.9"], "librarian", "repo")


def test_run_nox_sessions_get_library_id_failure(mocker):
    """Tests that _run_nox_sessions raises ValueError if _get_library_id fails."""
    mocker.patch("cli._read_json_file", return_value={"apis": []})  # Missing 'id'
    mocker.patch(
        "cli._get_library_id",
        side_effect=ValueError("Request file is missing required 'id' field."),
    )

    with pytest.raises(ValueError, match="Failed to run the nox session"):
        _run_nox_sessions(["unit-3.9"], "librarian", "repo")


def test_run_nox_sessions_individual_session_failure(
    mocker, mock_generate_request_data_for_nox
):
    """Tests that _run_nox_sessions raises ValueError if _run_individual_session fails."""
    mocker.patch("cli._read_json_file", return_value=mock_generate_request_data_for_nox)
    mocker.patch("cli._get_library_id", return_value="mock-library")
    mock_run_individual_session = mocker.patch(
        "cli._run_individual_session",
        side_effect=[None, subprocess.CalledProcessError(1, "nox", "session failed")],
    )

    sessions_to_run = ["unit-3.9", "lint"]
    with pytest.raises(ValueError, match="Failed to run the nox session"):
        _run_nox_sessions(sessions_to_run, "librarian", "repo")

    # Check that _run_individual_session was called at least once
    assert mock_run_individual_session.call_count > 0


def test_handle_build_success(caplog, mocker):
    """
    Tests the successful execution path of handle_build.
    """
    caplog.set_level(logging.INFO)

    mocker.patch("cli._run_nox_sessions")
    handle_build()

    assert "'build' command executed." in caplog.text


def test_read_valid_json(mocker):
    """Tests reading a valid JSON file."""
    mock_content = '{"key": "value"}'
    mocker.patch("builtins.open", mocker.mock_open(read_data=mock_content))
    result = _read_json_file("fake/path.json")
    assert result == {"key": "value"}


def test_json_file_not_found(mocker):
    """Tests behavior when the file does not exist."""
    mocker.patch("builtins.open", side_effect=FileNotFoundError("No such file"))

    with pytest.raises(FileNotFoundError):
        _read_json_file("non/existent/path.json")


def test_invalid_json(mocker):
    """Tests reading a file with malformed JSON."""
    mock_content = '{"key": "value",}'
    mocker.patch("builtins.open", mocker.mock_open(read_data=mock_content))

    with pytest.raises(json.JSONDecodeError):
        _read_json_file("fake/path.json")


def test_copy_files_needed_for_post_processing_success(mocker):
    mock_makedirs = mocker.patch("os.makedirs")
    mock_shutil_copy = mocker.patch("shutil.copy")
    _copy_files_needed_for_post_processing("output", "input", "library_id")

    mock_makedirs.assert_called()
    mock_shutil_copy.assert_called_once()


def test_clean_up_files_after_post_processing_success(mocker):
    mock_shutil_rmtree = mocker.patch("shutil.rmtree")
    mock_os_remove = mocker.patch("os.remove")
    _clean_up_files_after_post_processing("output", "library_id")


def test_get_libraries_to_prepare_for_release(mock_release_init_request_file):
    """
    Tests that only libraries with the `release_triggered` field set to `True` are
    returned.
    """
    request_data = _read_json_file(f"{LIBRARIAN_DIR}/{RELEASE_INIT_REQUEST_FILE}")
    libraries_to_prep_for_release = _get_libraries_to_prepare_for_release(request_data)
    assert len(libraries_to_prep_for_release) == 1
    assert "google-cloud-language" in libraries_to_prep_for_release[0]["id"]
    assert libraries_to_prep_for_release[0]["release_triggered"]


def test_handle_release_init_success(mocker, mock_release_init_request_file):
    """
    Simply tests that `handle_release_init` runs without errors.
    """
    mocker.patch("cli._update_global_changelog", return_value=None)
<<<<<<< HEAD
    mocker.patch("cli._update_version_for_library", return_value=None)
=======
>>>>>>> 55fd696c
    handle_release_init()


def test_handle_release_init_fail():
    """
    Tests that handle_release_init fails to read `librarian/release-init-request.json`.
    """
    with pytest.raises(ValueError):
        handle_release_init()


<<<<<<< HEAD
def test_read_valid_file(mocker):
=======
def test_read_valid_text_file(mocker):
>>>>>>> 55fd696c
    """Tests reading a valid text file."""
    mock_content = "some text"
    mocker.patch("builtins.open", mocker.mock_open(read_data=mock_content))
    result = _read_text_file("fake/path.txt")
    assert result == "some text"


def test_text_file_not_found(mocker):
    """Tests behavior when the file does not exist."""
    mocker.patch("builtins.open", side_effect=FileNotFoundError("No such file"))

    with pytest.raises(FileNotFoundError):
        _read_text_file("non/existent/path.text")


def test_write_text_file():
    """Tests writing a text file.
    See https://docs.python.org/3/library/unittest.mock.html#mock-open
    """
    m = mock_open()

    with unittest.mock.patch("cli.open", m):
        _write_text_file("fake_path.txt", "modified content")

        handle = m()
        handle.write.assert_called_once_with("modified content")


<<<<<<< HEAD
def test_write_json_file():
    """Tests writing a json file.
    See https://docs.python.org/3/library/unittest.mock.html#mock-open
    """
    m = mock_open()

    expected_dict = {"name": "call me json"}

    with unittest.mock.patch("cli.open", m):
        _write_json_file("fake_path.json", expected_dict)

        handle = m()
        # Get all the arguments passed to the mock's write method
        # and join them into a single string.
        written_content = "".join(
            [call.args[0] for call in handle.write.call_args_list]
        )

        # Create the expected output string with the correct formatting.
        expected_output = json.dumps(expected_dict, indent=2) + "\n"

        # Assert that the content written to the mock file matches the expected output.
        assert written_content == expected_output


=======
>>>>>>> 55fd696c
def test_update_global_changelog(mocker, mock_release_init_request_file):
    """Tests that the global changelog is updated
    with the new version for a given library.
    See https://docs.python.org/3/library/unittest.mock.html#mock-open
    """
    m = mock_open()
    request_data = _read_json_file(f"{LIBRARIAN_DIR}/{RELEASE_INIT_REQUEST_FILE}")
    libraries = _get_libraries_to_prepare_for_release(request_data)

    with unittest.mock.patch("cli.open", m):
        mocker.patch(
            "cli._read_text_file", return_value="[google-cloud-language==1.2.2]"
        )
        _update_global_changelog("source", "output", libraries)

        handle = m()
<<<<<<< HEAD
        handle.write.assert_called_once_with("[google-cloud-language==1.2.3]")


def test_update_version_for_library_success(mocker):
    m = mock_open()

    mock_rglob = mocker.patch(
        "pathlib.Path.rglob", return_value=[pathlib.Path("repo/gapic_version.py")]
    )
    mock_shutil_copy = mocker.patch("shutil.copy")
    mock_content = '__version__ = "1.2.2"'
    mock_json_metadata = {"clientLibrary": {"version": "0.1.0"}}

    with unittest.mock.patch("cli.open", m):
        mocker.patch("cli._read_text_file", return_value=mock_content)
        mocker.patch("cli._read_json_file", return_value=mock_json_metadata)
        _update_version_for_library(
            "repo", "output", "packages/google-cloud-language", "1.2.3"
        )

        handle = m()
        assert handle.write.call_args_list[0].args[0] == '__version__ = "1.2.3"'

        # Get all the arguments passed to the mock's write method
        # and join them into a single string.
        written_content = "".join(
            [call.args[0] for call in handle.write.call_args_list[1:]]
        )
        # Create the expected output string with the correct formatting.
        assert (
            written_content
            == '{\n  "clientLibrary": {\n    "version": "1.2.3"\n  }\n}\n'
        )


def test_update_version_for_library_failure(mocker):
    m = mock_open()

    mock_rglob = mocker.patch(
        "pathlib.Path.rglob", return_value=[pathlib.Path("repo/gapic_version.py")]
    )
    mock_content = "not found"
    with pytest.raises(ValueError):
        with unittest.mock.patch("cli.open", m):
            mocker.patch("cli._read_text_file", return_value=mock_content)
            _update_version_for_library(
                "repo", "output", "packages/google-cloud-language", "1.2.3"
            )
=======
        handle.write.assert_called_once_with("[google-cloud-language==1.2.3]")
>>>>>>> 55fd696c
<|MERGE_RESOLUTION|>--- conflicted
+++ resolved
@@ -40,11 +40,8 @@
     _run_nox_sessions,
     _run_post_processor,
     _update_global_changelog,
-<<<<<<< HEAD
     _update_version_for_library,
     _write_json_file,
-=======
->>>>>>> 55fd696c
     _write_text_file,
     handle_build,
     handle_configure,
@@ -519,10 +516,7 @@
     Simply tests that `handle_release_init` runs without errors.
     """
     mocker.patch("cli._update_global_changelog", return_value=None)
-<<<<<<< HEAD
     mocker.patch("cli._update_version_for_library", return_value=None)
-=======
->>>>>>> 55fd696c
     handle_release_init()
 
 
@@ -534,11 +528,7 @@
         handle_release_init()
 
 
-<<<<<<< HEAD
-def test_read_valid_file(mocker):
-=======
 def test_read_valid_text_file(mocker):
->>>>>>> 55fd696c
     """Tests reading a valid text file."""
     mock_content = "some text"
     mocker.patch("builtins.open", mocker.mock_open(read_data=mock_content))
@@ -567,7 +557,6 @@
         handle.write.assert_called_once_with("modified content")
 
 
-<<<<<<< HEAD
 def test_write_json_file():
     """Tests writing a json file.
     See https://docs.python.org/3/library/unittest.mock.html#mock-open
@@ -593,8 +582,6 @@
         assert written_content == expected_output
 
 
-=======
->>>>>>> 55fd696c
 def test_update_global_changelog(mocker, mock_release_init_request_file):
     """Tests that the global changelog is updated
     with the new version for a given library.
@@ -611,7 +598,6 @@
         _update_global_changelog("source", "output", libraries)
 
         handle = m()
-<<<<<<< HEAD
         handle.write.assert_called_once_with("[google-cloud-language==1.2.3]")
 
 
@@ -659,7 +645,4 @@
             mocker.patch("cli._read_text_file", return_value=mock_content)
             _update_version_for_library(
                 "repo", "output", "packages/google-cloud-language", "1.2.3"
-            )
-=======
-        handle.write.assert_called_once_with("[google-cloud-language==1.2.3]")
->>>>>>> 55fd696c
+            )