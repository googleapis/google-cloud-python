# Copyright 2025 Google LLC
#
# Licensed under the Apache License, Version 2.0 (the "License");
# you may not use this file except in compliance with the License.
# You may obtain a copy of the License at
#
#     http://www.apache.org/licenses/LICENSE-2.0
#
# Unless required by applicable law or agreed to in writing, software
# distributed under the License is distributed on an "AS IS" BASIS,
# WITHOUT WARRANTIES OR CONDITIONS OF ANY KIND, either express or implied.
# See the License for the specific language governing permissions and
# limitations under the License.

import json
import logging
import os
import pathlib
import re
import subprocess
import yaml
import unittest.mock
from datetime import datetime
from pathlib import Path
from unittest.mock import MagicMock, mock_open

import pytest
from cli import (
    GENERATE_REQUEST_FILE,
    BUILD_REQUEST_FILE,
    RELEASE_INIT_REQUEST_FILE,
    SOURCE_DIR,
    STATE_YAML_FILE,
    LIBRARIAN_DIR,
    REPO_DIR,
    _clean_up_files_after_post_processing,
    _copy_files_needed_for_post_processing,
    _create_main_version_header,
<<<<<<< HEAD
=======
    _determine_bazel_rule,
    _get_library_dist_name,
>>>>>>> c9e1b8db
    _determine_library_namespace,
    _get_library_id,
    _get_libraries_to_prepare_for_release,
    _get_previous_version,
    _process_changelog,
    _process_version_file,
    _read_json_file,
    _read_text_file,
    _run_individual_session,
    _run_nox_sessions,
    _run_post_processor,
    _update_changelog_for_library,
    _update_global_changelog,
    _update_version_for_library,
    _verify_library_dist_name,
    _verify_library_namespace,
    _write_json_file,
    _write_text_file,
    handle_build,
    handle_configure,
    handle_generate,
    handle_release_init,
)


_MOCK_LIBRARY_CHANGES = [
    {
        "type": "feat",
        "subject": "add new UpdateRepository API",
        "body": "This adds the ability to update a repository's properties.",
        "piper_cl_number": "786353207",
        "source_commit_hash": "9461532e7d19c8d71709ec3b502e5d81340fb661",
    },
    {
        "type": "fix",
        "subject": "some fix",
        "body": "",
        "piper_cl_number": "786353208",
        "source_commit_hash": "1231532e7d19c8d71709ec3b502e5d81340fb661",
    },
    {
        "type": "fix",
        "subject": "another fix",
        "body": "",
        "piper_cl_number": "786353209",
        "source_commit_hash": "1241532e7d19c8d71709ec3b502e5d81340fb661",
    },
    {
        "type": "docs",
        "subject": "fix typo in BranchRule comment",
        "body": "",
        "piper_cl_number": "786353210",
        "source_commit_hash": "9461532e7d19c8d71709ec3b502e5d81340fb661",
    },
]


@pytest.fixture
def mock_generate_request_file(tmp_path, monkeypatch):
    """Creates the mock request file at the correct path inside a temp dir."""
    # Create the path as expected by the script: .librarian/generate-request.json
    request_path = f"{LIBRARIAN_DIR}/{GENERATE_REQUEST_FILE}"
    request_dir = tmp_path / os.path.dirname(request_path)
    request_dir.mkdir()
    request_file = request_dir / os.path.basename(request_path)

    request_content = {
        "id": "google-cloud-language",
        "apis": [{"path": "google/cloud/language/v1"}],
    }
    request_file.write_text(json.dumps(request_content))

    # Change the current working directory to the temp path for the test.
    monkeypatch.chdir(tmp_path)
    return request_file


@pytest.fixture
def mock_build_request_file(tmp_path, monkeypatch):
    """Creates the mock request file at the correct path inside a temp dir."""
    # Create the path as expected by the script: .librarian/build-request.json
    request_path = f"{LIBRARIAN_DIR}/{BUILD_REQUEST_FILE}"
    request_dir = tmp_path / os.path.dirname(request_path)
    request_dir.mkdir()
    request_file = request_dir / os.path.basename(request_path)

    request_content = {
        "id": "google-cloud-language",
        "apis": [{"path": "google/cloud/language/v1"}],
    }
    request_file.write_text(json.dumps(request_content))

    # Change the current working directory to the temp path for the test.
    monkeypatch.chdir(tmp_path)
    return request_file


@pytest.fixture
def mock_build_bazel_file(tmp_path, monkeypatch):
    """Creates the mock request file at the correct path inside a temp dir."""
    # Create the path as expected by the script: .librarian/build-request.json
    bazel_build_path = f"{SOURCE_DIR}/google/cloud/language/v1/BUILD.bazel"
    bazel_build_dir = tmp_path / Path(bazel_build_path).parent
    os.makedirs(bazel_build_dir, exist_ok=True)
    build_bazel_file = bazel_build_dir / os.path.basename(bazel_build_path)

    build_bazel_content = """load(
    "@com_google_googleapis_imports//:imports.bzl",
    "py_gapic_assembly_pkg",
    "py_gapic_library",
    "py_test",
)

py_gapic_library(
    name = "language_py_gapic",
    srcs = [":language_proto"],
    grpc_service_config = "language_grpc_service_config.json",
    rest_numeric_enums = True,
    service_yaml = "language_v1.yaml",
    transport = "grpc+rest",
    deps = [
    ],
    opt_args = [
        "python-gapic-namespace=google.cloud",
    ],
)"""
    build_bazel_file.write_text(build_bazel_content)
    return build_bazel_file


@pytest.fixture
def mock_generate_request_data_for_nox():
    """Returns mock data for generate-request.json for nox tests."""
    return {
        "id": "mock-library",
        "apis": [
            {"path": "google/mock/v1"},
        ],
    }


@pytest.fixture
def mock_release_init_request_file(tmp_path, monkeypatch):
    """Creates the mock request file at the correct path inside a temp dir."""
    # Create the path as expected by the script: .librarian/release-request.json
    request_path = f"{LIBRARIAN_DIR}/{RELEASE_INIT_REQUEST_FILE}"
    request_dir = tmp_path / os.path.dirname(request_path)
    request_dir.mkdir()
    request_file = request_dir / os.path.basename(request_path)

    request_content = {
        "libraries": [
            {
                "id": "google-cloud-another-library",
                "apis": [{"path": "google/cloud/another/library/v1"}],
                "release_triggered": False,
                "version": "1.2.3",
                "changes": [],
            },
            {
                "id": "google-cloud-language",
                "apis": [{"path": "google/cloud/language/v1"}],
                "release_triggered": True,
                "version": "1.2.3",
                "changes": [],
            },
        ]
    }
    request_file.write_text(json.dumps(request_content))

    # Change the current working directory to the temp path for the test.
    monkeypatch.chdir(tmp_path)
    return request_file


@pytest.fixture
def mock_state_file(tmp_path, monkeypatch):
    """Creates the state file at the correct path inside a temp dir."""
    # Create the path as expected by the script: .librarian/state.yaml
    request_path = f"{LIBRARIAN_DIR}/{STATE_YAML_FILE}"
    request_dir = tmp_path / os.path.dirname(request_path)
    request_dir.mkdir()
    request_file = request_dir / os.path.basename(request_path)

    state_yaml_contents = {
        "libraries": [{"id": "google-cloud-language", "version": "1.2.3"}]
    }
    request_file.write_text(yaml.dump(state_yaml_contents))

    # Change the current working directory to the temp path for the test.
    monkeypatch.chdir(tmp_path)
    return request_file


def test_get_library_id_success():
    """Tests that _get_library_id returns the correct ID when present."""
    request_data = {"id": "test-library", "name": "Test Library"}
    library_id = _get_library_id(request_data)
    assert library_id == "test-library"


def test_get_library_id_missing_id():
    """Tests that _get_library_id raises ValueError when 'id' is missing."""
    request_data = {"name": "Test Library"}
    with pytest.raises(
        ValueError, match="Request file is missing required 'id' field."
    ):
        _get_library_id(request_data)


def test_get_library_id_empty_id():
    """Tests that _get_library_id raises ValueError when 'id' is an empty string."""
    request_data = {"id": "", "name": "Test Library"}
    with pytest.raises(
        ValueError, match="Request file is missing required 'id' field."
    ):
        _get_library_id(request_data)


def test_handle_configure_success(caplog, mock_generate_request_file):
    """
    Tests the successful execution path of handle_configure.
    """
    caplog.set_level(logging.INFO)

    handle_configure()

    assert "'configure' command executed." in caplog.text


def test_run_post_processor_success(mocker, caplog):
    """
    Tests that the post-processor helper calls the correct command.
    """
    caplog.set_level(logging.INFO)
    mocker.patch("cli.SYNTHTOOL_INSTALLED", return_value=True)
    mock_chdir = mocker.patch("cli.os.chdir")
    mock_owlbot_main = mocker.patch(
        "cli.synthtool.languages.python_mono_repo.owlbot_main"
    )
    _run_post_processor("output", "google-cloud-language")

    mock_chdir.assert_called_once()

    mock_owlbot_main.assert_called_once_with("packages/google-cloud-language")
    assert "Python post-processor ran successfully." in caplog.text


def test_handle_generate_success(
    caplog, mock_generate_request_file, mock_build_bazel_file, mocker
):
    """
    Tests the successful execution path of handle_generate.
    """
    caplog.set_level(logging.INFO)

    mock_run_post_processor = mocker.patch("cli._run_post_processor")
    mock_copy_files_needed_for_post_processing = mocker.patch(
        "cli._copy_files_needed_for_post_processing"
    )
    mock_clean_up_files_after_post_processing = mocker.patch(
        "cli._clean_up_files_after_post_processing"
    )

    handle_generate()

    mock_run_post_processor.assert_called_once_with("output", "google-cloud-language")
    mock_copy_files_needed_for_post_processing.assert_called_once_with(
        "output", "input", "google-cloud-language"
    )
    mock_clean_up_files_after_post_processing.assert_called_once_with(
        "output", "google-cloud-language"
    )


def test_handle_generate_fail(caplog):
    """
    Tests the failed to read `librarian/generate-request.json` file in handle_generates.
    """
    with pytest.raises(ValueError):
        handle_generate()


def test_run_individual_session_success(mocker, caplog):
    """Tests that _run_individual_session calls nox with correct arguments and logs success."""
    caplog.set_level(logging.INFO)

    mock_subprocess_run = mocker.patch(
        "cli.subprocess.run", return_value=MagicMock(returncode=0)
    )

    test_session = "unit-3.9"
    test_library_id = "test-library"
    repo = "repo"
    _run_individual_session(test_session, test_library_id, repo)

    expected_command = [
        "nox",
        "-s",
        test_session,
        "-f",
        f"{REPO_DIR}/packages/{test_library_id}/noxfile.py",
    ]
    mock_subprocess_run.assert_called_once_with(expected_command, text=True, check=True)


def test_run_individual_session_failure(mocker):
    """Tests that _run_individual_session raises CalledProcessError if nox command fails."""
    mocker.patch(
        "cli.subprocess.run",
        side_effect=subprocess.CalledProcessError(
            1, "nox", stderr="Nox session failed"
        ),
    )

    with pytest.raises(subprocess.CalledProcessError):
        _run_individual_session("lint", "another-library", "repo")


def test_run_nox_sessions_success(mocker, mock_generate_request_data_for_nox):
    """Tests that _run_nox_sessions successfully runs all specified sessions."""
    mocker.patch("cli._read_json_file", return_value=mock_generate_request_data_for_nox)
    mocker.patch("cli._get_library_id", return_value="mock-library")
    mock_run_individual_session = mocker.patch("cli._run_individual_session")

    sessions_to_run = [
        "unit-3.9",
        "unit-3.13",
        "docs",
        "lint",
        "lint_setup_py",
        "mypy-3.13",
    ]
    _run_nox_sessions("mock-library", "repo")

    assert mock_run_individual_session.call_count == len(sessions_to_run)
    mock_run_individual_session.assert_has_calls(
        [
            mocker.call("unit-3.9", "mock-library", "repo"),
            mocker.call("unit-3.13", "mock-library", "repo"),
            mocker.call("docs", "mock-library", "repo"),
            mocker.call("lint", "mock-library", "repo"),
            mocker.call("lint_setup_py", "mock-library", "repo"),
            mocker.call("mypy-3.13", "mock-library", "repo"),
        ]
    )


def test_run_nox_sessions_read_file_failure(mocker):
    """Tests that _run_nox_sessions raises ValueError if _read_json_file fails."""
    mocker.patch("cli._read_json_file", side_effect=FileNotFoundError("file not found"))

    with pytest.raises(ValueError, match="Failed to run the nox session"):
        _run_nox_sessions("mock-library", "repo")


def test_run_nox_sessions_get_library_id_failure(mocker):
    """Tests that _run_nox_sessions raises ValueError if _get_library_id fails."""
    mocker.patch("cli._read_json_file", return_value={"apis": []})  # Missing 'id'
    mocker.patch(
        "cli._get_library_id",
        side_effect=ValueError("Request file is missing required 'id' field."),
    )

    with pytest.raises(ValueError, match="Failed to run the nox session"):
        _run_nox_sessions("mock-library", "repo")


def test_run_nox_sessions_individual_session_failure(
    mocker, mock_generate_request_data_for_nox
):
    """Tests that _run_nox_sessions raises ValueError if _run_individual_session fails."""
    mocker.patch("cli._read_json_file", return_value=mock_generate_request_data_for_nox)
    mocker.patch("cli._get_library_id", return_value="mock-library")
    mock_run_individual_session = mocker.patch(
        "cli._run_individual_session",
        side_effect=[None, subprocess.CalledProcessError(1, "nox", "session failed")],
    )

    with pytest.raises(ValueError, match="Failed to run the nox session"):
        _run_nox_sessions("mock-library", "repo")

    # Check that _run_individual_session was called at least once
    assert mock_run_individual_session.call_count > 0


def test_handle_build_success(caplog, mocker, mock_build_request_file):
    """
    Tests the successful execution path of handle_build.
    """
    caplog.set_level(logging.INFO)

    mocker.patch("cli._run_nox_sessions")
    mocker.patch("cli._verify_library_namespace")
    mocker.patch("cli._verify_library_dist_name")
    handle_build()

    assert "'build' command executed." in caplog.text


def test_handle_build_fail(caplog):
    """
    Tests the failed to read `librarian/build-request.json` file in handle_generates.
    """
    with pytest.raises(ValueError):
        handle_build()


def test_read_valid_json(mocker):
    """Tests reading a valid JSON file."""
    mock_content = '{"key": "value"}'
    mocker.patch("builtins.open", mocker.mock_open(read_data=mock_content))
    result = _read_json_file("fake/path.json")
    assert result == {"key": "value"}


def test_json_file_not_found(mocker):
    """Tests behavior when the file does not exist."""
    mocker.patch("builtins.open", side_effect=FileNotFoundError("No such file"))

    with pytest.raises(FileNotFoundError):
        _read_json_file("non/existent/path.json")


def test_invalid_json(mocker):
    """Tests reading a file with malformed JSON."""
    mock_content = '{"key": "value",}'
    mocker.patch("builtins.open", mocker.mock_open(read_data=mock_content))

    with pytest.raises(json.JSONDecodeError):
        _read_json_file("fake/path.json")


def test_copy_files_needed_for_post_processing_success(mocker):
    mock_makedirs = mocker.patch("os.makedirs")
    mock_shutil_copy = mocker.patch("shutil.copy")
    _copy_files_needed_for_post_processing("output", "input", "library_id")

    mock_makedirs.assert_called()
    mock_shutil_copy.assert_called_once()


def test_clean_up_files_after_post_processing_success(mocker):
    mock_shutil_rmtree = mocker.patch("shutil.rmtree")
    mock_os_remove = mocker.patch("os.remove")
    _clean_up_files_after_post_processing("output", "library_id")


def test_get_libraries_to_prepare_for_release(mock_release_init_request_file):
    """
    Tests that only libraries with the `release_triggered` field set to `True` are
    returned.
    """
    request_data = _read_json_file(f"{LIBRARIAN_DIR}/{RELEASE_INIT_REQUEST_FILE}")
    libraries_to_prep_for_release = _get_libraries_to_prepare_for_release(request_data)
    assert len(libraries_to_prep_for_release) == 1
    assert "google-cloud-language" in libraries_to_prep_for_release[0]["id"]
    assert libraries_to_prep_for_release[0]["release_triggered"]


def test_handle_release_init_success(mocker, mock_release_init_request_file):
    """
    Simply tests that `handle_release_init` runs without errors.
    """
    mocker.patch("cli._update_global_changelog", return_value=None)
    mocker.patch("cli._update_version_for_library", return_value=None)
    mocker.patch("cli._get_previous_version", return_value=None)
    mocker.patch("cli._update_changelog_for_library", return_value=None)
    handle_release_init()


def test_handle_release_init_fail_value_error_file():
    """
    Tests that handle_release_init fails to read `librarian/release-init-request.json`.
    """
    with pytest.raises(ValueError, match="No such file or directory"):
        handle_release_init()


def test_handle_release_init_fail_value_error_version(mocker):
    m = mock_open()

    mock_release_init_request_content = {
        "libraries": [
            {
                "id": "google-cloud-language",
                "apis": [{"path": "google/cloud/language/v1"}],
                "release_triggered": True,
                "version": "1.2.2",
                "changes": [],
            },
        ]
    }
    with unittest.mock.patch("cli.open", m):
        mocker.patch(
            "cli._get_libraries_to_prepare_for_release",
            return_value=mock_release_init_request_content["libraries"],
        )
        mocker.patch("cli._get_previous_version", return_value="1.2.2")
        mocker.patch("cli._process_changelog", return_value=None)
        mocker.patch(
            "cli._read_json_file", return_value=mock_release_init_request_content
        )
        with pytest.raises(
            ValueError, match="is the same as the version in state.yaml"
        ):
            handle_release_init()


def test_read_valid_text_file(mocker):
    """Tests reading a valid text file."""
    mock_content = "some text"
    mocker.patch("builtins.open", mocker.mock_open(read_data=mock_content))
    result = _read_text_file("fake/path.txt")
    assert result == "some text"


def test_text_file_not_found(mocker):
    """Tests behavior when the file does not exist."""
    mocker.patch("builtins.open", side_effect=FileNotFoundError("No such file"))

    with pytest.raises(FileNotFoundError):
        _read_text_file("non/existent/path.text")


def test_write_text_file():
    """Tests writing a text file.
    See https://docs.python.org/3/library/unittest.mock.html#mock-open
    """
    m = mock_open()

    with unittest.mock.patch("cli.open", m):
        _write_text_file("fake_path.txt", "modified content")

        handle = m()
        handle.write.assert_called_once_with("modified content")


def test_write_json_file():
    """Tests writing a json file.
    See https://docs.python.org/3/library/unittest.mock.html#mock-open
    """
    m = mock_open()

    expected_dict = {"name": "call me json"}

    with unittest.mock.patch("cli.open", m):
        _write_json_file("fake_path.json", expected_dict)

        handle = m()
        # Get all the arguments passed to the mock's write method
        # and join them into a single string.
        written_content = "".join(
            [call.args[0] for call in handle.write.call_args_list]
        )

        # Create the expected output string with the correct formatting.
        expected_output = json.dumps(expected_dict, indent=2) + "\n"

        # Assert that the content written to the mock file matches the expected output.
        assert written_content == expected_output


def test_update_global_changelog(mocker, mock_release_init_request_file):
    """Tests that the global changelog is updated
    with the new version for a given library.
    See https://docs.python.org/3/library/unittest.mock.html#mock-open
    """
    m = mock_open()
    request_data = _read_json_file(f"{LIBRARIAN_DIR}/{RELEASE_INIT_REQUEST_FILE}")
    libraries = _get_libraries_to_prepare_for_release(request_data)

    with unittest.mock.patch("cli.open", m):
        mocker.patch(
            "cli._read_text_file", return_value="[google-cloud-language==1.2.2]"
        )
        _update_global_changelog("source", "output", libraries)

        handle = m()
        handle.write.assert_called_once_with("[google-cloud-language==1.2.3]")


def test_update_version_for_library_success(mocker):
    m = mock_open()

    mock_rglob = mocker.patch(
        "pathlib.Path.rglob", return_value=[pathlib.Path("repo/gapic_version.py")]
    )
    mock_shutil_copy = mocker.patch("shutil.copy")
    mock_content = '__version__ = "1.2.2"'
    mock_json_metadata = {"clientLibrary": {"version": "0.1.0"}}

    with unittest.mock.patch("cli.open", m):
        mocker.patch("cli._read_text_file", return_value=mock_content)
        mocker.patch("cli._read_json_file", return_value=mock_json_metadata)
        _update_version_for_library(
            "repo", "output", "packages/google-cloud-language", "1.2.3"
        )

        handle = m()
        assert handle.write.call_args_list[0].args[0] == '__version__ = "1.2.3"'

        # Get all the arguments passed to the mock's write method
        # and join them into a single string.
        written_content = "".join(
            [call.args[0] for call in handle.write.call_args_list[1:]]
        )
        # Create the expected output string with the correct formatting.
        assert (
            written_content
            == '{\n  "clientLibrary": {\n    "version": "1.2.3"\n  }\n}\n'
        )


def test_update_version_for_library_failure(mocker):
    """Tests that value error is raised if the version string cannot be found"""
    m = mock_open()

    mock_rglob = mocker.patch(
        "pathlib.Path.rglob", return_value=[pathlib.Path("repo/gapic_version.py")]
    )
    mock_content = "not found"
    with pytest.raises(ValueError):
        with unittest.mock.patch("cli.open", m):
            mocker.patch("cli._read_text_file", return_value=mock_content)
            _update_version_for_library(
                "repo", "output", "packages/google-cloud-language", "1.2.3"
            )


def test_get_previous_version_success(mock_state_file):
    """Test that the version can be retrieved from the state.yaml for a given library"""
    previous_version = _get_previous_version("google-cloud-language", LIBRARIAN_DIR)
    assert previous_version == "1.2.3"


def test_get_previous_version_failure(mock_state_file):
    """Test that ValueError is raised when a library does not exist in state.yaml"""
    with pytest.raises(ValueError):
        _get_previous_version("google-cloud-does-not-exist", LIBRARIAN_DIR)


def test_update_changelog_for_library_success(mocker):
    m = mock_open()

    mock_content = """# Changelog

[PyPI History][1]

[1]: https://pypi.org/project/google-cloud-language/#history

## [2.17.2](https://github.com/googleapis/google-cloud-python/compare/google-cloud-language-v2.17.1...google-cloud-language-v2.17.2) (2025-06-11)

"""
    with unittest.mock.patch("cli.open", m):
        mocker.patch("cli._read_text_file", return_value=mock_content)
        _update_changelog_for_library(
            "repo",
            "output",
            _MOCK_LIBRARY_CHANGES,
            "1.2.3",
            "1.2.2",
            "google-cloud-language",
        )


def test_process_changelog_success():
    """Tests that value error is raised if the changelog anchor string cannot be found"""
    current_date = datetime.now().strftime("%Y-%m-%d")
    mock_content = """# Changelog\n[PyPI History][1]\n[1]: https://pypi.org/project/google-cloud-language/#history\n
## [1.2.2](https://github.com/googleapis/google-cloud-python/compare/google-cloud-language-v1.2.1...google-cloud-language-v1.2.2) (2025-06-11)"""
    expected_result = f"""# Changelog\n[PyPI History][1]\n[1]: https://pypi.org/project/google-cloud-language/#history\n
## [1.2.3](https://github.com/googleapis/google-cloud-python/compare/google-cloud-language-v1.2.2...google-cloud-language-v1.2.3) ({current_date})\n\n
### Documentation\n
* fix typo in BranchRule comment ([9461532e7d19c8d71709ec3b502e5d81340fb661](https://github.com/googleapis/google-cloud-python/commit/9461532e7d19c8d71709ec3b502e5d81340fb661))\n\n
### Features\n
* add new UpdateRepository API ([9461532e7d19c8d71709ec3b502e5d81340fb661](https://github.com/googleapis/google-cloud-python/commit/9461532e7d19c8d71709ec3b502e5d81340fb661))\n\n
### Bug Fixes\n
* some fix ([1231532e7d19c8d71709ec3b502e5d81340fb661](https://github.com/googleapis/google-cloud-python/commit/1231532e7d19c8d71709ec3b502e5d81340fb661))
* another fix ([1241532e7d19c8d71709ec3b502e5d81340fb661](https://github.com/googleapis/google-cloud-python/commit/1241532e7d19c8d71709ec3b502e5d81340fb661))\n
## [1.2.2](https://github.com/googleapis/google-cloud-python/compare/google-cloud-language-v1.2.1...google-cloud-language-v1.2.2) (2025-06-11)"""
    version = "1.2.3"
    previous_version = "1.2.2"
    library_id = "google-cloud-language"

    result = _process_changelog(
        mock_content, _MOCK_LIBRARY_CHANGES, version, previous_version, library_id
    )
    assert result == expected_result


def test_process_changelog_failure():
    """Tests that value error is raised if the changelog anchor string cannot be found"""
    with pytest.raises(ValueError):
        _process_changelog("", [], "", "", "")


def test_update_changelog_for_library_failure(mocker):
    m = mock_open()

    mock_content = """# Changelog"""

    with pytest.raises(ValueError):
        with unittest.mock.patch("cli.open", m):
            mocker.patch("cli._read_text_file", return_value=mock_content)
            _update_changelog_for_library(
                "repo",
                "output",
                _MOCK_LIBRARY_CHANGES,
                "1.2.3",
                "1.2.2",
                "google-cloud-language",
            )


def test_process_version_file_success():
    version_file_contents = '__version__ = "1.2.2"'
    new_version = "1.2.3"
    modified_content = _process_version_file(
        version_file_contents, new_version, "file.txt"
    )
    assert modified_content == f'__version__ = "{new_version}"'


def test_process_version_file_failure():
    """Tests that value error is raised if the version string cannot be found"""
    with pytest.raises(ValueError):
        _process_version_file("", "", "")


def test_create_main_version_header():
    current_date = datetime.now().strftime("%Y-%m-%d")
    expected_header = f"## [1.2.3](https://github.com/googleapis/google-cloud-python/compare/google-cloud-language-v1.2.2...google-cloud-language-v1.2.3) ({current_date})"
    previous_version = "1.2.2"
    version = "1.2.3"
    library_id = "google-cloud-language"
    actual_header = _create_main_version_header(version, previous_version, library_id)
    assert actual_header == expected_header


@pytest.fixture
def mock_path_class(mocker):
    """
    A mock instance is pre-configured as its return_value.
    """
    mock_instance = MagicMock(spec=Path)
    mock_class_patch = mocker.patch("cli.Path", return_value=mock_instance)
    return mock_class_patch


@pytest.mark.parametrize(
    "pkg_root_str, gapic_parent_str, expected_namespace",
    [
        (
            "repo/packages/google-cloud-lang",
            "repo/packages/google-cloud-lang/google/cloud/language",
            "google.cloud",
        ),
        (
            "repo/packages/google-ads",
            "repo/packages/google-ads/google/ads/v17",
            "google.ads",
        ),
        (
            "repo/packages/google-auth",
            "repo/packages/google-auth/google/auth",
            "google",
        ),
        ("repo/packages/google-api", "repo/packages/google-api/google", "google"),
    ],
)
def test_determine_library_namespace_success(
    pkg_root_str, gapic_parent_str, expected_namespace
):
    """Tests that the refactored namespace logic correctly calculates the relative namespace."""
    pkg_root_path = Path(pkg_root_str)
    gapic_parent_path = Path(gapic_parent_str)

    namespace = _determine_library_namespace(gapic_parent_path, pkg_root_path)
    assert namespace == expected_namespace


def test_determine_library_namespace_fails_not_subpath():
    """Tests that a ValueError is raised if the gapic path is not inside the package root."""
    pkg_root_path = Path("repo/packages/my-lib")
    gapic_parent_path = Path("SOME/OTHER/PATH/google/cloud/api")

    with pytest.raises(ValueError):
        _determine_library_namespace(gapic_parent_path, pkg_root_path)


def test_get_library_dist_name_success(mocker):
    mock_metadata = {"name": "my-lib", "version": "1.0.0"}
    mocker.patch("build.util.project_wheel_metadata", return_value=mock_metadata)
    assert _get_library_dist_name("my-lib", "repo") == "my-lib"


def test_verify_library_dist_name_setup_success(mocker):
    """Tests success when a library distribution name in setup.py is valid."""
    mock_setup_file = mocker.patch("cli._get_library_dist_name", return_value="my-lib")
    _verify_library_dist_name("my-lib", "repo")
    mock_setup_file.assert_called_once_with("my-lib", "repo")


def test_verify_library_dist_name_fail(mocker):
    """Tests failure when a library-id does not match the libary distribution name."""
    mocker.patch("cli._get_library_dist_name", return_value="invalid-lib")
    with pytest.raises(ValueError):
        _verify_library_dist_name("my-lib", "repo")


def test_verify_library_namespace_success_valid(mocker, mock_path_class):
    """Tests success when a single valid namespace is found."""
    # 1. Get the mock instance from the mock class's return_value
    mock_instance = mock_path_class.return_value

    # 2. Configure the mock instance
    mock_instance.is_dir.return_value = True
    mock_file = MagicMock(spec=Path)
    mock_file.parent = Path("/abs/repo/packages/my-lib/google/cloud/language")
    mock_instance.rglob.return_value = [mock_file]

    mock_determine_ns = mocker.patch(
        "cli._determine_library_namespace", return_value="google.cloud"
    )

    _verify_library_namespace("my-lib", "/abs/repo")

    # 3. Assert against the mock CLASS (from the fixture)
    mock_path_class.assert_called_once_with("/abs/repo/packages/my-lib")

    # 4. Verify the helper was called with the correct instance
    mock_determine_ns.assert_called_once_with(mock_file.parent, mock_instance)


def test_verify_library_namespace_failure_invalid(mocker, mock_path_class):
    """Tests failure when a namespace is found that is NOT in the valid list."""
    mock_instance = mock_path_class.return_value
    mock_instance.is_dir.return_value = True

    mock_file = MagicMock(spec=Path)
    mock_file.parent = Path("/abs/repo/packages/my-lib/google/api/core")
    mock_instance.rglob.return_value = [mock_file]

    mock_determine_ns = mocker.patch(
        "cli._determine_library_namespace", return_value="google.api"
    )

    with pytest.raises(ValueError):
        _verify_library_namespace("my-lib", "/abs/repo")

    # Verify the class was still called correctly
    mock_path_class.assert_called_once_with("/abs/repo/packages/my-lib")
    mock_determine_ns.assert_called_once_with(mock_file.parent, mock_instance)


def test_verify_library_namespace_error_no_directory(mocker, mock_path_class):
    """Tests that the specific ValueError is raised if the path isn't a directory."""
    mock_instance = mock_path_class.return_value
    mock_instance.is_dir.return_value = False  # Configure the failure case

    with pytest.raises(ValueError, match="Error: Path is not a directory"):
        _verify_library_namespace("my-lib", "repo")

    # Verify the function was called and triggered the check
    mock_path_class.assert_called_once_with("repo/packages/my-lib")


def test_verify_library_namespace_error_no_gapic_file(mocker, mock_path_class):
    """Tests that the specific ValueError is raised if no gapic files are found."""
    mock_instance = mock_path_class.return_value
    mock_instance.is_dir.return_value = True
    mock_instance.rglob.return_value = []  # rglob returns an empty list

    with pytest.raises(ValueError, match="Library is missing a `gapic_version.py`"):
        _verify_library_namespace("my-lib", "repo")

    # Verify the initial path logic still ran
    mock_path_class.assert_called_once_with("repo/packages/my-lib")<|MERGE_RESOLUTION|>--- conflicted
+++ resolved
@@ -36,11 +36,7 @@
     _clean_up_files_after_post_processing,
     _copy_files_needed_for_post_processing,
     _create_main_version_header,
-<<<<<<< HEAD
-=======
-    _determine_bazel_rule,
     _get_library_dist_name,
->>>>>>> c9e1b8db
     _determine_library_namespace,
     _get_library_id,
     _get_libraries_to_prepare_for_release,
