# Copyright 2025 Google LLC
#
# Licensed under the Apache License, Version 2.0 (the "License");
# you may not use this file except in compliance with the License.
# You may obtain a copy of the License at
#
#     http://www.apache.org/licenses/LICENSE-2.0
#
# Unless required by applicable law or agreed to in writing, software
# distributed under the License is distributed on an "AS IS" BASIS,
# WITHOUT WARRANTIES OR CONDITIONS OF ANY KIND, either express or implied.
# See the License for the specific language governing permissions and
# limitations under the License.

import json
import logging
import os
import pathlib
import re
import subprocess
import yaml
import unittest.mock
from datetime import datetime
from pathlib import Path
from unittest.mock import MagicMock, mock_open

import pytest
from cli import (
    GENERATE_REQUEST_FILE,
    BUILD_REQUEST_FILE,
    RELEASE_INIT_REQUEST_FILE,
    SOURCE_DIR,
    STATE_YAML_FILE,
    LIBRARIAN_DIR,
    REPO_DIR,
    _clean_up_files_after_post_processing,
    _copy_files_needed_for_post_processing,
<<<<<<< HEAD
=======
    _create_main_version_header,
    _determine_bazel_rule,
    _determine_library_namespace,
>>>>>>> 0308e9d7
    _get_library_id,
    _get_libraries_to_prepare_for_release,
    _get_previous_version,
    _process_changelog,
    _process_version_file,
    _read_json_file,
    _read_text_file,
    _run_individual_session,
    _run_nox_sessions,
    _run_post_processor,
    _update_changelog_for_library,
    _update_global_changelog,
    _update_version_for_library,
    _verify_library_namespace,
    _write_json_file,
    _write_text_file,
    handle_build,
    handle_configure,
    handle_generate,
    handle_release_init,
)


_MOCK_LIBRARY_CHANGES = [
    {
        "type": "feat",
        "subject": "add new UpdateRepository API",
        "body": "This adds the ability to update a repository's properties.",
        "piper_cl_number": "786353207",
        "source_commit_hash": "9461532e7d19c8d71709ec3b502e5d81340fb661",
    },
    {
        "type": "fix",
        "subject": "some fix",
        "body": "",
        "piper_cl_number": "786353208",
        "source_commit_hash": "1231532e7d19c8d71709ec3b502e5d81340fb661",
    },
    {
        "type": "fix",
        "subject": "another fix",
        "body": "",
        "piper_cl_number": "786353209",
        "source_commit_hash": "1241532e7d19c8d71709ec3b502e5d81340fb661",
    },
    {
        "type": "docs",
        "subject": "fix typo in BranchRule comment",
        "body": "",
        "piper_cl_number": "786353210",
        "source_commit_hash": "9461532e7d19c8d71709ec3b502e5d81340fb661",
    },
]


@pytest.fixture
def mock_generate_request_file(tmp_path, monkeypatch):
    """Creates the mock request file at the correct path inside a temp dir."""
    # Create the path as expected by the script: .librarian/generate-request.json
    request_path = f"{LIBRARIAN_DIR}/{GENERATE_REQUEST_FILE}"
    request_dir = tmp_path / os.path.dirname(request_path)
    request_dir.mkdir()
    request_file = request_dir / os.path.basename(request_path)

    request_content = {
        "id": "google-cloud-language",
        "apis": [{"path": "google/cloud/language/v1"}],
    }
    request_file.write_text(json.dumps(request_content))

    # Change the current working directory to the temp path for the test.
    monkeypatch.chdir(tmp_path)
    return request_file


@pytest.fixture
def mock_build_request_file(tmp_path, monkeypatch):
    """Creates the mock request file at the correct path inside a temp dir."""
    # Create the path as expected by the script: .librarian/build-request.json
    request_path = f"{LIBRARIAN_DIR}/{BUILD_REQUEST_FILE}"
    request_dir = tmp_path / os.path.dirname(request_path)
    request_dir.mkdir()
    request_file = request_dir / os.path.basename(request_path)

    request_content = {
        "id": "google-cloud-language",
        "apis": [{"path": "google/cloud/language/v1"}],
    }
    request_file.write_text(json.dumps(request_content))

    # Change the current working directory to the temp path for the test.
    monkeypatch.chdir(tmp_path)
    return request_file


@pytest.fixture
def mock_build_bazel_file(tmp_path, monkeypatch):
    """Creates the mock request file at the correct path inside a temp dir."""
    # Create the path as expected by the script: .librarian/build-request.json
    bazel_build_path = f"{SOURCE_DIR}/google/cloud/language/v1/BUILD.bazel"
    from pathlib import Path

    bazel_build_dir = tmp_path / Path(bazel_build_path).parent
    os.makedirs(bazel_build_dir)
    build_bazel_file = bazel_build_dir / os.path.basename(bazel_build_path)

    build_bazel_content = """load(
    "@com_google_googleapis_imports//:imports.bzl",
    "py_gapic_assembly_pkg",
    "py_gapic_library",
    "py_test",
)

py_gapic_library(
    name = "language_py_gapic",
    srcs = [":language_proto"],
    grpc_service_config = "language_grpc_service_config.json",
    rest_numeric_enums = True,
    service_yaml = "language_v1.yaml",
    transport = "grpc+rest",
    deps = [
    ],
)"""
    build_bazel_file.write_text(build_bazel_content)

    # Change the current working directory to the temp path for the test.
    monkeypatch.chdir(tmp_path)
    return build_bazel_file


@pytest.fixture
def mock_generate_request_data_for_nox():
    """Returns mock data for generate-request.json for nox tests."""
    return {
        "id": "mock-library",
        "apis": [
            {"path": "google/mock/v1"},
        ],
    }


@pytest.fixture
def mock_release_init_request_file(tmp_path, monkeypatch):
    """Creates the mock request file at the correct path inside a temp dir."""
    # Create the path as expected by the script: .librarian/release-request.json
    request_path = f"{LIBRARIAN_DIR}/{RELEASE_INIT_REQUEST_FILE}"
    request_dir = tmp_path / os.path.dirname(request_path)
    request_dir.mkdir()
    request_file = request_dir / os.path.basename(request_path)

    request_content = {
        "libraries": [
            {
                "id": "google-cloud-another-library",
                "apis": [{"path": "google/cloud/another/library/v1"}],
                "release_triggered": False,
                "version": "1.2.3",
                "changes": [],
            },
            {
                "id": "google-cloud-language",
                "apis": [{"path": "google/cloud/language/v1"}],
                "release_triggered": True,
                "version": "1.2.3",
                "changes": [],
            },
        ]
    }
    request_file.write_text(json.dumps(request_content))

    # Change the current working directory to the temp path for the test.
    monkeypatch.chdir(tmp_path)
    return request_file


@pytest.fixture
def mock_state_file(tmp_path, monkeypatch):
    """Creates the state file at the correct path inside a temp dir."""
    # Create the path as expected by the script: .librarian/state.yaml
    request_path = f"{LIBRARIAN_DIR}/{STATE_YAML_FILE}"
    request_dir = tmp_path / os.path.dirname(request_path)
    request_dir.mkdir()
    request_file = request_dir / os.path.basename(request_path)

    state_yaml_contents = {
        "libraries": [{"id": "google-cloud-language", "version": "1.2.3"}]
    }
    request_file.write_text(yaml.dump(state_yaml_contents))

    # Change the current working directory to the temp path for the test.
    monkeypatch.chdir(tmp_path)
    return request_file


def test_get_library_id_success():
    """Tests that _get_library_id returns the correct ID when present."""
    request_data = {"id": "test-library", "name": "Test Library"}
    library_id = _get_library_id(request_data)
    assert library_id == "test-library"


def test_get_library_id_missing_id():
    """Tests that _get_library_id raises ValueError when 'id' is missing."""
    request_data = {"name": "Test Library"}
    with pytest.raises(
        ValueError, match="Request file is missing required 'id' field."
    ):
        _get_library_id(request_data)


def test_get_library_id_empty_id():
    """Tests that _get_library_id raises ValueError when 'id' is an empty string."""
    request_data = {"id": "", "name": "Test Library"}
    with pytest.raises(
        ValueError, match="Request file is missing required 'id' field."
    ):
        _get_library_id(request_data)


def test_handle_configure_success(caplog, mock_generate_request_file):
    """
    Tests the successful execution path of handle_configure.
    """
    caplog.set_level(logging.INFO)

    handle_configure()

    assert "'configure' command executed." in caplog.text


def test_run_post_processor_success(mocker, caplog):
    """
    Tests that the post-processor helper calls the correct command.
    """
    caplog.set_level(logging.INFO)
    mocker.patch("cli.SYNTHTOOL_INSTALLED", return_value=True)
    mock_chdir = mocker.patch("cli.os.chdir")
    mock_owlbot_main = mocker.patch(
        "cli.synthtool.languages.python_mono_repo.owlbot_main"
    )
    _run_post_processor("output", "google-cloud-language")

    mock_chdir.assert_called_once()

    mock_owlbot_main.assert_called_once_with("packages/google-cloud-language")
    assert "Python post-processor ran successfully." in caplog.text


def test_handle_generate_success(
    caplog, mock_generate_request_file, mock_build_bazel_file, mocker
):
    """
    Tests the successful execution path of handle_generate.
    """
    caplog.set_level(logging.INFO)

    mock_run_post_processor = mocker.patch("cli._run_post_processor")
    mock_copy_files_needed_for_post_processing = mocker.patch(
        "cli._copy_files_needed_for_post_processing"
    )
    mock_clean_up_files_after_post_processing = mocker.patch(
        "cli._clean_up_files_after_post_processing"
    )

    handle_generate()

    mock_run_post_processor.assert_called_once_with("output", "google-cloud-language")
    mock_copy_files_needed_for_post_processing.assert_called_once_with(
        "output", "input", "google-cloud-language"
    )
    mock_clean_up_files_after_post_processing.assert_called_once_with(
        "output", "google-cloud-language"
    )


def test_handle_generate_fail(caplog):
    """
    Tests the failed to read `librarian/generate-request.json` file in handle_generates.
    """
    with pytest.raises(ValueError):
        handle_generate()


def test_run_individual_session_success(mocker, caplog):
    """Tests that _run_individual_session calls nox with correct arguments and logs success."""
    caplog.set_level(logging.INFO)

    mock_subprocess_run = mocker.patch(
        "cli.subprocess.run", return_value=MagicMock(returncode=0)
    )

    test_session = "unit-3.9"
    test_library_id = "test-library"
    repo = "repo"
    _run_individual_session(test_session, test_library_id, repo)

    expected_command = [
        "nox",
        "-s",
        test_session,
        "-f",
        f"{REPO_DIR}/packages/{test_library_id}/noxfile.py",
    ]
    mock_subprocess_run.assert_called_once_with(expected_command, text=True, check=True)


def test_run_individual_session_failure(mocker):
    """Tests that _run_individual_session raises CalledProcessError if nox command fails."""
    mocker.patch(
        "cli.subprocess.run",
        side_effect=subprocess.CalledProcessError(
            1, "nox", stderr="Nox session failed"
        ),
    )

    with pytest.raises(subprocess.CalledProcessError):
        _run_individual_session("lint", "another-library", "repo")


def test_run_nox_sessions_success(mocker, mock_generate_request_data_for_nox):
    """Tests that _run_nox_sessions successfully runs all specified sessions."""
    mocker.patch("cli._read_json_file", return_value=mock_generate_request_data_for_nox)
    mocker.patch("cli._get_library_id", return_value="mock-library")
    mock_run_individual_session = mocker.patch("cli._run_individual_session")

    sessions_to_run = [
        "unit-3.9",
        "unit-3.13",
        "docs",
        "system-3.13",
        "lint",
        "lint_setup_py",
        "mypy-3.13",
    ]
    _run_nox_sessions("mock-library", "repo")

    assert mock_run_individual_session.call_count == len(sessions_to_run)
    mock_run_individual_session.assert_has_calls(
        [
            mocker.call("unit-3.9", "mock-library", "repo"),
            mocker.call("unit-3.13", "mock-library", "repo"),
            mocker.call("docs", "mock-library", "repo"),
            mocker.call("system-3.13", "mock-library", "repo"),
            mocker.call("lint", "mock-library", "repo"),
            mocker.call("lint_setup_py", "mock-library", "repo"),
            mocker.call("mypy-3.13", "mock-library", "repo"),
        ]
    )


def test_run_nox_sessions_read_file_failure(mocker):
    """Tests that _run_nox_sessions raises ValueError if _read_json_file fails."""
    mocker.patch("cli._read_json_file", side_effect=FileNotFoundError("file not found"))

    with pytest.raises(ValueError, match="Failed to run the nox session"):
        _run_nox_sessions("mock-library", "repo")


def test_run_nox_sessions_get_library_id_failure(mocker):
    """Tests that _run_nox_sessions raises ValueError if _get_library_id fails."""
    mocker.patch("cli._read_json_file", return_value={"apis": []})  # Missing 'id'
    mocker.patch(
        "cli._get_library_id",
        side_effect=ValueError("Request file is missing required 'id' field."),
    )

    with pytest.raises(ValueError, match="Failed to run the nox session"):
        _run_nox_sessions("mock-library", "repo")


def test_run_nox_sessions_individual_session_failure(
    mocker, mock_generate_request_data_for_nox
):
    """Tests that _run_nox_sessions raises ValueError if _run_individual_session fails."""
    mocker.patch("cli._read_json_file", return_value=mock_generate_request_data_for_nox)
    mocker.patch("cli._get_library_id", return_value="mock-library")
    mock_run_individual_session = mocker.patch(
        "cli._run_individual_session",
        side_effect=[None, subprocess.CalledProcessError(1, "nox", "session failed")],
    )

    with pytest.raises(ValueError, match="Failed to run the nox session"):
        _run_nox_sessions("mock-library", "repo")

    # Check that _run_individual_session was called at least once
    assert mock_run_individual_session.call_count > 0


def test_handle_build_success(caplog, mocker, mock_build_request_file):
    """
    Tests the successful execution path of handle_build.
    """
    caplog.set_level(logging.INFO)

    mocker.patch("cli._run_nox_sessions")
    mocker.patch("cli._verify_library_namespace", return_value=True)
    handle_build()

    assert "'build' command executed." in caplog.text


def test_handle_build_fail(caplog):
    """
    Tests the failed to read `librarian/build-request.json` file in handle_generates.
    """
    with pytest.raises(ValueError):
        handle_build()


def test_read_valid_json(mocker):
    """Tests reading a valid JSON file."""
    mock_content = '{"key": "value"}'
    mocker.patch("builtins.open", mocker.mock_open(read_data=mock_content))
    result = _read_json_file("fake/path.json")
    assert result == {"key": "value"}


def test_json_file_not_found(mocker):
    """Tests behavior when the file does not exist."""
    mocker.patch("builtins.open", side_effect=FileNotFoundError("No such file"))

    with pytest.raises(FileNotFoundError):
        _read_json_file("non/existent/path.json")


def test_invalid_json(mocker):
    """Tests reading a file with malformed JSON."""
    mock_content = '{"key": "value",}'
    mocker.patch("builtins.open", mocker.mock_open(read_data=mock_content))

    with pytest.raises(json.JSONDecodeError):
        _read_json_file("fake/path.json")


def test_copy_files_needed_for_post_processing_success(mocker):
    mock_makedirs = mocker.patch("os.makedirs")
    mock_shutil_copy = mocker.patch("shutil.copy")
    _copy_files_needed_for_post_processing("output", "input", "library_id")

    mock_makedirs.assert_called()
    mock_shutil_copy.assert_called_once()


def test_clean_up_files_after_post_processing_success(mocker):
    mock_shutil_rmtree = mocker.patch("shutil.rmtree")
    mock_os_remove = mocker.patch("os.remove")
    _clean_up_files_after_post_processing("output", "library_id")


def test_get_libraries_to_prepare_for_release(mock_release_init_request_file):
    """
    Tests that only libraries with the `release_triggered` field set to `True` are
    returned.
    """
    request_data = _read_json_file(f"{LIBRARIAN_DIR}/{RELEASE_INIT_REQUEST_FILE}")
    libraries_to_prep_for_release = _get_libraries_to_prepare_for_release(request_data)
    assert len(libraries_to_prep_for_release) == 1
    assert "google-cloud-language" in libraries_to_prep_for_release[0]["id"]
    assert libraries_to_prep_for_release[0]["release_triggered"]


def test_handle_release_init_success(mocker, mock_release_init_request_file):
    """
    Simply tests that `handle_release_init` runs without errors.
    """
    mocker.patch("cli._update_global_changelog", return_value=None)
    mocker.patch("cli._update_version_for_library", return_value=None)
    mocker.patch("cli._get_previous_version", return_value=None)
    mocker.patch("cli._update_changelog_for_library", return_value=None)
    handle_release_init()


def test_handle_release_init_fail():
    """
    Tests that handle_release_init fails to read `librarian/release-init-request.json`.
    """
    with pytest.raises(ValueError):
        handle_release_init()


def test_read_valid_text_file(mocker):
    """Tests reading a valid text file."""
    mock_content = "some text"
    mocker.patch("builtins.open", mocker.mock_open(read_data=mock_content))
    result = _read_text_file("fake/path.txt")
    assert result == "some text"


def test_text_file_not_found(mocker):
    """Tests behavior when the file does not exist."""
    mocker.patch("builtins.open", side_effect=FileNotFoundError("No such file"))

    with pytest.raises(FileNotFoundError):
        _read_text_file("non/existent/path.text")


def test_write_text_file():
    """Tests writing a text file.
    See https://docs.python.org/3/library/unittest.mock.html#mock-open
    """
    m = mock_open()

    with unittest.mock.patch("cli.open", m):
        _write_text_file("fake_path.txt", "modified content")

        handle = m()
        handle.write.assert_called_once_with("modified content")


def test_write_json_file():
    """Tests writing a json file.
    See https://docs.python.org/3/library/unittest.mock.html#mock-open
    """
    m = mock_open()

    expected_dict = {"name": "call me json"}

    with unittest.mock.patch("cli.open", m):
        _write_json_file("fake_path.json", expected_dict)

        handle = m()
        # Get all the arguments passed to the mock's write method
        # and join them into a single string.
        written_content = "".join(
            [call.args[0] for call in handle.write.call_args_list]
        )

        # Create the expected output string with the correct formatting.
        expected_output = json.dumps(expected_dict, indent=2) + "\n"

        # Assert that the content written to the mock file matches the expected output.
        assert written_content == expected_output


def test_update_global_changelog(mocker, mock_release_init_request_file):
    """Tests that the global changelog is updated
    with the new version for a given library.
    See https://docs.python.org/3/library/unittest.mock.html#mock-open
    """
    m = mock_open()
    request_data = _read_json_file(f"{LIBRARIAN_DIR}/{RELEASE_INIT_REQUEST_FILE}")
    libraries = _get_libraries_to_prepare_for_release(request_data)

    with unittest.mock.patch("cli.open", m):
        mocker.patch(
            "cli._read_text_file", return_value="[google-cloud-language==1.2.2]"
        )
        _update_global_changelog("source", "output", libraries)

        handle = m()
        handle.write.assert_called_once_with("[google-cloud-language==1.2.3]")


def test_update_version_for_library_success(mocker):
    m = mock_open()

    mock_rglob = mocker.patch(
        "pathlib.Path.rglob", return_value=[pathlib.Path("repo/gapic_version.py")]
    )
    mock_shutil_copy = mocker.patch("shutil.copy")
    mock_content = '__version__ = "1.2.2"'
    mock_json_metadata = {"clientLibrary": {"version": "0.1.0"}}

    with unittest.mock.patch("cli.open", m):
        mocker.patch("cli._read_text_file", return_value=mock_content)
        mocker.patch("cli._read_json_file", return_value=mock_json_metadata)
        _update_version_for_library(
            "repo", "output", "packages/google-cloud-language", "1.2.3"
        )

        handle = m()
        assert handle.write.call_args_list[0].args[0] == '__version__ = "1.2.3"'

        # Get all the arguments passed to the mock's write method
        # and join them into a single string.
        written_content = "".join(
            [call.args[0] for call in handle.write.call_args_list[1:]]
        )
        # Create the expected output string with the correct formatting.
        assert (
            written_content
            == '{\n  "clientLibrary": {\n    "version": "1.2.3"\n  }\n}\n'
        )


def test_update_version_for_library_failure(mocker):
    """Tests that value error is raised if the version string cannot be found"""
    m = mock_open()

    mock_rglob = mocker.patch(
        "pathlib.Path.rglob", return_value=[pathlib.Path("repo/gapic_version.py")]
    )
    mock_content = "not found"
    with pytest.raises(ValueError):
        with unittest.mock.patch("cli.open", m):
            mocker.patch("cli._read_text_file", return_value=mock_content)
            _update_version_for_library(
                "repo", "output", "packages/google-cloud-language", "1.2.3"
            )


def test_get_previous_version_success(mock_state_file):
    """Test that the version can be retrieved from the state.yaml for a given library"""
    previous_version = _get_previous_version("google-cloud-language", LIBRARIAN_DIR)
    assert previous_version == "1.2.3"


def test_get_previous_version_failure(mock_state_file):
    """Test that ValueError is raised when a library does not exist in state.yaml"""
    with pytest.raises(ValueError):
        _get_previous_version("google-cloud-does-not-exist", LIBRARIAN_DIR)


def test_update_changelog_for_library_success(mocker):
    m = mock_open()

    mock_content = """# Changelog

[PyPI History][1]

[1]: https://pypi.org/project/google-cloud-language/#history

## [2.17.2](https://github.com/googleapis/google-cloud-python/compare/google-cloud-language-v2.17.1...google-cloud-language-v2.17.2) (2025-06-11)

"""
    with unittest.mock.patch("cli.open", m):
        mocker.patch("cli._read_text_file", return_value=mock_content)
        _update_changelog_for_library(
            "repo",
            "output",
            _MOCK_LIBRARY_CHANGES,
            "1.2.3",
            "1.2.2",
            "google-cloud-language",
        )


def test_process_changelog_success():
    """Tests that value error is raised if the changelog anchor string cannot be found"""
    current_date = datetime.now().strftime("%Y-%m-%d")
    mock_content = """# Changelog\n[PyPI History][1]\n[1]: https://pypi.org/project/google-cloud-language/#history\n
## [1.2.2](https://github.com/googleapis/google-cloud-python/compare/google-cloud-language-v1.2.1...google-cloud-language-v1.2.2) (2025-06-11)"""
    expected_result = f"""# Changelog\n[PyPI History][1]\n[1]: https://pypi.org/project/google-cloud-language/#history\n
## [1.2.3](https://github.com/googleapis/google-cloud-python/compare/google-cloud-language-v1.2.2...google-cloud-language-v1.2.3) ({current_date})\n\n
### Documentation\n
* fix typo in BranchRule comment ([9461532e7d19c8d71709ec3b502e5d81340fb661](https://github.com/googleapis/google-cloud-python/commit/9461532e7d19c8d71709ec3b502e5d81340fb661))\n\n
### Features\n
* add new UpdateRepository API ([9461532e7d19c8d71709ec3b502e5d81340fb661](https://github.com/googleapis/google-cloud-python/commit/9461532e7d19c8d71709ec3b502e5d81340fb661))\n\n
### Bug Fixes\n
* some fix ([1231532e7d19c8d71709ec3b502e5d81340fb661](https://github.com/googleapis/google-cloud-python/commit/1231532e7d19c8d71709ec3b502e5d81340fb661))
* another fix ([1241532e7d19c8d71709ec3b502e5d81340fb661](https://github.com/googleapis/google-cloud-python/commit/1241532e7d19c8d71709ec3b502e5d81340fb661))\n
## [1.2.2](https://github.com/googleapis/google-cloud-python/compare/google-cloud-language-v1.2.1...google-cloud-language-v1.2.2) (2025-06-11)"""
    version = "1.2.3"
    previous_version = "1.2.2"
    library_id = "google-cloud-language"

    result = _process_changelog(
        mock_content, _MOCK_LIBRARY_CHANGES, version, previous_version, library_id
    )
    assert result == expected_result


def test_process_changelog_failure():
    """Tests that value error is raised if the changelog anchor string cannot be found"""
    with pytest.raises(ValueError):
        _process_changelog("", [], "", "", "")


def test_update_changelog_for_library_failure(mocker):
    m = mock_open()

    mock_content = """# Changelog"""

    with pytest.raises(ValueError):
        with unittest.mock.patch("cli.open", m):
            mocker.patch("cli._read_text_file", return_value=mock_content)
            _update_changelog_for_library(
                "repo",
                "output",
                _MOCK_LIBRARY_CHANGES,
                "1.2.3",
                "1.2.2",
                "google-cloud-language",
            )


def test_process_version_file_success():
    version_file_contents = '__version__ = "1.2.2"'
    new_version = "1.2.3"
    modified_content = _process_version_file(
        version_file_contents, new_version, "file.txt"
    )
    assert modified_content == f'__version__ = "{new_version}"'


def test_process_version_file_failure():
    """Tests that value error is raised if the version string cannot be found"""
    with pytest.raises(ValueError):
        _process_version_file("", "", "")


def test_create_main_version_header():
    current_date = datetime.now().strftime("%Y-%m-%d")
    expected_header = f"## [1.2.3](https://github.com/googleapis/google-cloud-python/compare/google-cloud-language-v1.2.2...google-cloud-language-v1.2.3) ({current_date})"
    previous_version = "1.2.2"
    version = "1.2.3"
    library_id = "google-cloud-language"
    actual_header = _create_main_version_header(version, previous_version, library_id)
    assert actual_header == expected_header


@pytest.fixture
def mock_path_class(mocker):
    """
    A mock instance is pre-configured as its return_value.
    """
    mock_instance = MagicMock(spec=Path)
    mock_class_patch = mocker.patch("cli.Path", return_value=mock_instance)
    return mock_class_patch


@pytest.mark.parametrize(
    "pkg_root_str, gapic_parent_str, expected_namespace",
    [
        (
            "repo/packages/google-cloud-lang",
            "repo/packages/google-cloud-lang/google/cloud/language",
            "google.cloud",
        ),
        (
            "repo/packages/google-ads",
            "repo/packages/google-ads/google/ads/v17",
            "google.ads",
        ),
        (
            "repo/packages/google-auth",
            "repo/packages/google-auth/google/auth",
            "google",
        ),
        ("repo/packages/google-api", "repo/packages/google-api/google", "google"),
    ],
)
def test_determine_library_namespace_success(
    pkg_root_str, gapic_parent_str, expected_namespace
):
    """Tests that the refactored namespace logic correctly calculates the relative namespace."""
    pkg_root_path = Path(pkg_root_str)
    gapic_parent_path = Path(gapic_parent_str)

    namespace = _determine_library_namespace(gapic_parent_path, pkg_root_path)
    assert namespace == expected_namespace


def test_determine_library_namespace_fails_not_subpath():
    """Tests that a ValueError is raised if the gapic path is not inside the package root."""
    pkg_root_path = Path("repo/packages/my-lib")
    gapic_parent_path = Path("SOME/OTHER/PATH/google/cloud/api")

    with pytest.raises(ValueError):
        _determine_library_namespace(gapic_parent_path, pkg_root_path)


def test_verify_library_namespace_success_valid(mocker, mock_path_class):
    """Tests success when a single valid namespace is found."""
    # 1. Get the mock instance from the mock class's return_value
    mock_instance = mock_path_class.return_value

    # 2. Configure the mock instance
    mock_instance.is_dir.return_value = True
    mock_file = MagicMock(spec=Path)
    mock_file.parent = Path("/abs/repo/packages/my-lib/google/cloud/language")
    mock_instance.rglob.return_value = [mock_file]

    mock_determine_ns = mocker.patch(
        "cli._determine_library_namespace", return_value="google.cloud"
    )

    _verify_library_namespace("my-lib", "/abs/repo")

    # 3. Assert against the mock CLASS (from the fixture)
    mock_path_class.assert_called_once_with("/abs/repo/packages/my-lib")

    # 4. Verify the helper was called with the correct instance
    mock_determine_ns.assert_called_once_with(mock_file.parent, mock_instance)


def test_verify_library_namespace_failure_invalid(mocker, mock_path_class):
    """Tests failure when a namespace is found that is NOT in the valid list."""
    mock_instance = mock_path_class.return_value
    mock_instance.is_dir.return_value = True

    mock_file = MagicMock(spec=Path)
    mock_file.parent = Path("/abs/repo/packages/my-lib/google/api/core")
    mock_instance.rglob.return_value = [mock_file]

    mock_determine_ns = mocker.patch(
        "cli._determine_library_namespace", return_value="google.api"
    )

    with pytest.raises(ValueError):
        _verify_library_namespace("my-lib", "/abs/repo")

    # Verify the class was still called correctly
    mock_path_class.assert_called_once_with("/abs/repo/packages/my-lib")
    mock_determine_ns.assert_called_once_with(mock_file.parent, mock_instance)


def test_verify_library_namespace_error_no_directory(mocker, mock_path_class):
    """Tests that the specific ValueError is raised if the path isn't a directory."""
    mock_instance = mock_path_class.return_value
    mock_instance.is_dir.return_value = False  # Configure the failure case

    with pytest.raises(ValueError, match="Error: Path is not a directory"):
        _verify_library_namespace("my-lib", "repo")

    # Verify the function was called and triggered the check
    mock_path_class.assert_called_once_with("repo/packages/my-lib")


def test_verify_library_namespace_error_no_gapic_file(mocker, mock_path_class):
    """Tests that the specific ValueError is raised if no gapic files are found."""
    mock_instance = mock_path_class.return_value
    mock_instance.is_dir.return_value = True
    mock_instance.rglob.return_value = []  # rglob returns an empty list

    with pytest.raises(ValueError, match="Library is missing a `gapic_version.py`"):
        _verify_library_namespace("my-lib", "repo")

    # Verify the initial path logic still ran
    mock_path_class.assert_called_once_with("repo/packages/my-lib")<|MERGE_RESOLUTION|>--- conflicted
+++ resolved
@@ -35,12 +35,8 @@
     REPO_DIR,
     _clean_up_files_after_post_processing,
     _copy_files_needed_for_post_processing,
-<<<<<<< HEAD
-=======
     _create_main_version_header,
-    _determine_bazel_rule,
     _determine_library_namespace,
->>>>>>> 0308e9d7
     _get_library_id,
     _get_libraries_to_prepare_for_release,
     _get_previous_version,
