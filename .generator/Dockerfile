# Copyright 2025 Google LLC
#
# Licensed under the Apache License, Version 2.0 (the "License");
# you may not use this file except in compliance with the License.
# You may obtain a copy of the License at
#
#     http://www.apache.org/licenses/LICENSE-2.0
#
# Unless required by applicable law or agreed to in writing, software
# distributed under the License is distributed on an "AS IS" BASIS,
# WITHOUT WARRANTIES OR CONDITIONS OF ANY KIND, either express or implied.
# See the License for the specific language governing permissions and
# limitations under the License.

FROM marketplace.gcr.io/google/ubuntu2404 AS builder

# TODO(https://github.com/googleapis/librarian/issues/901): Install the necssary dependencies and build tools.
RUN apt-get update && \
    apt-get install -y --no-install-recommends \
    # Essential for compiling C code
    build-essential \
    # For downloading secure files
    wget \
    ca-certificates \
    # For running bazelisk commands
    openjdk-17-jdk \
    # --- Critical libraries for a complete Python build ---
    libssl-dev \
    zlib1g-dev \
    libbz2-dev \
    libffi-dev \
    libsqlite3-dev \
    libreadline-dev \
    # ------------------------------------------------------
    && apt-get clean && \
    rm -rf /var/lib/apt/lists/*

# Set up environment variables for tool versions to make updates easier.
<<<<<<< HEAD
=======
ENV PYTHON_VERSION=3.11.5
ENV BAZELISK_VERSION=v1.26.0
>>>>>>> 6c02b3b6


RUN for PYTHON_VERSION in 3.9.23 3.10.18 3.11.13 3.12.11 3.13.5; do \
# Install Python from source
    wget https://www.python.org/ftp/python/${PYTHON_VERSION}/Python-${PYTHON_VERSION}.tgz && \
    tar -xvf Python-${PYTHON_VERSION}.tgz && \
    cd Python-${PYTHON_VERSION} && \
    ./configure --enable-optimizations && \
    make altinstall && \
    cd / && \
    rm -rf Python-${PYTHON_VERSION}* \
    ; done

ENV PYTHON_PIP_VERSION 25.1.1
RUN wget --no-check-certificate -O /tmp/get-pip.py 'https://bootstrap.pypa.io/get-pip.py' \
    && python3.10 /tmp/get-pip.py "pip==$PYTHON_PIP_VERSION" \

  # we use "--force-reinstall" for the case where the version of pip we're trying to install is the same as the version bundled with Python
  # ("Requirement already up-to-date: pip==8.1.2 in /usr/local/lib/python3.6/site-packages")
  # https://github.com/docker-library/python/pull/143#issuecomment-241032683
    && pip3 install --no-cache-dir --upgrade --force-reinstall "pip==$PYTHON_PIP_VERSION" \

  # then we use "pip list" to ensure we don't have more than one pip version installed
  # https://github.com/docker-library/python/pull/100
    && [ "$(pip list |tac|tac| awk -F '[ ()]+' '$1 == "pip" { print $2; exit }')" = "$PYTHON_PIP_VERSION" ]

# Ensure Pip for all python3 versions
RUN python3.9 /tmp/get-pip.py
RUN python3.11 /tmp/get-pip.py
RUN python3.12 /tmp/get-pip.py
RUN python3.13 /tmp/get-pip.py

RUN rm /tmp/get-pip.py

# Test Pip
RUN python3.9 -m pip
RUN python3.10 -m pip
RUN python3.11 -m pip
RUN python3.12 -m pip
RUN python3.13 -m pip


# TODO(https://github.com/googleapis/librarian/issues/904): Install protoc for gencode.

# Install Bazelisk
RUN wget https://github.com/bazelbuild/bazelisk/releases/download/${BAZELISK_VERSION}/bazelisk-linux-amd64 -O /usr/local/bin/bazelisk && \
    chmod +x /usr/local/bin/bazelisk

# TODO(https://github.com/googleapis/librarian/issues/902): Create a dedicate non-root user and 
# switch to the non-root user to run subsequent commands.

# Set the working directory in the container.
WORKDIR /app

# TODO(https://github.com/googleapis/librarian/issues/907): Install Python dependencies from requirements.in.
# TODO(https://github.com/googleapis/librarian/issues/905): Install Synthtool by cloning its repo.
# TODO(https://github.com/googleapis/librarian/issues/906): Clone googleapis and run bazelisk build.

# Copy the CLI script into the container and set ownership.
COPY .generator/cli.py .

# Set the entrypoint for the container to run the script.
ENTRYPOINT ["python3.11", "./cli.py"]<|MERGE_RESOLUTION|>--- conflicted
+++ resolved
@@ -36,11 +36,7 @@
     rm -rf /var/lib/apt/lists/*
 
 # Set up environment variables for tool versions to make updates easier.
-<<<<<<< HEAD
-=======
-ENV PYTHON_VERSION=3.11.5
 ENV BAZELISK_VERSION=v1.26.0
->>>>>>> 6c02b3b6
 
 
 RUN for PYTHON_VERSION in 3.9.23 3.10.18 3.11.13 3.12.11 3.13.5; do \
