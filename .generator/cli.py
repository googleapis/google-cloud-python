--- conflicted
+++ resolved
@@ -55,13 +55,6 @@
 
     Returns:
         str: The contents of the file.
-<<<<<<< HEAD
-
-    Raises:
-        FileNotFoundError: If the file is not found at the specified path.
-        IOError: If there is an issue reading the file.
-=======
->>>>>>> 55fd696c
     """
 
     with open(path, "r") as f:
@@ -74,16 +67,6 @@
     Args:
         path(str): The file path to write.
         updated_content(str): The contents to write to the file.
-<<<<<<< HEAD
-
-    Returns:
-        None
-
-    Raises:
-        FileNotFoundError: If the file is not found at the specified path.
-        IOError: If there is an issue writing the file.
-=======
->>>>>>> 55fd696c
     """
 
     with open(path, "w") as f:
@@ -512,18 +495,6 @@
     ]
 
 
-<<<<<<< HEAD
-def _update_global_changelog(source_path: str, output_path: str, libraries: List[dict]):
-    """Updates the versions of libraries in the main CHANGELOG.md.
-
-    Args:
-        source_path(str): Path to the changelog file to read.
-        output_path(str): Path to the changelog file to write.
-        libraries(Dict): Dictionary containing all of the library versions to
-        modify.
-
-    Returns: None
-=======
 def _update_global_changelog(changelog_src: str, changelog_dest: str, all_libraries: List[dict]):
     """Updates the versions of libraries in the main CHANGELOG.md.
 
@@ -532,20 +503,13 @@
         changelog_dest(str): Path to the changelog file to write.
         all_libraries(Dict): Dictionary containing all of the library versions to
         modify.
->>>>>>> 55fd696c
     """
 
     def replace_version_in_changelog(content):
         new_content = content
-<<<<<<< HEAD
-        for individual_library in libraries:
-            package_name = individual_library["id"]
-            version = individual_library["version"]
-=======
         for library in all_libraries:
             package_name = library["id"]
             version = library["version"]
->>>>>>> 55fd696c
             # Find the entry for the given package in the format`<package name>==<version>`
             # Replace the `<version>` part of the string.
             pattern = re.compile(f"(\\[{re.escape(package_name)})(==)([\\d\\.]+)(\\])")
@@ -553,9 +517,8 @@
             new_content = pattern.sub(replacement, new_content)
         return new_content
 
-<<<<<<< HEAD
-    updated_content = replace_version_in_changelog(_read_text_file(source_path))
-    _write_text_file(output_path, updated_content)
+    updated_content = replace_version_in_changelog(_read_text_file(changelog_src))
+    _write_text_file(changelog_dest, updated_content)
 
 
 def _update_version_for_library(
@@ -607,10 +570,6 @@
         metadata_contents = _read_json_file(metadata_file)
         metadata_contents["clientLibrary"]["version"] = version
         _write_json_file(output_path, metadata_contents)
-=======
-    updated_content = replace_version_in_changelog(_read_text_file(changelog_src))
-    _write_text_file(changelog_dest, updated_content)
->>>>>>> 55fd696c
 
 
 def handle_release_init(
@@ -651,18 +610,13 @@
         # Prepare the release for each library by updating the
         # library specific version files and library specific changelog.
         for library_release_data in libraries_to_prep_for_release:
-<<<<<<< HEAD
             version = library_release_data["version"]
             package_name = library_release_data["id"]
             path_to_library = f"packages/{package_name}"
             _update_version_for_library(repo, output, path_to_library, version)
 
-            # TODO(https://github.com/googleapis/google-cloud-python/pull/14351):
-=======
-            # TODO(https://github.com/googleapis/google-cloud-python/pull/14350):
             # Update library specific version files.
             # TODO(https://github.com/googleapis/google-cloud-python/pull/14353):
->>>>>>> 55fd696c
             # Conditionally update the library specific CHANGELOG if there is a change.
             pass
 
@@ -690,11 +644,7 @@
         ("configure", "Onboard a new library or an api path to Librarian workflow."),
         ("generate", "generate a python client for an API."),
         ("build", "Run unit tests via nox for the generated library."),
-<<<<<<< HEAD
-        ("release-init", "Prepare to release a specific library"),
-=======
         ("release-init", "Prepare to release a given set of libraries"),
->>>>>>> 55fd696c
     ]:
         parser_cmd = subparsers.add_parser(command_name, help=help_text)
         parser_cmd.set_defaults(func=handler_map[command_name])
