# Copyright 2025 Google LLC
#
# Licensed under the Apache License, Version 2.0 (the "License");
# you may not use this file except in compliance with the License.
# You may obtain a copy of the License at
#
#     http://www.apache.org/licenses/LICENSE-2.0
#
# Unless required by applicable law or agreed to in writing, software
# distributed under the License is distributed on an "AS IS" BASIS,
# WITHOUT WARRANTIES OR CONDITIONS OF ANY KIND, either express or implied.
# See the License for the specific language governing permissions and
# limitations under the License.

import argparse
import glob
import itertools
import json
import logging
import os
import re
import shutil
import subprocess
import sys
import yaml
from datetime import datetime
from pathlib import Path
from typing import Dict, List

try:
    import synthtool
    from synthtool.languages import python_mono_repo

    SYNTHTOOL_INSTALLED = True
    SYNTHTOOL_IMPORT_ERROR = None
except ImportError as e:  # pragma: NO COVER
    SYNTHTOOL_IMPORT_ERROR = e
    SYNTHTOOL_INSTALLED = False

logger = logging.getLogger()

BUILD_REQUEST_FILE = "build-request.json"
GENERATE_REQUEST_FILE = "generate-request.json"
RELEASE_INIT_REQUEST_FILE = "release-init-request.json"
STATE_YAML_FILE = "state.yaml"

INPUT_DIR = "input"
LIBRARIAN_DIR = "librarian"
OUTPUT_DIR = "output"
REPO_DIR = "repo"
SOURCE_DIR = "source"

_REPO_URL = "https://github.com/googleapis/google-cloud-python"


def _read_text_file(path: str) -> str:
    """Helper function that reads a text file path and returns the content.

    Args:
        path(str): The file path to read.

    Returns:
        str: The contents of the file.
    """

    with open(path, "r") as f:
        return f.read()


def _write_text_file(path: str, updated_content: str):
    """Helper function that writes a text file path with the given content.

    Args:
        path(str): The file path to write.
        updated_content(str): The contents to write to the file.
    """

    with open(path, "w") as f:
        f.write(updated_content)


def _read_json_file(path: str) -> Dict:
    """Helper function that reads a json file path and returns the loaded json content.

    Args:
        path(str): The file path to read.

    Returns:
        dict: The parsed JSON content.

    Raises:
        FileNotFoundError: If the file is not found at the specified path.
        json.JSONDecodeError: If the file does not contain valid JSON.
        IOError: If there is an issue reading the file.
    """
    with open(path, "r") as f:
        return json.load(f)


def _write_json_file(path: str, updated_content: Dict):
    """Helper function that writes a json file with the given dictionary.

    Args:
        path(str): The file path to write.
        updated_content(Dict): The dictionary to write.
    """

    with open(path, "w") as f:
        json.dump(updated_content, f, indent=2)
        f.write("\n")


def handle_configure():
    # TODO(https://github.com/googleapis/librarian/issues/466): Implement configure command and update docstring.
    logger.info("'configure' command executed.")


def _determine_bazel_rule(api_path: str, source: str) -> str:
    """Finds a Bazel rule by parsing the BUILD.bazel file directly.

    Args:
        api_path (str): The API path, e.g., 'google/cloud/language/v1'.
        source(str): The path to the root of the Bazel workspace.

    Returns:
        str: The discovered Bazel rule, e.g., '//google/cloud/language/v1:language-v1-py'.

    Raises:
        ValueError: If the file can't be processed or no matching rule is found.
    """
    logger.info(f"Determining Bazel rule for api_path: '{api_path}' by parsing file.")
    try:
        build_file_path = os.path.join(source, api_path, "BUILD.bazel")

        with open(build_file_path, "r") as f:
            content = f.read()

        match = re.search(r'name\s*=\s*"([^"]+-py)"', content)

        # This check is for a logical failure (no match), not a runtime exception.
        # It's good to keep it for clear error messaging.
        if not match:  # pragma: NO COVER
            raise ValueError(
                f"No Bazel rule with a name ending in '-py' found in {build_file_path}"
            )

        rule_name = match.group(1)
        bazel_rule = f"//{api_path}:{rule_name}"

        logger.info(f"Found Bazel rule: {bazel_rule}")
        return bazel_rule
    except Exception as e:
        raise ValueError(
            f"Failed to determine Bazel rule for '{api_path}' by parsing."
        ) from e


def _get_library_id(request_data: Dict) -> str:
    """Retrieve the library id from the given request dictionary

    Args:
        request_data(Dict): The contents `generate-request.json`.

    Raises:
        ValueError: If the key `id` does not exist in `request_data`.

    Returns:
        str: The id of the library in `generate-request.json`
    """
    library_id = request_data.get("id")
    if not library_id:
        raise ValueError("Request file is missing required 'id' field.")
    return library_id


def _build_bazel_target(bazel_rule: str, source: str):
    """Executes `bazelisk build` on a given Bazel rule.

    Args:
        bazel_rule(str): The Bazel rule to build.
        source(str): The path to the root of the Bazel workspace.

    Raises:
        ValueError: If the subprocess call fails.
    """
    logger.info(f"Executing build for rule: {bazel_rule}")
    try:
        # We're using the prewarmed bazel cache from the docker image to speed up the bazelisk commands.
        # Previously built artifacts are stored in `/bazel_cache/_bazel_ubuntu/output_base` and will be
        # used to speed up the build. `disk_cache` is used as the 'remote cache' and is also prewarmed as part of
        # the docker image.
        # See https://bazel.build/remote/caching#disk-cache which explains using a file system as a 'remote cache'.
        command = [
            "bazelisk",
            "--output_base=/bazel_cache/_bazel_ubuntu/output_base",
            "build",
            "--disk_cache=/bazel_cache/_bazel_ubuntu/cache/repos",
            "--incompatible_strict_action_env",
            bazel_rule,
        ]
        subprocess.run(
            command,
            cwd=source,
            text=True,
            check=True,
        )
        logger.info(f"Bazel build for {bazel_rule} rule completed successfully.")
    except Exception as e:
        raise ValueError(f"Bazel build for {bazel_rule} rule failed.") from e


def _locate_and_extract_artifact(
    bazel_rule: str,
    library_id: str,
    source: str,
    output: str,
    api_path: str,
):
    """Finds and extracts the tarball artifact from a Bazel build.

    Args:
        bazel_rule(str): The Bazel rule that was built.
        library_id(str): The ID of the library being generated.
        source(str): The path to the root of the Bazel workspace.
        output(str): The path to the location where generated output
            should be stored.
        api_path(str): The API path for the artifact

    Raises:
        ValueError: If failed to locate or extract artifact.
    """
    try:
        # 1. Find the bazel-bin output directory.
        logger.info("Locating Bazel output directory...")
        # Previously built artifacts are stored in `/bazel_cache/_bazel_ubuntu/output_base`.
        # See `--output_base` in `_build_bazel_target`
        info_command = [
            "bazelisk",
            "--output_base=/bazel_cache/_bazel_ubuntu/output_base",
            "info",
            "bazel-bin",
        ]
        result = subprocess.run(
            info_command,
            cwd=source,
            text=True,
            check=True,
            capture_output=True,
        )
        bazel_bin_path = result.stdout.strip()

        # 2. Construct the path to the generated tarball.
        rule_path, rule_name = bazel_rule.split(":")
        tarball_name = f"{rule_name}.tar.gz"
        tarball_path = os.path.join(bazel_bin_path, rule_path.strip("/"), tarball_name)
        logger.info(f"Found artifact at: {tarball_path}")

        # 3. Create a staging directory.
        api_version = api_path.split("/")[-1]
        staging_dir = os.path.join(output, "owl-bot-staging", library_id, api_version)
        os.makedirs(staging_dir, exist_ok=True)
        logger.info(f"Preparing staging directory: {staging_dir}")

        # 4. Extract the artifact.
        extract_command = ["tar", "-xvf", tarball_path, "--strip-components=1"]
        subprocess.run(
            extract_command, cwd=staging_dir, capture_output=True, text=True, check=True
        )
        logger.info(f"Artifact {tarball_path} extracted successfully.")

    except Exception as e:
        raise ValueError(
            f"Failed to locate or extract artifact for {bazel_rule} rule"
        ) from e


def _run_post_processor(output: str, library_id: str):
    """Runs the synthtool post-processor on the output directory.

    Args:
        output(str): Path to the directory in the container where code
            should be generated.
        library_id(str): The library id to be used for post processing.

    """
    os.chdir(output)
    path_to_library = f"packages/{library_id}"
    logger.info("Running Python post-processor...")
    if SYNTHTOOL_INSTALLED:
        python_mono_repo.owlbot_main(path_to_library)
    else:
        raise SYNTHTOOL_IMPORT_ERROR  # pragma: NO COVER
    logger.info("Python post-processor ran successfully.")


def _copy_files_needed_for_post_processing(output: str, input: str, library_id: str):
    """Copy files to the output directory whcih are needed during the post processing
    step, such as .repo-metadata.json and script/client-post-processing, using
    the input directory as the source.

    Args:
        output(str): Path to the directory in the container where code
            should be generated.
        input(str): The path to the directory in the container
            which contains additional generator input.
        library_id(str): The library id to be used for post processing.
    """

    path_to_library = f"packages/{library_id}"

    # We need to create these directories so that we can copy files necessary for post-processing.
    os.makedirs(f"{output}/{path_to_library}")
    os.makedirs(f"{output}/{path_to_library}/scripts/client-post-processing")
    shutil.copy(
        f"{input}/{path_to_library}/.repo-metadata.json",
        f"{output}/{path_to_library}/.repo-metadata.json",
    )

    # copy post-procesing files
    for post_processing_file in glob.glob(
        f"{input}/client-post-processing/*.yaml"
    ):  # pragma: NO COVER
        with open(post_processing_file, "r") as post_processing:
            if f"{path_to_library}/" in post_processing.read():
                shutil.copy(
                    post_processing_file,
                    f"{output}/{path_to_library}/scripts/client-post-processing",
                )


def _clean_up_files_after_post_processing(output: str, library_id: str):
    """
    Clean up files which should not be included in the generated client.
    This function is idempotent and will not fail if files are already removed.

    Args:
        output(str): Path to the directory in the container where code
            should be generated.
        library_id(str): The library id to be used for post processing.
    """
    path_to_library = f"packages/{library_id}"

    # Safely remove directories, ignoring errors if they don't exist.
    shutil.rmtree(f"{output}/{path_to_library}/.nox", ignore_errors=True)
    shutil.rmtree(f"{output}/owl-bot-staging", ignore_errors=True)

    # Safely remove specific files if they exist using pathlib.
    Path(f"{output}/{path_to_library}/CHANGELOG.md").unlink(missing_ok=True)
    Path(f"{output}/{path_to_library}/docs/CHANGELOG.md").unlink(missing_ok=True)
    Path(f"{output}/{path_to_library}/docs/README.rst").unlink(missing_ok=True)

    # The glob loops are already safe, as they do nothing if no files match.
    for post_processing_file in glob.glob(
        f"{output}/{path_to_library}/scripts/client-post-processing/*.yaml"
    ):  # pragma: NO COVER
        os.remove(post_processing_file)

    for gapic_version_file in glob.glob(
        f"{output}/{path_to_library}/**/gapic_version.py", recursive=True
    ):  # pragma: NO COVER
        os.remove(gapic_version_file)

    for snippet_metadata_file in glob.glob(
        f"{output}/{path_to_library}/samples/generated_samples/snippet_metadata*.json"
    ):  # pragma: NO COVER
        os.remove(snippet_metadata_file)


def handle_generate(
    librarian: str = LIBRARIAN_DIR,
    source: str = SOURCE_DIR,
    output: str = OUTPUT_DIR,
    input: str = INPUT_DIR,
):
    """The main coordinator for the code generation process.

    This function orchestrates the generation of a client library by reading a
    `librarian/generate-request.json` file, determining the necessary Bazel rule for each API, and
    (in future steps) executing the build.

    See https://github.com/googleapis/librarian/blob/main/doc/container-contract.md#generate-container-command

    Args:
        librarian(str): Path to the directory in the container which contains
            the librarian configuration.
        source(str): Path to the directory in the container which contains
            API protos.
        output(str): Path to the directory in the container where code
            should be generated.
        input(str): The path to the directory in the container
            which contains additional generator input.

    Raises:
        ValueError: If the `generate-request.json` file is not found or read.
    """

    try:
        # Read a generate-request.json file
        request_data = _read_json_file(f"{librarian}/{GENERATE_REQUEST_FILE}")
        library_id = _get_library_id(request_data)
        for api in request_data.get("apis", []):
            api_path = api.get("path")
            if api_path:
                bazel_rule = _determine_bazel_rule(api_path, source)
                _build_bazel_target(bazel_rule, source)
                _locate_and_extract_artifact(
                    bazel_rule, library_id, source, output, api_path
                )

        _copy_files_needed_for_post_processing(output, input, library_id)
        _run_post_processor(output, library_id)
        _clean_up_files_after_post_processing(output, library_id)

    except Exception as e:
        raise ValueError("Generation failed.") from e

    logger.info("'generate' command executed.")


def _run_nox_sessions(library_id: str, repo: str):
    """Calls nox for all specified sessions.

    Args:
        library_id(str): The library id under test.
        repo(str): This directory will contain all directories that make up a
            library, the .librarian folder, and any global file declared in
            the config.yaml.
    """
    sessions = [
        "unit-3.9",
        "unit-3.13",
        "docs",
        "system-3.13",
        "lint",
        "lint_setup_py",
        "mypy-3.13",
    ]
    current_session = None
    try:
        for nox_session in sessions:
            current_session = nox_session
            _run_individual_session(nox_session, library_id, repo)

    except Exception as e:
        raise ValueError(f"Failed to run the nox session: {current_session}") from e


def _run_individual_session(nox_session: str, library_id: str, repo: str):
    """
    Calls nox with the specified sessions.

    Args:
        nox_session(str): The nox session to run.
        library_id(str): The library id under test.
        repo(str): This directory will contain all directories that make up a
            library, the .librarian folder, and any global file declared in
            the config.yaml.
    """

    command = [
        "nox",
        "-s",
        nox_session,
        "-f",
        f"{repo}/packages/{library_id}/noxfile.py",
    ]
    result = subprocess.run(command, text=True, check=True)
    logger.info(result)


def _determine_library_namespace(
    gapic_parent_path: Path, package_root_path: Path
) -> str:
    """
    Determines the namespace from the gapic file's parent path relative
    to its package root.

    Args:
        gapic_parent_path (Path): The absolute path to the directory containing
                                  gapic_version.py (e.g., .../google/cloud/language).
        package_root_path (Path): The absolute path to the root of the package
                                  (e.g., .../packages/google-cloud-language).
    """
    # This robustly calculates the relative path, e.g., "google/cloud/language"
    relative_path = gapic_parent_path.relative_to(package_root_path)

    # relative_path.parts will be like: ('google', 'cloud', 'language')
    # We want all parts *except* the last one (the service dir) to form the namespace.
    namespace_parts = relative_path.parts[:-1]

    if not namespace_parts and relative_path.parts:
        # This handles the edge case where the parts are just ('google',).
        # This implies the namespace is just "google".
        return ".".join(relative_path.parts)

    return ".".join(namespace_parts)


def _verify_library_namespace(library_id: str, repo: str):
    """
    Verifies that all found package namespaces are one of
    `google`, `google.cloud`, or `google.ads`.

    Args:
        library_id (str): The library id under test (e.g., "google-cloud-language").
        repo (str): The path to the root of the repository.
    """
    # TODO(https://github.com/googleapis/google-cloud-python/issues/14376): Update the list of namespaces which are exceptions.
    exception_namespaces = ["google.cloud.billing"]
    valid_namespaces = [
        "google",
        "google.apps",
        "google.ads",
        "google.cloud",
        "google.maps",
        "google.shopping",
        *exception_namespaces,
    ]
    gapic_version_file = "gapic_version.py"

    # This is now the "package root" path we will use for comparison
    library_path = Path(f"{repo}/packages/{library_id}")

    if not library_path.is_dir():
        raise ValueError(f"Error: Path is not a directory: {library_path}")

    # Recursively glob (rglob) for all 'gapic_version.py' files
    all_gapic_files = list(library_path.rglob(gapic_version_file))

    if not all_gapic_files:
        raise ValueError(
            f"Error: namespace cannot be determined for {library_id}."
            f" Library is missing a `{gapic_version_file}`."
        )

    for gapic_file in all_gapic_files:
        # The directory we want is the parent of `gapic_version.py` file.
        gapic_parent_dir = gapic_file.parent

        # Pass both the specific dir and the package root for a safe relative comparison
        library_namespace = _determine_library_namespace(gapic_parent_dir, library_path)

        if library_namespace not in valid_namespaces:
            raise ValueError(
                f"The namespace `{library_namespace}` for `{library_id}` must be one of {valid_namespaces}."
            )


def handle_build(librarian: str = LIBRARIAN_DIR, repo: str = REPO_DIR):
    """The main coordinator for validating client library generation."""
    try:
        request_data = _read_json_file(f"{librarian}/{BUILD_REQUEST_FILE}")
        library_id = _get_library_id(request_data)
        _verify_library_namespace(library_id, repo)
        _run_nox_sessions(library_id, repo)
    except Exception as e:
        raise ValueError("Build failed.") from e

    logger.info("'build' command executed.")


def _get_libraries_to_prepare_for_release(library_entries: Dict) -> List[dict]:
    """Get libraries which should be prepared for release. Only libraries
    which have the `release_triggered` field set to `True` will be returned.

    Args:
        library_entries(Dict): Dictionary containing all of the libraries to
        evaluate.

    Returns:
        List[dict]: List of all libraries which should be prepared for release,
        along with the corresponding information for the release.
    """
    return [
        library
        for library in library_entries["libraries"]
        if library.get("release_triggered")
    ]


def _update_global_changelog(
    changelog_src: str, changelog_dest: str, all_libraries: List[dict]
):
    """Updates the versions of libraries in the main CHANGELOG.md.

    Args:
        changelog_src(str): Path to the changelog file to read.
        changelog_dest(str): Path to the changelog file to write.
        all_libraries(Dict): Dictionary containing all of the library versions to
        modify.
    """

    def replace_version_in_changelog(content):
        new_content = content
        for library in all_libraries:
            library_id = library["id"]
            version = library["version"]
            # Find the entry for the given library in the format`<library_id>==<version>`
            # Replace the `<version>` part of the string.
            pattern = re.compile(f"(\\[{re.escape(library_id)})(==)([\\d\\.]+)(\\])")
            replacement = f"\\g<1>=={version}\\g<4>"
            new_content = pattern.sub(replacement, new_content)
        return new_content

    updated_content = replace_version_in_changelog(_read_text_file(changelog_src))
    _write_text_file(changelog_dest, updated_content)


def _process_version_file(content, version, version_path) -> str:
    """This function searches for a version string in the
    given content, replaces the version and returns the content.

    Args:
        content(str): The contents where the version string should be replaced.
        version(str): The new version of the library.
        version_path(str): The relative path to the version file

    Raises: ValueError if the version string could not be found in the given content

    Returns: A string with the modified content.
    """
    pattern = r"(__version__\s*=\s*[\"'])([^\"']+)([\"'].*)"
    replacement_string = f"\\g<1>{version}\\g<3>"
    new_content, num_replacements = re.subn(pattern, replacement_string, content)
    if num_replacements == 0:
        raise ValueError(
            f"Could not find version string in {version_path}. File was not modified."
        )
    return new_content


def _update_version_for_library(
    repo: str, output: str, path_to_library: str, version: str
):
    """Updates the version string in `**/gapic_version.py` and `samples/**/snippet_metadata.json`
        for a given library.

    Args:
        repo(str): This directory will contain all directories that make up a
            library, the .librarian folder, and any global file declared in
            the config.yaml.
        output(str): Path to the directory in the container where modified
            code should be placed.
        path_to_library(str): Relative path to the library to update
        version(str): The new version of the library

    Raises: `ValueError` if a version string could not be located in `**/gapic_version.py`
        within the given library.
    """

    # Find and update gapic_version.py files
    gapic_version_files = Path(f"{repo}/{path_to_library}").rglob("**/gapic_version.py")
    for version_file in gapic_version_files:
        updated_content = _process_version_file(
            _read_text_file(version_file), version, version_file
        )
        output_path = f"{output}/{version_file.relative_to(repo)}"
        _write_text_file(output_path, updated_content)

    # Find and update snippet_metadata.json files
    snippet_metadata_files = Path(f"{repo}/{path_to_library}").rglob(
        "samples/**/*.json"
    )
    for metadata_file in snippet_metadata_files:
        output_path = f"{output}/{metadata_file.relative_to(repo)}"
        os.makedirs(Path(output_path).parent, exist_ok=True)
        shutil.copy(metadata_file, output_path)

        metadata_contents = _read_json_file(metadata_file)
        metadata_contents["clientLibrary"]["version"] = version
        _write_json_file(output_path, metadata_contents)


def _get_previous_version(library_id: str, librarian: str) -> str:
    """Gets the previous version of the library from state.yaml.

    Args:
        library_id(str): id of the library.
        librarian(str): Path to the directory in the container which contains
            the `state.yaml` file.

    Returns:
        str: The version for a given library in state.yaml
    """
    state_yaml_path = f"{librarian}/{STATE_YAML_FILE}"

    with open(state_yaml_path, "r") as state_yaml_file:
        state_yaml = yaml.safe_load(state_yaml_file)
        for library in state_yaml.get("libraries", []):
            if library.get("id") == library_id:
                return library.get("version")

    raise ValueError(
        f"Could not determine previous version for {library_id} from state.yaml"
    )


def _create_main_version_header(
    version: str, previous_version: str, library_id: str
) -> str:
    """This function creates a header to be used in a changelog. The header has the following format:
    `## [{version}](https://github.com/googleapis/google-cloud-python/compare/{library_id}-v{previous_version}...{library_id}-v{version}) (YYYY-MM-DD)`

    Args:
        version(str): The new version of the library.
        previous_version(str): The previous version of the library.
        library_id(str): The id of the library where the changelog should
            be updated.

    Returns:
        A header to be used in the changelog.
    """
    current_date = datetime.now().strftime("%Y-%m-%d")
    # Return the main version header
    return (
        f"## [{version}]({_REPO_URL}/compare/{library_id}-v{previous_version}"
        f"...{library_id}-v{version}) ({current_date})"
    )


def _process_changelog(
    content: str,
    library_changes: List[Dict],
    version: str,
    previous_version: str,
    library_id: str,
):
    """This function searches the given content for the anchor pattern
    `[1]: https://pypi.org/project/{library_id}/#history`
    and adds an entry in the following format:

    ## [{version}](https://github.com/googleapis/google-cloud-python/compare/{library_id}-v{previous_version}...{library_id}-v{version}) (YYYY-MM-DD)

    ### Documentation

    * Update import statement example in README ([868b006](https://github.com/googleapis/google-cloud-python/commit/868b0069baf1a4bf6705986e0b6885419b35cdcc))

    Args:
        content(str): The contents of an existing changelog.
        library_changes(List[Dict]): List of dictionaries containing the changes
            for a given library.
        version(str): The new version of the library.
        previous_version(str): The previous version of the library.
        library_id(str): The id of the library where the changelog should
            be updated.

    Raises: ValueError if the anchor pattern string could not be found in the given content

    Returns: A string with the modified content.
    """
    entry_parts = []
    entry_parts.append(
        _create_main_version_header(
            version=version, previous_version=previous_version, library_id=library_id
        )
    )

    # Group changes by type (e.g., feat, fix, docs)
    type_key = "type"
    source_commit_hash_key = "source_commit_hash"
    subject_key = "subject"
    library_changes.sort(key=lambda x: x[type_key])
    grouped_changes = itertools.groupby(library_changes, key=lambda x: x[type_key])

    library_change_type_map = {
        "feat": "Features",
        "fix": "Bug Fixes",
        "docs": "Documentation",
    }
    for library_change_type, library_changes in grouped_changes:
        # We only care about feat, fix, docs
<<<<<<< HEAD
        adjusted_change_type = library_change_type.replace("!", "")
        if adjusted_change_type in library_change_type_map:
            entry_parts.append(
                f"\n\n### {library_change_type_map[adjusted_change_type]}\n"
            )
            for change in library_changes:
                commit_link = f"([{change[source_commit_hash_key]}]({repo_url}/commit/{change[source_commit_hash_key]}))"
                entry_parts.append(f"* {change[subject_key]} {commit_link}")
=======
        adjusted_change_type = change_type.replace("!", "")
        change_type_map = {
            "feat": "Features",
            "fix": "Bug Fixes",
            "docs": "Documentation",
        }
        if adjusted_change_type in ["feat", "fix", "docs"]:
            entry_parts.append(f"\n\n### {change_type_map[adjusted_change_type]}\n")
            for change in changes:
                commit_link = f"([{change['source_commit_hash']}]({_REPO_URL}/commit/{change['source_commit_hash']}))"
                entry_parts.append(f"* {change['subject']} {commit_link}")
>>>>>>> 48211128

    new_entry_text = "\n".join(entry_parts)
    anchor_pattern = re.compile(
        rf"(\[1\]: https://pypi\.org/project/{library_id}/#history)",
        re.MULTILINE,
    )
    replacement_text = f"\\g<1>\n\n{new_entry_text}"
    updated_content, num_subs = anchor_pattern.subn(replacement_text, content, count=1)
    if num_subs == 0:
        raise ValueError("Changelog anchor '[1]: ...#history' not found.")

    return updated_content


def _update_changelog_for_library(
    repo: str,
    output: str,
    library_changes: List[Dict],
    version: str,
    previous_version: str,
    library_id: str,
):
    """Prepends a new release entry with multiple, grouped changes, to a changelog.

    Args:
        repo(str): This directory will contain all directories that make up a
            library, the .librarian folder, and any global file declared in
            the config.yaml.
        output(str): Path to the directory in the container where modified
            code should be placed.
        library_changes(List[Dict]): List of dictionaries containing the changes
            for a given library
        version(str): The desired version
        previous_version(str): The version in state.yaml for a given library
        library_id(str): The id of the library where the changelog should
            be updated.
    """

    relative_path = f"packages/{library_id}/CHANGELOG.md"
    changelog_src = f"{repo}/{relative_path}"
    changelog_dest = f"{output}/{relative_path}"
    updated_content = _process_changelog(
        _read_text_file(changelog_src),
        library_changes,
        version,
        previous_version,
        library_id,
    )
    _write_text_file(changelog_dest, updated_content)


def handle_release_init(
    librarian: str = LIBRARIAN_DIR, repo: str = REPO_DIR, output: str = OUTPUT_DIR
):
    """The main coordinator for the release preparation process.

    This function prepares for the release of client libraries by reading a
    `librarian/release-init-request.json` file. The primary responsibility is
    to update all required files with the new version and commit information
    for libraries that have the `release_triggered` field set to `True`.

    See https://github.com/googleapis/librarian/blob/main/doc/container-contract.md#generate-container-command

    Args:
        librarian(str): Path to the directory in the container which contains
            the `release-init-request.json` file.
        repo(str): This directory will contain all directories that make up a
            library, the .librarian folder, and any global file declared in
            the config.yaml.
        output(str): Path to the directory in the container where modified
            code should be placed.
    """

    try:
        # Read a release-init-request.json file
        request_data = _read_json_file(f"{librarian}/{RELEASE_INIT_REQUEST_FILE}")
        libraries_to_prep_for_release = _get_libraries_to_prepare_for_release(
            request_data
        )

        _update_global_changelog(
            f"{repo}/CHANGELOG.md",
            f"{output}/CHANGELOG.md",
            libraries_to_prep_for_release,
        )

        # Prepare the release for each library by updating the
        # library specific version files and library specific changelog.
        for library_release_data in libraries_to_prep_for_release:
            version = library_release_data["version"]
            library_id = library_release_data["id"]
            library_changes = library_release_data["changes"]
            path_to_library = f"packages/{library_id}"
            _update_version_for_library(repo, output, path_to_library, version)

            # Get previous version from state.yaml
            previous_version = _get_previous_version(library_id, librarian)
            if previous_version != version:
                _update_changelog_for_library(
                    repo,
                    output,
                    library_changes,
                    version,
                    previous_version,
                    library_id,
                )

    except Exception as e:
        raise ValueError(f"Release init failed: {e}") from e

    logger.info("'release-init' command executed.")


if __name__ == "__main__":  # pragma: NO COVER
    parser = argparse.ArgumentParser(description="A simple CLI tool.")
    subparsers = parser.add_subparsers(
        dest="command", required=True, help="Available commands"
    )

    # Define commands and their corresponding handler functions
    handler_map = {
        "configure": handle_configure,
        "generate": handle_generate,
        "build": handle_build,
        "release-init": handle_release_init,
    }

    for command_name, help_text in [
        ("configure", "Onboard a new library or an api path to Librarian workflow."),
        ("generate", "generate a python client for an API."),
        ("build", "Run unit tests via nox for the generated library."),
        ("release-init", "Prepare to release a given set of libraries"),
    ]:
        parser_cmd = subparsers.add_parser(command_name, help=help_text)
        parser_cmd.set_defaults(func=handler_map[command_name])
        parser_cmd.add_argument(
            "--librarian",
            type=str,
            help="Path to the directory in the container which contains the librarian configuration",
            default=LIBRARIAN_DIR,
        )
        parser_cmd.add_argument(
            "--input",
            type=str,
            help="Path to the directory in the container which contains additional generator input",
            default=INPUT_DIR,
        )
        parser_cmd.add_argument(
            "--output",
            type=str,
            help="Path to the directory in the container where code should be generated",
            default=OUTPUT_DIR,
        )
        parser_cmd.add_argument(
            "--source",
            type=str,
            help="Path to the directory in the container which contains API protos",
            default=SOURCE_DIR,
        )
        parser_cmd.add_argument(
            "--repo",
            type=str,
            help="Path to the directory in the container which contains google-cloud-python repository",
            default=REPO_DIR,
        )

    if len(sys.argv) == 1:
        parser.print_help(sys.stderr)
        sys.exit(1)

    args = parser.parse_args()

    # Pass specific arguments to the handler functions for generate/build
    if args.command == "generate":
        args.func(
            librarian=args.librarian,
            source=args.source,
            output=args.output,
            input=args.input,
        )
    elif args.command == "build":
        args.func(librarian=args.librarian, repo=args.repo)
    elif args.command == "release-init":
        args.func(librarian=args.librarian, repo=args.repo, output=args.output)
    else:
        args.func()<|MERGE_RESOLUTION|>--- conflicted
+++ resolved
@@ -769,16 +769,6 @@
     }
     for library_change_type, library_changes in grouped_changes:
         # We only care about feat, fix, docs
-<<<<<<< HEAD
-        adjusted_change_type = library_change_type.replace("!", "")
-        if adjusted_change_type in library_change_type_map:
-            entry_parts.append(
-                f"\n\n### {library_change_type_map[adjusted_change_type]}\n"
-            )
-            for change in library_changes:
-                commit_link = f"([{change[source_commit_hash_key]}]({repo_url}/commit/{change[source_commit_hash_key]}))"
-                entry_parts.append(f"* {change[subject_key]} {commit_link}")
-=======
         adjusted_change_type = change_type.replace("!", "")
         change_type_map = {
             "feat": "Features",
@@ -788,9 +778,8 @@
         if adjusted_change_type in ["feat", "fix", "docs"]:
             entry_parts.append(f"\n\n### {change_type_map[adjusted_change_type]}\n")
             for change in changes:
-                commit_link = f"([{change['source_commit_hash']}]({_REPO_URL}/commit/{change['source_commit_hash']}))"
-                entry_parts.append(f"* {change['subject']} {commit_link}")
->>>>>>> 48211128
+                commit_link = f"([{change[source_commit_hash_key]}]({_REPO_URL}/commit/{change[source_commit_hash_key]}))"
+                entry_parts.append(f"* {change[subject_key]} {commit_link}")
 
     new_entry_text = "\n".join(entry_parts)
     anchor_pattern = re.compile(
