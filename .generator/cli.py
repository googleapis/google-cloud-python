--- conflicted
+++ resolved
@@ -45,7 +45,6 @@
 OUTPUT_DIR = "output"
 REPO_DIR = "repo"
 SOURCE_DIR = "source"
-<<<<<<< HEAD
 
 
 def _read_text_file(path: str) -> str:
@@ -83,8 +82,6 @@
 
     with open(path, "w") as f:
         f.write(updated_content)
-=======
->>>>>>> b80ab8c3
 
 
 def _read_json_file(path: str) -> Dict:
@@ -493,7 +490,6 @@
     ]
 
 
-<<<<<<< HEAD
 def _update_global_changelog(source_path: str, output_path: str, libraries: List[dict]):
     """Updates the versions of libraries in the main CHANGELOG.md.
 
@@ -522,8 +518,6 @@
     _write_text_file(output_path, updated_content)
 
 
-=======
->>>>>>> b80ab8c3
 def handle_release_init(
     librarian: str = LIBRARIAN_DIR, repo: str = REPO_DIR, output: str = OUTPUT_DIR
 ):
@@ -553,16 +547,11 @@
             request_data
         )
 
-<<<<<<< HEAD
         _update_global_changelog(
             f"{repo}/CHANGELOG.md",
             f"{output}/CHANGELOG.md",
             libraries_to_prep_for_release,
         )
-=======
-        # TODO(https://github.com/googleapis/google-cloud-python/pull/14349):
-        # Update library global changelog file.
->>>>>>> b80ab8c3
 
         # Prepare the release for each library by updating the
         # library specific version files and library specific changelog.
@@ -597,11 +586,7 @@
         ("configure", "Onboard a new library or an api path to Librarian workflow."),
         ("generate", "generate a python client for an API."),
         ("build", "Run unit tests via nox for the generated library."),
-<<<<<<< HEAD
-        ("release-init", "Prepare to release a specific library"),
-=======
         ("release-init", "Prepare to release a given set of libraries"),
->>>>>>> b80ab8c3
     ]:
         parser_cmd = subparsers.add_parser(command_name, help=help_text)
         parser_cmd.set_defaults(func=handler_map[command_name])
