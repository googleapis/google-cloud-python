--- conflicted
+++ resolved
@@ -789,14 +789,9 @@
             be updated.
     """
 
-<<<<<<< HEAD
-    relative_path = f"packages/{package_name}/CHANGELOG.md"
+    relative_path = f"packages/{library_id}/CHANGELOG.md"
     changelog_src = f"{repo}/{relative_path}"
     changelog_dest = f"{output}/{relative_path}"
-=======
-    source_path = f"{repo}/packages/{library_id}/CHANGELOG.md"
-    output_path = f"{output}/packages/{library_id}/CHANGELOG.md"
->>>>>>> bbb6e86e
     updated_content = _process_changelog(
         _read_text_file(changelog_src),
         library_changes,
