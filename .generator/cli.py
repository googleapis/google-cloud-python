# Copyright 2025 Google LLC
#
# Licensed under the Apache License, Version 2.0 (the "License");
# you may not use this file except in compliance with the License.
# You may obtain a copy of the License at
#
#     http://www.apache.org/licenses/LICENSE-2.0
#
# Unless required by applicable law or agreed to in writing, software
# distributed under the License is distributed on an "AS IS" BASIS,
# WITHOUT WARRANTIES OR CONDITIONS OF ANY KIND, either express or implied.
# See the License for the specific language governing permissions and
# limitations under the License.

import argparse
import glob
import itertools
import json
import logging
import os
import re
import shutil
import subprocess
import sys
import tempfile
from datetime import datetime
from pathlib import Path
from typing import Dict, List

<<<<<<< HEAD
import parse_googleapis_content
import yaml
=======
import build.util
>>>>>>> c9e1b8db

try:
    import synthtool
    from synthtool.languages import python_mono_repo

    SYNTHTOOL_INSTALLED = True
    SYNTHTOOL_IMPORT_ERROR = None
except ImportError as e:  # pragma: NO COVER
    SYNTHTOOL_IMPORT_ERROR = e
    SYNTHTOOL_INSTALLED = False

logger = logging.getLogger()

BUILD_REQUEST_FILE = "build-request.json"
GENERATE_REQUEST_FILE = "generate-request.json"
RELEASE_INIT_REQUEST_FILE = "release-init-request.json"
STATE_YAML_FILE = "state.yaml"

INPUT_DIR = "input"
LIBRARIAN_DIR = "librarian"
OUTPUT_DIR = "output"
REPO_DIR = "repo"
SOURCE_DIR = "source"

_REPO_URL = "https://github.com/googleapis/google-cloud-python"


def _read_text_file(path: str) -> str:
    """Helper function that reads a text file path and returns the content.

    Args:
        path(str): The file path to read.

    Returns:
        str: The contents of the file.
    """

    with open(path, "r") as f:
        return f.read()


def _write_text_file(path: str, updated_content: str):
    """Helper function that writes a text file path with the given content.

    Args:
        path(str): The file path to write.
        updated_content(str): The contents to write to the file.
    """

    os.makedirs(Path(path).parent, exist_ok=True)
    with open(path, "w") as f:
        f.write(updated_content)


def _read_json_file(path: str) -> Dict:
    """Helper function that reads a json file path and returns the loaded json content.

    Args:
        path(str): The file path to read.

    Returns:
        dict: The parsed JSON content.

    Raises:
        FileNotFoundError: If the file is not found at the specified path.
        json.JSONDecodeError: If the file does not contain valid JSON.
        IOError: If there is an issue reading the file.
    """
    with open(path, "r") as f:
        return json.load(f)


def _write_json_file(path: str, updated_content: Dict):
    """Helper function that writes a json file with the given dictionary.

    Args:
        path(str): The file path to write.
        updated_content(Dict): The dictionary to write.
    """

    with open(path, "w") as f:
        json.dump(updated_content, f, indent=2)
        f.write("\n")


def handle_configure():
    # TODO(https://github.com/googleapis/librarian/issues/466): Implement configure command and update docstring.
    logger.info("'configure' command executed.")


def _get_library_id(request_data: Dict) -> str:
    """Retrieve the library id from the given request dictionary

    Args:
        request_data(Dict): The contents `generate-request.json`.

    Raises:
        ValueError: If the key `id` does not exist in `request_data`.

    Returns:
        str: The id of the library in `generate-request.json`
    """
    library_id = request_data.get("id")
    if not library_id:
        raise ValueError("Request file is missing required 'id' field.")
    return library_id


def _run_post_processor(output: str, library_id: str):
    """Runs the synthtool post-processor on the output directory.

    Args:
        output(str): Path to the directory in the container where code
            should be generated.
        library_id(str): The library id to be used for post processing.

    """
    os.chdir(output)
    path_to_library = f"packages/{library_id}"
    logger.info("Running Python post-processor...")
    if SYNTHTOOL_INSTALLED:
        python_mono_repo.owlbot_main(path_to_library)
    else:
        raise SYNTHTOOL_IMPORT_ERROR  # pragma: NO COVER
    logger.info("Python post-processor ran successfully.")


def _copy_files_needed_for_post_processing(output: str, input: str, library_id: str):
    """Copy files to the output directory whcih are needed during the post processing
    step, such as .repo-metadata.json and script/client-post-processing, using
    the input directory as the source.

    Args:
        output(str): Path to the directory in the container where code
            should be generated.
        input(str): The path to the directory in the container
            which contains additional generator input.
        library_id(str): The library id to be used for post processing.
    """

    path_to_library = f"packages/{library_id}"

    # We need to create these directories so that we can copy files necessary for post-processing.
    os.makedirs(f"{output}/{path_to_library}")
    os.makedirs(f"{output}/{path_to_library}/scripts/client-post-processing")
    shutil.copy(
        f"{input}/{path_to_library}/.repo-metadata.json",
        f"{output}/{path_to_library}/.repo-metadata.json",
    )

    # copy post-procesing files
    for post_processing_file in glob.glob(
        f"{input}/client-post-processing/*.yaml"
    ):  # pragma: NO COVER
        with open(post_processing_file, "r") as post_processing:
            if f"{path_to_library}/" in post_processing.read():
                shutil.copy(
                    post_processing_file,
                    f"{output}/{path_to_library}/scripts/client-post-processing",
                )


def _clean_up_files_after_post_processing(output: str, library_id: str):
    """
    Clean up files which should not be included in the generated client.
    This function is idempotent and will not fail if files are already removed.

    Args:
        output(str): Path to the directory in the container where code
            should be generated.
        library_id(str): The library id to be used for post processing.
    """
    path_to_library = f"packages/{library_id}"

    # Safely remove directories, ignoring errors if they don't exist.
    shutil.rmtree(f"{output}/{path_to_library}/.nox", ignore_errors=True)
    shutil.rmtree(f"{output}/owl-bot-staging", ignore_errors=True)

    # Safely remove specific files if they exist using pathlib.
    Path(f"{output}/{path_to_library}/CHANGELOG.md").unlink(missing_ok=True)
    Path(f"{output}/{path_to_library}/docs/CHANGELOG.md").unlink(missing_ok=True)
    Path(f"{output}/{path_to_library}/docs/README.rst").unlink(missing_ok=True)

    # The glob loops are already safe, as they do nothing if no files match.
    for post_processing_file in glob.glob(
        f"{output}/{path_to_library}/scripts/client-post-processing/*.yaml"
    ):  # pragma: NO COVER
        os.remove(post_processing_file)

    for gapic_version_file in glob.glob(
        f"{output}/{path_to_library}/**/gapic_version.py", recursive=True
    ):  # pragma: NO COVER
        os.remove(gapic_version_file)

    for snippet_metadata_file in glob.glob(
        f"{output}/{path_to_library}/samples/generated_samples/snippet_metadata*.json"
    ):  # pragma: NO COVER
        os.remove(snippet_metadata_file)


def handle_generate(
    librarian: str = LIBRARIAN_DIR,
    source: str = SOURCE_DIR,
    output: str = OUTPUT_DIR,
    input: str = INPUT_DIR,
):
    """The main coordinator for the code generation process.

    This function orchestrates the generation of a client library by reading a
    `librarian/generate-request.json` file, determining the necessary Bazel rule for each API, and
    (in future steps) executing the build.

    See https://github.com/googleapis/librarian/blob/main/doc/container-contract.md#generate-container-command

    Args:
        librarian(str): Path to the directory in the container which contains
            the librarian configuration.
        source(str): Path to the directory in the container which contains
            API protos.
        output(str): Path to the directory in the container where code
            should be generated.
        input(str): The path to the directory in the container
            which contains additional generator input.

    Raises:
        ValueError: If the `generate-request.json` file is not found or read.
    """

    try:
        # Read a generate-request.json file
        request_data = _read_json_file(f"{librarian}/{GENERATE_REQUEST_FILE}")
        library_id = _get_library_id(request_data)
        for api in request_data.get("apis", []):
            api_path = api.get("path")
            if api_path:
                generator_options = []
                with open(f"{source}/{api_path}/BUILD.bazel", "r") as f:
                    content = f.read()
                    result = parse_googleapis_content.parse_content(content)
                    py_gapic_entry = [
                        key for key in result.keys() if key.endswith("_py_gapic")
                    ][0]

                    config_key_map = {
                        "grpc_service_config": "retry-config",
                        "rest_numeric_enums": "rest-numeric-enums",
                        "service_yaml": "service-yaml",
                        "transport": "transport",
                    }

                    for key in config_key_map:
                        config_value = result[py_gapic_entry].get(key, None)
                        if config_value is not None:
                            if key == "service_yaml" or key == "grpc_service_config":
                                generator_options.append(
                                    f"{config_key_map[key]}={api_path}/{config_value},"
                                )
                            else:
                                generator_options.append(
                                    f"{config_key_map[key]}={config_value},"
                                )
                    optional_arguments = result[py_gapic_entry].get("opt_args", None)
                    if optional_arguments:
                        [
                            generator_options.append(f"{opt_arg},")
                            for opt_arg in optional_arguments
                        ]
                    with tempfile.TemporaryDirectory() as tmp_dir:
                        generator_command = (
                            f"protoc {api_path}/*.proto --python_gapic_out={tmp_dir}"
                        )
                        if len(generator_options):
                            generator_command += f" --python_gapic_opt=metadata,"
                            for generator_option in generator_options:
                                generator_command += generator_option
                        subprocess.run([generator_command], cwd=source, shell=True)
                        api_version = api_path.split("/")[-1]
                        staging_dir = os.path.join(
                            output, "owl-bot-staging", library_id, api_version
                        )
                        shutil.copytree(tmp_dir, staging_dir)

        _copy_files_needed_for_post_processing(output, input, library_id)
        _run_post_processor(output, library_id)
        _clean_up_files_after_post_processing(output, library_id)

    except Exception as e:
        raise ValueError("Generation failed.") from e

    logger.info("'generate' command executed.")


def _run_nox_sessions(library_id: str, repo: str):
    """Calls nox for all specified sessions.

    Args:
        library_id(str): The library id under test.
        repo(str): This directory will contain all directories that make up a
            library, the .librarian folder, and any global file declared in
            the config.yaml.
    """
    sessions = [
        "unit-3.9",
        "unit-3.13",
        "docs",
        "lint",
        "lint_setup_py",
        "mypy-3.13",
    ]
    current_session = None
    try:
        for nox_session in sessions:
            current_session = nox_session
            _run_individual_session(nox_session, library_id, repo)

    except Exception as e:
        raise ValueError(f"Failed to run the nox session: {current_session}") from e


def _run_individual_session(nox_session: str, library_id: str, repo: str):
    """
    Calls nox with the specified sessions.

    Args:
        nox_session(str): The nox session to run.
        library_id(str): The library id under test.
        repo(str): This directory will contain all directories that make up a
            library, the .librarian folder, and any global file declared in
            the config.yaml.
    """

    command = [
        "nox",
        "-s",
        nox_session,
        "-f",
        f"{repo}/packages/{library_id}/noxfile.py",
    ]
    result = subprocess.run(command, text=True, check=True)
    logger.info(result)


def _determine_library_namespace(
    gapic_parent_path: Path, package_root_path: Path
) -> str:
    """
    Determines the namespace from the gapic file's parent path relative
    to its package root.

    Args:
        gapic_parent_path (Path): The absolute path to the directory containing
                                  gapic_version.py (e.g., .../google/cloud/language).
        package_root_path (Path): The absolute path to the root of the package
                                  (e.g., .../packages/google-cloud-language).
    """
    # This robustly calculates the relative path, e.g., "google/cloud/language"
    relative_path = gapic_parent_path.relative_to(package_root_path)

    # relative_path.parts will be like: ('google', 'cloud', 'language')
    # We want all parts *except* the last one (the service dir) to form the namespace.
    namespace_parts = relative_path.parts[:-1]

    if not namespace_parts and relative_path.parts:
        # This handles the edge case where the parts are just ('google',).
        # This implies the namespace is just "google".
        return ".".join(relative_path.parts)

    return ".".join(namespace_parts)


def _verify_library_namespace(library_id: str, repo: str):
    """
    Verifies that all found package namespaces are one of
    `google`, `google.cloud`, or `google.ads`.

    Args:
        library_id (str): The library id under test (e.g., "google-cloud-language").
        repo (str): The path to the root of the repository.
    """
    # TODO(https://github.com/googleapis/google-cloud-python/issues/14376): Update the list of namespaces which are exceptions.
    exception_namespaces = ["google.cloud.billing"]
    valid_namespaces = [
        "google",
        "google.apps",
        "google.ads",
        "google.cloud",
        "google.maps",
        "google.shopping",
        *exception_namespaces,
    ]
    gapic_version_file = "gapic_version.py"

    # This is now the "package root" path we will use for comparison
    library_path = Path(f"{repo}/packages/{library_id}")

    if not library_path.is_dir():
        raise ValueError(f"Error: Path is not a directory: {library_path}")

    # Recursively glob (rglob) for all 'gapic_version.py' files
    all_gapic_files = list(library_path.rglob(gapic_version_file))

    if not all_gapic_files:
        raise ValueError(
            f"Error: namespace cannot be determined for {library_id}."
            f" Library is missing a `{gapic_version_file}`."
        )

    for gapic_file in all_gapic_files:
        # The directory we want is the parent of `gapic_version.py` file.
        gapic_parent_dir = gapic_file.parent

        # Pass both the specific dir and the package root for a safe relative comparison
        library_namespace = _determine_library_namespace(gapic_parent_dir, library_path)

        if library_namespace not in valid_namespaces:
            raise ValueError(
                f"The namespace `{library_namespace}` for `{library_id}` must be one of {valid_namespaces}."
            )


def _get_library_dist_name(library_id: str, repo: str) -> str:
    """
    Gets the package name by programmatically building the metadata.

    Args:
        library_id: id of the library.
        repo: This directory will contain all directories that make up a
            library, the .librarian folder, and any global file declared in
            the config.yaml.

    Returns:
        str: The library name string if found, otherwise None.
    """
    library_path = f"{repo}/packages/{library_id}"
    metadata = build.util.project_wheel_metadata(library_path)
    return metadata.get("name")


def _verify_library_dist_name(library_id: str, repo: str):
    """Verifies the library distribution name against its config files.

    This function ensures that:
    1. At least one of `setup.py` or `pyproject.toml` exists and is valid.
    2. Any existing config file's 'name' property matches the `library_id`.

    Args:
        library_id: id of the library.
        repo: This directory will contain all directories that make up a
            library, the .librarian folder, and any global file declared in
            the config.yaml.

    Raises:
        ValueError: If a name in an existing config file does not match the `library_id`.
    """
    dist_name = _get_library_dist_name(library_id, repo)
    if dist_name != library_id:
        raise ValueError(
            f"The distribution name `{dist_name}` does not match the folder `{library_id}`."
        )


def handle_build(librarian: str = LIBRARIAN_DIR, repo: str = REPO_DIR):
    """The main coordinator for validating client library generation."""
    try:
        request_data = _read_json_file(f"{librarian}/{BUILD_REQUEST_FILE}")
        library_id = _get_library_id(request_data)
        _verify_library_namespace(library_id, repo)
        _verify_library_dist_name(library_id, repo)
        _run_nox_sessions(library_id, repo)
    except Exception as e:
        raise ValueError("Build failed.") from e

    logger.info("'build' command executed.")


def _get_libraries_to_prepare_for_release(library_entries: Dict) -> List[dict]:
    """Get libraries which should be prepared for release. Only libraries
    which have the `release_triggered` field set to `True` will be returned.

    Args:
        library_entries(Dict): Dictionary containing all of the libraries to
        evaluate.

    Returns:
        List[dict]: List of all libraries which should be prepared for release,
        along with the corresponding information for the release.
    """
    return [
        library
        for library in library_entries["libraries"]
        if library.get("release_triggered")
    ]


def _update_global_changelog(
    changelog_src: str, changelog_dest: str, all_libraries: List[dict]
):
    """Updates the versions of libraries in the main CHANGELOG.md.

    Args:
        changelog_src(str): Path to the changelog file to read.
        changelog_dest(str): Path to the changelog file to write.
        all_libraries(Dict): Dictionary containing all of the library versions to
        modify.
    """

    def replace_version_in_changelog(content):
        new_content = content
        for library in all_libraries:
            library_id = library["id"]
            version = library["version"]
            # Find the entry for the given library in the format`<library_id>==<version>`
            # Replace the `<version>` part of the string.
            pattern = re.compile(f"(\\[{re.escape(library_id)})(==)([\\d\\.]+)(\\])")
            replacement = f"\\g<1>=={version}\\g<4>"
            new_content = pattern.sub(replacement, new_content)
        return new_content

    updated_content = replace_version_in_changelog(_read_text_file(changelog_src))
    _write_text_file(changelog_dest, updated_content)


def _process_version_file(content, version, version_path) -> str:
    """This function searches for a version string in the
    given content, replaces the version and returns the content.

    Args:
        content(str): The contents where the version string should be replaced.
        version(str): The new version of the library.
        version_path(str): The relative path to the version file

    Raises: ValueError if the version string could not be found in the given content

    Returns: A string with the modified content.
    """
    pattern = r"(__version__\s*=\s*[\"'])([^\"']+)([\"'].*)"
    replacement_string = f"\\g<1>{version}\\g<3>"
    new_content, num_replacements = re.subn(pattern, replacement_string, content)
    if num_replacements == 0:
        raise ValueError(
            f"Could not find version string in {version_path}. File was not modified."
        )
    return new_content


def _update_version_for_library(
    repo: str, output: str, path_to_library: str, version: str
):
    """Updates the version string in `**/gapic_version.py` and `samples/**/snippet_metadata.json`
        for a given library.

    Args:
        repo(str): This directory will contain all directories that make up a
            library, the .librarian folder, and any global file declared in
            the config.yaml.
        output(str): Path to the directory in the container where modified
            code should be placed.
        path_to_library(str): Relative path to the library to update
        version(str): The new version of the library

    Raises: `ValueError` if a version string could not be located in `**/gapic_version.py`
        within the given library.
    """

    # Find and update gapic_version.py files
    gapic_version_files = Path(f"{repo}/{path_to_library}").rglob("**/gapic_version.py")
    for version_file in gapic_version_files:
        updated_content = _process_version_file(
            _read_text_file(version_file), version, version_file
        )
        output_path = f"{output}/{version_file.relative_to(repo)}"
        _write_text_file(output_path, updated_content)

    # Find and update snippet_metadata.json files
    snippet_metadata_files = Path(f"{repo}/{path_to_library}").rglob(
        "samples/**/*.json"
    )
    for metadata_file in snippet_metadata_files:
        output_path = f"{output}/{metadata_file.relative_to(repo)}"
        os.makedirs(Path(output_path).parent, exist_ok=True)
        shutil.copy(metadata_file, output_path)

        metadata_contents = _read_json_file(metadata_file)
        metadata_contents["clientLibrary"]["version"] = version
        _write_json_file(output_path, metadata_contents)


def _get_previous_version(library_id: str, librarian: str) -> str:
    """Gets the previous version of the library from state.yaml.

    Args:
        library_id(str): id of the library.
        librarian(str): Path to the directory in the container which contains
            the `state.yaml` file.

    Returns:
        str: The version for a given library in state.yaml
    """
    state_yaml_path = f"{librarian}/{STATE_YAML_FILE}"

    with open(state_yaml_path, "r") as state_yaml_file:
        state_yaml = yaml.safe_load(state_yaml_file)
        for library in state_yaml.get("libraries", []):
            if library.get("id") == library_id:
                return library.get("version")

    raise ValueError(
        f"Could not determine previous version for {library_id} from state.yaml"
    )


def _create_main_version_header(
    version: str, previous_version: str, library_id: str
) -> str:
    """This function creates a header to be used in a changelog. The header has the following format:
    `## [{version}](https://github.com/googleapis/google-cloud-python/compare/{library_id}-v{previous_version}...{library_id}-v{version}) (YYYY-MM-DD)`

    Args:
        version(str): The new version of the library.
        previous_version(str): The previous version of the library.
        library_id(str): The id of the library where the changelog should
            be updated.

    Returns:
        A header to be used in the changelog.
    """
    current_date = datetime.now().strftime("%Y-%m-%d")
    # Return the main version header
    return (
        f"## [{version}]({_REPO_URL}/compare/{library_id}-v{previous_version}"
        f"...{library_id}-v{version}) ({current_date})"
    )


def _process_changelog(
    content: str,
    library_changes: List[Dict],
    version: str,
    previous_version: str,
    library_id: str,
):
    """This function searches the given content for the anchor pattern
    `[1]: https://pypi.org/project/{library_id}/#history`
    and adds an entry in the following format:

    ## [{version}](https://github.com/googleapis/google-cloud-python/compare/{library_id}-v{previous_version}...{library_id}-v{version}) (YYYY-MM-DD)

    ### Documentation

    * Update import statement example in README ([868b006](https://github.com/googleapis/google-cloud-python/commit/868b0069baf1a4bf6705986e0b6885419b35cdcc))

    Args:
        content(str): The contents of an existing changelog.
        library_changes(List[Dict]): List of dictionaries containing the changes
            for a given library.
        version(str): The new version of the library.
        previous_version(str): The previous version of the library.
        library_id(str): The id of the library where the changelog should
            be updated.

    Raises: ValueError if the anchor pattern string could not be found in the given content

    Returns: A string with the modified content.
    """
    entry_parts = []
    entry_parts.append(
        _create_main_version_header(
            version=version, previous_version=previous_version, library_id=library_id
        )
    )

    # Group changes by type (e.g., feat, fix, docs)
    type_key = "type"
    source_commit_hash_key = "source_commit_hash"
    subject_key = "subject"
    library_changes.sort(key=lambda x: x[type_key])
    grouped_changes = itertools.groupby(library_changes, key=lambda x: x[type_key])

    change_type_map = {
        "feat": "Features",
        "fix": "Bug Fixes",
        "docs": "Documentation",
    }
    for library_change_type, library_changes in grouped_changes:
        # We only care about feat, fix, docs
        adjusted_change_type = library_change_type.replace("!", "")
        if adjusted_change_type in change_type_map:
            entry_parts.append(f"\n\n### {change_type_map[adjusted_change_type]}\n")
            for change in library_changes:
                commit_link = f"([{change[source_commit_hash_key]}]({_REPO_URL}/commit/{change[source_commit_hash_key]}))"
                entry_parts.append(f"* {change[subject_key]} {commit_link}")

    new_entry_text = "\n".join(entry_parts)
    anchor_pattern = re.compile(
        rf"(\[1\]: https://pypi\.org/project/{library_id}/#history)",
        re.MULTILINE,
    )
    replacement_text = f"\\g<1>\n\n{new_entry_text}"
    updated_content, num_subs = anchor_pattern.subn(replacement_text, content, count=1)
    if num_subs == 0:
        raise ValueError("Changelog anchor '[1]: ...#history' not found.")

    return updated_content


def _update_changelog_for_library(
    repo: str,
    output: str,
    library_changes: List[Dict],
    version: str,
    previous_version: str,
    library_id: str,
):
    """Prepends a new release entry with multiple, grouped changes, to a changelog.

    Args:
        repo(str): This directory will contain all directories that make up a
            library, the .librarian folder, and any global file declared in
            the config.yaml.
        output(str): Path to the directory in the container where modified
            code should be placed.
        library_changes(List[Dict]): List of dictionaries containing the changes
            for a given library
        version(str): The desired version
        previous_version(str): The version in state.yaml for a given library
        library_id(str): The id of the library where the changelog should
            be updated.
    """

    relative_path = f"packages/{library_id}/CHANGELOG.md"
    changelog_src = f"{repo}/{relative_path}"
    changelog_dest = f"{output}/{relative_path}"
    updated_content = _process_changelog(
        _read_text_file(changelog_src),
        library_changes,
        version,
        previous_version,
        library_id,
    )
    _write_text_file(changelog_dest, updated_content)


def handle_release_init(
    librarian: str = LIBRARIAN_DIR, repo: str = REPO_DIR, output: str = OUTPUT_DIR
):
    """The main coordinator for the release preparation process.

    This function prepares for the release of client libraries by reading a
    `librarian/release-init-request.json` file. The primary responsibility is
    to update all required files with the new version and commit information
    for libraries that have the `release_triggered` field set to `True`.

    See https://github.com/googleapis/librarian/blob/main/doc/container-contract.md#generate-container-command

    Args:
        librarian(str): Path to the directory in the container which contains
            the `release-init-request.json` file.
        repo(str): This directory will contain all directories that make up a
            library, the .librarian folder, and any global file declared in
            the config.yaml.
        output(str): Path to the directory in the container where modified
            code should be placed.

    Raises:
        ValueError: if the version in `release-init-request.json` is
            the same as the version in state.yaml or if the
            `release-init-request.json` file in the given
            librarian directory cannot be read.
    """

    try:
        # Read a release-init-request.json file
        request_data = _read_json_file(f"{librarian}/{RELEASE_INIT_REQUEST_FILE}")
        libraries_to_prep_for_release = _get_libraries_to_prepare_for_release(
            request_data
        )

        _update_global_changelog(
            f"{repo}/CHANGELOG.md",
            f"{output}/CHANGELOG.md",
            libraries_to_prep_for_release,
        )

        # Prepare the release for each library by updating the
        # library specific version files and library specific changelog.
        for library_release_data in libraries_to_prep_for_release:
            version = library_release_data["version"]
            library_id = library_release_data["id"]
            library_changes = library_release_data["changes"]
            path_to_library = f"packages/{library_id}"

            # Get previous version from state.yaml
            previous_version = _get_previous_version(library_id, librarian)
            if previous_version == version:
                raise ValueError(
                    f"The version in {RELEASE_INIT_REQUEST_FILE} is the same as the version in {STATE_YAML_FILE}\n"
                    f"{library_id} version: {previous_version}\n"
                )

            _update_version_for_library(repo, output, path_to_library, version)
            _update_changelog_for_library(
                repo,
                output,
                library_changes,
                version,
                previous_version,
                library_id,
            )

    except Exception as e:
        raise ValueError(f"Release init failed: {e}") from e

    logger.info("'release-init' command executed.")


if __name__ == "__main__":  # pragma: NO COVER
    parser = argparse.ArgumentParser(description="A simple CLI tool.")
    subparsers = parser.add_subparsers(
        dest="command", required=True, help="Available commands"
    )

    # Define commands and their corresponding handler functions
    handler_map = {
        "configure": handle_configure,
        "generate": handle_generate,
        "build": handle_build,
        "release-init": handle_release_init,
    }

    for command_name, help_text in [
        ("configure", "Onboard a new library or an api path to Librarian workflow."),
        ("generate", "generate a python client for an API."),
        ("build", "Run unit tests via nox for the generated library."),
        ("release-init", "Prepare to release a given set of libraries"),
    ]:
        parser_cmd = subparsers.add_parser(command_name, help=help_text)
        parser_cmd.set_defaults(func=handler_map[command_name])
        parser_cmd.add_argument(
            "--librarian",
            type=str,
            help="Path to the directory in the container which contains the librarian configuration",
            default=LIBRARIAN_DIR,
        )
        parser_cmd.add_argument(
            "--input",
            type=str,
            help="Path to the directory in the container which contains additional generator input",
            default=INPUT_DIR,
        )
        parser_cmd.add_argument(
            "--output",
            type=str,
            help="Path to the directory in the container where code should be generated",
            default=OUTPUT_DIR,
        )
        parser_cmd.add_argument(
            "--source",
            type=str,
            help="Path to the directory in the container which contains API protos",
            default=SOURCE_DIR,
        )
        parser_cmd.add_argument(
            "--repo",
            type=str,
            help="Path to the directory in the container which contains google-cloud-python repository",
            default=REPO_DIR,
        )

    if len(sys.argv) == 1:
        parser.print_help(sys.stderr)
        sys.exit(1)

    args = parser.parse_args()

    # Pass specific arguments to the handler functions for generate/build
    if args.command == "generate":
        args.func(
            librarian=args.librarian,
            source=args.source,
            output=args.output,
            input=args.input,
        )
    elif args.command == "build":
        args.func(librarian=args.librarian, repo=args.repo)
    elif args.command == "release-init":
        args.func(librarian=args.librarian, repo=args.repo, output=args.output)
    else:
        args.func()<|MERGE_RESOLUTION|>--- conflicted
+++ resolved
@@ -23,16 +23,13 @@
 import subprocess
 import sys
 import tempfile
+import yaml
 from datetime import datetime
 from pathlib import Path
 from typing import Dict, List
-
-<<<<<<< HEAD
+import build.util
 import parse_googleapis_content
-import yaml
-=======
-import build.util
->>>>>>> c9e1b8db
+
 
 try:
     import synthtool
