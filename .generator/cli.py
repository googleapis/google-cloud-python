# Copyright 2025 Google LLC
#
# Licensed under the Apache License, Version 2.0 (the "License");
# you may not use this file except in compliance with the License.
# You may obtain a copy of the License at
#
#     http://www.apache.org/licenses/LICENSE-2.0
#
# Unless required by applicable law or agreed to in writing, software
# distributed under the License is distributed on an "AS IS" BASIS,
# WITHOUT WARRANTIES OR CONDITIONS OF ANY KIND, either express or implied.
# See the License for the specific language governing permissions and
# limitations under the License.

import argparse
import glob
import itertools
import json
import logging
import os
import re
import shutil
import subprocess
import sys
import yaml
from datetime import datetime
from pathlib import Path
from typing import Dict, List

try:
    import synthtool
    from synthtool.languages import python_mono_repo

    SYNTHTOOL_INSTALLED = True
    SYNTHTOOL_IMPORT_ERROR = None
except ImportError as e:  # pragma: NO COVER
    SYNTHTOOL_IMPORT_ERROR = e
    SYNTHTOOL_INSTALLED = False

logger = logging.getLogger()

BUILD_REQUEST_FILE = "build-request.json"
GENERATE_REQUEST_FILE = "generate-request.json"
RELEASE_INIT_REQUEST_FILE = "release-init-request.json"
<<<<<<< HEAD
STATE_YAML_FILE = "state.yaml"
=======
>>>>>>> d5df127e

INPUT_DIR = "input"
LIBRARIAN_DIR = "librarian"
OUTPUT_DIR = "output"
REPO_DIR = "repo"
SOURCE_DIR = "source"


def _read_text_file(path: str) -> str:
    """Helper function that reads a text file path and returns the content.

    Args:
        path(str): The file path to read.

    Returns:
        str: The contents of the file.
<<<<<<< HEAD

    Raises:
        FileNotFoundError: If the file is not found at the specified path.
        IOError: If there is an issue reading the file.
=======
>>>>>>> d5df127e
    """

    with open(path, "r") as f:
        return f.read()


def _write_text_file(path: str, updated_content: str):
    """Helper function that writes a text file path with the given content.

    Args:
        path(str): The file path to write.
        updated_content(str): The contents to write to the file.
<<<<<<< HEAD

    Returns:
        None

    Raises:
        FileNotFoundError: If the file is not found at the specified path.
        IOError: If there is an issue writing the file.
=======
>>>>>>> d5df127e
    """

    with open(path, "w") as f:
        f.write(updated_content)


def _read_json_file(path: str) -> Dict:
    """Helper function that reads a json file path and returns the loaded json content.

    Args:
        path(str): The file path to read.

    Returns:
        dict: The parsed JSON content.

    Raises:
        FileNotFoundError: If the file is not found at the specified path.
        json.JSONDecodeError: If the file does not contain valid JSON.
        IOError: If there is an issue reading the file.
    """
    with open(path, "r") as f:
        return json.load(f)


def _write_json_file(path: str, updated_content: Dict):
    """Helper function that writes a json file with the given dictionary.

    Args:
        path(str): The file path to write.
<<<<<<< HEAD
        updated_content(Dict): The dictionary to write

    Returns:
        None

    Raises:
        FileNotFoundError: If the file is not found at the specified path.
        IOError: If there is an issue writing the file.
=======
        updated_content(Dict): The dictionary to write.
>>>>>>> d5df127e
    """

    with open(path, "w") as f:
        json.dump(updated_content, f, indent=2)
        f.write("\n")


def handle_configure():
    # TODO(https://github.com/googleapis/librarian/issues/466): Implement configure command and update docstring.
    logger.info("'configure' command executed.")


def _determine_bazel_rule(api_path: str, source: str) -> str:
    """Finds a Bazel rule by parsing the BUILD.bazel file directly.

    Args:
        api_path (str): The API path, e.g., 'google/cloud/language/v1'.
        source(str): The path to the root of the Bazel workspace.

    Returns:
        str: The discovered Bazel rule, e.g., '//google/cloud/language/v1:language-v1-py'.

    Raises:
        ValueError: If the file can't be processed or no matching rule is found.
    """
    logger.info(f"Determining Bazel rule for api_path: '{api_path}' by parsing file.")
    try:
        build_file_path = os.path.join(source, api_path, "BUILD.bazel")

        with open(build_file_path, "r") as f:
            content = f.read()

        match = re.search(r'name\s*=\s*"([^"]+-py)"', content)

        # This check is for a logical failure (no match), not a runtime exception.
        # It's good to keep it for clear error messaging.
        if not match:  # pragma: NO COVER
            raise ValueError(
                f"No Bazel rule with a name ending in '-py' found in {build_file_path}"
            )

        rule_name = match.group(1)
        bazel_rule = f"//{api_path}:{rule_name}"

        logger.info(f"Found Bazel rule: {bazel_rule}")
        return bazel_rule
    except Exception as e:
        raise ValueError(
            f"Failed to determine Bazel rule for '{api_path}' by parsing."
        ) from e


def _get_library_id(request_data: Dict) -> str:
    """Retrieve the library id from the given request dictionary

    Args:
        request_data(Dict): The contents `generate-request.json`.

    Raises:
        ValueError: If the key `id` does not exist in `request_data`.

    Returns:
        str: The id of the library in `generate-request.json`
    """
    library_id = request_data.get("id")
    if not library_id:
        raise ValueError("Request file is missing required 'id' field.")
    return library_id


def _build_bazel_target(bazel_rule: str, source: str):
    """Executes `bazelisk build` on a given Bazel rule.

    Args:
        bazel_rule(str): The Bazel rule to build.
        source(str): The path to the root of the Bazel workspace.

    Raises:
        ValueError: If the subprocess call fails.
    """
    logger.info(f"Executing build for rule: {bazel_rule}")
    try:
        # We're using the prewarmed bazel cache from the docker image to speed up the bazelisk commands.
        # Previously built artifacts are stored in `/bazel_cache/_bazel_ubuntu/output_base` and will be
        # used to speed up the build. `disk_cache` is used as the 'remote cache' and is also prewarmed as part of
        # the docker image.
        # See https://bazel.build/remote/caching#disk-cache which explains using a file system as a 'remote cache'.
        command = [
            "bazelisk",
            "--output_base=/bazel_cache/_bazel_ubuntu/output_base",
            "build",
            "--disk_cache=/bazel_cache/_bazel_ubuntu/cache/repos",
            "--incompatible_strict_action_env",
            bazel_rule,
        ]
        subprocess.run(
            command,
            cwd=source,
            text=True,
            check=True,
        )
        logger.info(f"Bazel build for {bazel_rule} rule completed successfully.")
    except Exception as e:
        raise ValueError(f"Bazel build for {bazel_rule} rule failed.") from e


def _locate_and_extract_artifact(
    bazel_rule: str,
    library_id: str,
    source: str,
    output: str,
    api_path: str,
):
    """Finds and extracts the tarball artifact from a Bazel build.

    Args:
        bazel_rule(str): The Bazel rule that was built.
        library_id(str): The ID of the library being generated.
        source(str): The path to the root of the Bazel workspace.
        output(str): The path to the location where generated output
            should be stored.
        api_path(str): The API path for the artifact

    Raises:
        ValueError: If failed to locate or extract artifact.
    """
    try:
        # 1. Find the bazel-bin output directory.
        logger.info("Locating Bazel output directory...")
        # Previously built artifacts are stored in `/bazel_cache/_bazel_ubuntu/output_base`.
        # See `--output_base` in `_build_bazel_target`
        info_command = [
            "bazelisk",
            "--output_base=/bazel_cache/_bazel_ubuntu/output_base",
            "info",
            "bazel-bin",
        ]
        result = subprocess.run(
            info_command,
            cwd=source,
            text=True,
            check=True,
            capture_output=True,
        )
        bazel_bin_path = result.stdout.strip()

        # 2. Construct the path to the generated tarball.
        rule_path, rule_name = bazel_rule.split(":")
        tarball_name = f"{rule_name}.tar.gz"
        tarball_path = os.path.join(bazel_bin_path, rule_path.strip("/"), tarball_name)
        logger.info(f"Found artifact at: {tarball_path}")

        # 3. Create a staging directory.
        api_version = api_path.split("/")[-1]
        staging_dir = os.path.join(output, "owl-bot-staging", library_id, api_version)
        os.makedirs(staging_dir, exist_ok=True)
        logger.info(f"Preparing staging directory: {staging_dir}")

        # 4. Extract the artifact.
        extract_command = ["tar", "-xvf", tarball_path, "--strip-components=1"]
        subprocess.run(
            extract_command, cwd=staging_dir, capture_output=True, text=True, check=True
        )
        logger.info(f"Artifact {tarball_path} extracted successfully.")

    except Exception as e:
        raise ValueError(
            f"Failed to locate or extract artifact for {bazel_rule} rule"
        ) from e


def _run_post_processor(output: str, library_id: str):
    """Runs the synthtool post-processor on the output directory.

    Args:
        output(str): Path to the directory in the container where code
            should be generated.
        library_id(str): The library id to be used for post processing.

    """
    os.chdir(output)
    path_to_library = f"packages/{library_id}"
    logger.info("Running Python post-processor...")
    if SYNTHTOOL_INSTALLED:
        python_mono_repo.owlbot_main(path_to_library)
    else:
        raise SYNTHTOOL_IMPORT_ERROR  # pragma: NO COVER
    logger.info("Python post-processor ran successfully.")


def _copy_files_needed_for_post_processing(output: str, input: str, library_id: str):
    """Copy files to the output directory whcih are needed during the post processing
    step, such as .repo-metadata.json and script/client-post-processing, using
    the input directory as the source.

    Args:
        output(str): Path to the directory in the container where code
            should be generated.
        input(str): The path to the directory in the container
            which contains additional generator input.
        library_id(str): The library id to be used for post processing.
    """

    path_to_library = f"packages/{library_id}"

    # We need to create these directories so that we can copy files necessary for post-processing.
    os.makedirs(f"{output}/{path_to_library}")
    os.makedirs(f"{output}/{path_to_library}/scripts/client-post-processing")
    shutil.copy(
        f"{input}/{path_to_library}/.repo-metadata.json",
        f"{output}/{path_to_library}/.repo-metadata.json",
    )

    # copy post-procesing files
    for post_processing_file in glob.glob(
        f"{input}/client-post-processing/*.yaml"
    ):  # pragma: NO COVER
        with open(post_processing_file, "r") as post_processing:
            if f"{path_to_library}/" in post_processing.read():
                shutil.copy(
                    post_processing_file,
                    f"{output}/{path_to_library}/scripts/client-post-processing",
                )


def _clean_up_files_after_post_processing(output: str, library_id: str):
    """
    Clean up files which should not be included in the generated client.
    This function is idempotent and will not fail if files are already removed.

    Args:
        output(str): Path to the directory in the container where code
            should be generated.
        library_id(str): The library id to be used for post processing.
    """
    path_to_library = f"packages/{library_id}"

    # Safely remove directories, ignoring errors if they don't exist.
    shutil.rmtree(f"{output}/{path_to_library}/.nox", ignore_errors=True)
    shutil.rmtree(f"{output}/owl-bot-staging", ignore_errors=True)

    # Safely remove specific files if they exist using pathlib.
    Path(f"{output}/{path_to_library}/CHANGELOG.md").unlink(missing_ok=True)
    Path(f"{output}/{path_to_library}/docs/CHANGELOG.md").unlink(missing_ok=True)
    Path(f"{output}/{path_to_library}/docs/README.rst").unlink(missing_ok=True)

    # The glob loops are already safe, as they do nothing if no files match.
    for post_processing_file in glob.glob(
        f"{output}/{path_to_library}/scripts/client-post-processing/*.yaml"
    ):  # pragma: NO COVER
        os.remove(post_processing_file)

    for gapic_version_file in glob.glob(
        f"{output}/{path_to_library}/**/gapic_version.py", recursive=True
    ):  # pragma: NO COVER
        os.remove(gapic_version_file)

    for snippet_metadata_file in glob.glob(
        f"{output}/{path_to_library}/samples/generated_samples/snippet_metadata*.json"
    ):  # pragma: NO COVER
        os.remove(snippet_metadata_file)


def handle_generate(
    librarian: str = LIBRARIAN_DIR,
    source: str = SOURCE_DIR,
    output: str = OUTPUT_DIR,
    input: str = INPUT_DIR,
):
    """The main coordinator for the code generation process.

    This function orchestrates the generation of a client library by reading a
    `librarian/generate-request.json` file, determining the necessary Bazel rule for each API, and
    (in future steps) executing the build.

    See https://github.com/googleapis/librarian/blob/main/doc/container-contract.md#generate-container-command

    Args:
        librarian(str): Path to the directory in the container which contains
            the librarian configuration.
        source(str): Path to the directory in the container which contains
            API protos.
        output(str): Path to the directory in the container where code
            should be generated.
        input(str): The path to the directory in the container
            which contains additional generator input.

    Raises:
        ValueError: If the `generate-request.json` file is not found or read.
    """

    try:
        # Read a generate-request.json file
        request_data = _read_json_file(f"{librarian}/{GENERATE_REQUEST_FILE}")
        library_id = _get_library_id(request_data)
        for api in request_data.get("apis", []):
            api_path = api.get("path")
            if api_path:
                bazel_rule = _determine_bazel_rule(api_path, source)
                _build_bazel_target(bazel_rule, source)
                _locate_and_extract_artifact(
                    bazel_rule, library_id, source, output, api_path
                )

        _copy_files_needed_for_post_processing(output, input, library_id)
        _run_post_processor(output, library_id)
        _clean_up_files_after_post_processing(output, library_id)

    except Exception as e:
        raise ValueError("Generation failed.") from e

    logger.info("'generate' command executed.")


def _run_nox_sessions(sessions: List[str], librarian: str, repo: str):
    """Calls nox for all specified sessions.

    Args:
        sessions(List[str]): The list of nox sessions to run.
        librarian(str): The path to the librarian build configuration directory
    """
    # Read a build-request.json file
    current_session = None
    try:
        request_data = _read_json_file(f"{librarian}/{BUILD_REQUEST_FILE}")
        library_id = _get_library_id(request_data)
        for nox_session in sessions:
            _run_individual_session(nox_session, library_id, repo)

    except Exception as e:
        raise ValueError(f"Failed to run the nox session: {current_session}") from e


def _run_individual_session(nox_session: str, library_id: str, repo: str):
    """
    Calls nox with the specified sessions.

    Args:
        nox_session(str): The nox session to run
        library_id(str): The library id under test
    """

    command = [
        "nox",
        "-s",
        nox_session,
        "-f",
        f"{repo}/packages/{library_id}/noxfile.py",
    ]
    result = subprocess.run(command, text=True, check=True)
    logger.info(result)


def handle_build(librarian: str = LIBRARIAN_DIR, repo: str = REPO_DIR):
    """The main coordinator for validating client library generation."""
    sessions = [
        "unit-3.9",
        "unit-3.13",
        "docs",
        "system-3.13",
        "lint",
        "lint_setup_py",
        "mypy-3.13",
    ]
    _run_nox_sessions(sessions, librarian, repo)

    logger.info("'build' command executed.")


def _get_libraries_to_prepare_for_release(library_entries: Dict) -> List[dict]:
    """Get libraries which should be prepared for release. Only libraries
    which have the `release_triggered` field set to `True` will be returned.

    Args:
        library_entries(Dict): Dictionary containing all of the libraries to
        evaluate.

    Returns:
        List[dict]: List of all libraries which should be prepared for release,
        along with the corresponding information for the release.
    """
    return [
        library
        for library in library_entries["libraries"]
        if library.get("release_triggered")
    ]


<<<<<<< HEAD
def _update_global_changelog(source_path: str, output_path: str, libraries: List[dict]):
    """Updates the versions of libraries in the main CHANGELOG.md.

    Args:
        source_path(str): Path to the changelog file to read.
        output_path(str): Path to the changelog file to write.
        libraries(Dict): Dictionary containing all of the library versions to
        modify.

    Returns: None
=======
def _update_global_changelog(
    changelog_src: str, changelog_dest: str, all_libraries: List[dict]
):
    """Updates the versions of libraries in the main CHANGELOG.md.

    Args:
        changelog_src(str): Path to the changelog file to read.
        changelog_dest(str): Path to the changelog file to write.
        all_libraries(Dict): Dictionary containing all of the library versions to
        modify.
>>>>>>> d5df127e
    """

    def replace_version_in_changelog(content):
        new_content = content
<<<<<<< HEAD
        for individual_library in libraries:
            package_name = individual_library["id"]
            version = individual_library["version"]
=======
        for library in all_libraries:
            package_name = library["id"]
            version = library["version"]
>>>>>>> d5df127e
            # Find the entry for the given package in the format`<package name>==<version>`
            # Replace the `<version>` part of the string.
            pattern = re.compile(f"(\\[{re.escape(package_name)})(==)([\\d\\.]+)(\\])")
            replacement = f"\\g<1>=={version}\\g<4>"
            new_content = pattern.sub(replacement, new_content)
        return new_content

<<<<<<< HEAD
    updated_content = replace_version_in_changelog(_read_text_file(source_path))
    _write_text_file(output_path, updated_content)
=======
    updated_content = replace_version_in_changelog(_read_text_file(changelog_src))
    _write_text_file(changelog_dest, updated_content)


def _process_version_file(content, version, version_path) -> str:
    """This function searches for a version string in the
    given content, replaces the version and returns the content.

    Args:
        content(str): The contents where the version string should be replaced.
        version(str): The new version of the library.
        version_path(str): The relative path to the version file

    Raises: ValueError if the version string could not be found in the given content

    Returns: A string with the modified content.
    """
    pattern = r"(__version__\s*=\s*[\"'])([^\"']+)([\"'].*)"
    replacement_string = f"\\g<1>{version}\\g<3>"
    new_content, num_replacements = re.subn(pattern, replacement_string, content)
    if num_replacements == 0:
        raise ValueError(
            f"Could not find version string in {version_path}. File was not modified."
        )
    return new_content
>>>>>>> d5df127e


def _update_version_for_library(
    repo: str, output: str, path_to_library: str, version: str
):
<<<<<<< HEAD
    """Updates the version string in various files for a library, such as
    gapic_version.py and snippet_metadata.json files.
=======
    """Updates the version string in `**/gapic_version.py` and `samples/**/snippet_metadata.json`
        for a given library.
>>>>>>> d5df127e

    Args:
        repo(str): This directory will contain all directories that make up a
            library, the .librarian folder, and any global file declared in
            the config.yaml.
        output(str): Path to the directory in the container where modified
            code should be placed.
        path_to_library(str): Relative path to the library to update
        version(str): The new version of the library
<<<<<<< HEAD
=======

    Raises: `ValueError` if a version string could not be located in `**/gapic_version.py`
        within the given library.
>>>>>>> d5df127e
    """

    # Find and update gapic_version.py files
    gapic_version_files = Path(f"{repo}/{path_to_library}").rglob("**/gapic_version.py")
    for version_file in gapic_version_files:
<<<<<<< HEAD

        def process_version_file(content):
            pattern = r"(__version__\s*=\s*[\"'])([^\"']+)([\"'].*)"
            replacement_string = f"\\g<1>{version}\\g<3>"
            new_content, num_replacements = re.subn(
                pattern, replacement_string, content
            )
            print(content)
            if num_replacements == 0:
                raise ValueError(
                    f"Could not find version string in {version_file}. File was not modified."
                )
            return new_content

        updated_content = process_version_file(_read_text_file(version_file))
=======
        updated_content = _process_version_file(
            _read_text_file(version_file), version, version_file
        )
>>>>>>> d5df127e
        output_path = f"{output}/{version_file.relative_to(repo)}"
        _write_text_file(output_path, updated_content)

    # Find and update snippet_metadata.json files
    snippet_metadata_files = Path(f"{repo}/{path_to_library}").rglob(
        "samples/**/*.json"
    )
    for metadata_file in snippet_metadata_files:
        output_path = f"{output}/{metadata_file.relative_to(repo)}"
        os.makedirs(Path(output_path).parent, exist_ok=True)
        shutil.copy(metadata_file, output_path)

        metadata_contents = _read_json_file(metadata_file)
        metadata_contents["clientLibrary"]["version"] = version
        _write_json_file(output_path, metadata_contents)


<<<<<<< HEAD
def _get_previous_version(package_name: str, librarian: str) -> str:
    """Gets the previous version of the library from state.yaml.

    Args:
        package_name(str): name of the package.
        librarian(str): Path to the directory in the container which contains
            the `state.yaml` file.

    Returns:
        str: The version for a given library in state.yaml
    """
    state_yaml_path = f"{librarian}/{STATE_YAML_FILE}"

    with open(state_yaml_path, "r") as state_yaml_file:
        state_yaml = yaml.safe_load(state_yaml_file)
        for library in state_yaml.get("libraries", []):
            if library.get("id") == package_name:
                return library.get("version")

    raise ValueError(
        f"Could not determine previous version for {package_name} from state.yaml"
    )


def _update_changelog_for_library(
    repo: str,
    output: str,
    library_changes: List[Dict],
    version: str,
    previous_version: str,
    package_name: str,
):
    """Prepends a new release entry with multiple, grouped changes to a changelog.

    Args:
        repo(str): This directory will contain all directories that make up a
            library, the .librarian folder, and any global file declared in
            the config.yaml.
        output(str): Path to the directory in the container where modified
            code should be placed.
        library_changes(List[Dict]): List of dictionaries containing the changes
            for a given library
        version(str): The desired version
        previous_version(str): The version in state.yaml for a given package
        package_name(str): The name of the package where the changelog should
            be updated.
    """

    def process_changelog(content):
        repo_url = "https://github.com/googleapis/google-cloud-python"
        current_date = datetime.now().strftime("%Y-%m-%d")

        # Create the main version header
        version_header = (
            f"## [{version}]({repo_url}/compare/{package_name}-v{previous_version}"
            f"...{package_name}-v{version}) ({current_date})"
        )
        entry_parts = [version_header]

        # Group changes by type (e.g., feat, fix, docs)
        library_changes.sort(key=lambda x: x["type"])
        grouped_changes = itertools.groupby(library_changes, key=lambda x: x["type"])

        for change_type, changes in grouped_changes:
            # We only care about feat, fix, docs
            if change_type.replace("!", "") in ["feat", "fix", "docs"]:
                entry_parts.append(
                    f"\n\n### {change_type.capitalize().replace('!', '')}\n"
                )
                for change in changes:
                    commit_link = f"([{change['source_commit_hash']}]({repo_url}/commit/{change['source_commit_hash']}))"
                    entry_parts.append(f"* {change['subject']} {commit_link}")

        new_entry_text = "\n".join(entry_parts)
        anchor_pattern = re.compile(
            r"(\[1\]: https://pypi\.org/project/google-cloud-language/#history)",
            re.MULTILINE,
        )
        replacement_text = f"\\g<1>\n\n{new_entry_text}"
        updated_content, num_subs = anchor_pattern.subn(
            replacement_text, content, count=1
        )

        if num_subs == 0:
            raise ValueError("Changelog anchor '[1]: ...#history' not found.")

        return updated_content

    source_path = f"{repo}/packages/{package_name}/CHANGELOG.md"
    output_path = f"{output}/packages/{package_name}/CHANGELOG.md"
    updated_content = process_changelog(_read_text_file(source_path))
    _write_text_file(output_path, updated_content)


=======
>>>>>>> d5df127e
def handle_release_init(
    librarian: str = LIBRARIAN_DIR, repo: str = REPO_DIR, output: str = OUTPUT_DIR
):
    """The main coordinator for the release preparation process.

    This function prepares for the release of client libraries by reading a
    `librarian/release-init-request.json` file. The primary responsibility is
    to update all required files with the new version and commit information
    for libraries that have the `release_triggered` field set to `True`.

    See https://github.com/googleapis/librarian/blob/main/doc/container-contract.md#generate-container-command

    Args:
        librarian(str): Path to the directory in the container which contains
            the `release-init-request.json` file.
        repo(str): This directory will contain all directories that make up a
            library, the .librarian folder, and any global file declared in
            the config.yaml.
        output(str): Path to the directory in the container where modified
            code should be placed.
    """

    try:
        # Read a release-init-request.json file
        request_data = _read_json_file(f"{librarian}/{RELEASE_INIT_REQUEST_FILE}")
        libraries_to_prep_for_release = _get_libraries_to_prepare_for_release(
            request_data
        )

        _update_global_changelog(
            f"{repo}/CHANGELOG.md",
            f"{output}/CHANGELOG.md",
            libraries_to_prep_for_release,
        )

        # Prepare the release for each library by updating the
        # library specific version files and library specific changelog.
        for library_release_data in libraries_to_prep_for_release:
            version = library_release_data["version"]
            package_name = library_release_data["id"]
<<<<<<< HEAD
            library_changes = library_release_data["changes"]
            path_to_library = f"packages/{package_name}"
            _update_version_for_library(repo, output, path_to_library, version)

            # Get previous version from state.yaml
            previous_version = _get_previous_version(package_name, librarian)
            if previous_version != version:
                _update_changelog_for_library(
                    repo,
                    output,
                    library_changes,
                    version,
                    previous_version,
                    package_name,
                )
=======
            path_to_library = f"packages/{package_name}"
            _update_version_for_library(repo, output, path_to_library, version)

            # Update library specific version files.
            # TODO(https://github.com/googleapis/google-cloud-python/pull/14353):
            # Conditionally update the library specific CHANGELOG if there is a change.
            pass
>>>>>>> d5df127e

    except Exception as e:
        raise ValueError(f"Release init failed: {e}") from e

    logger.info("'release-init' command executed.")


if __name__ == "__main__":  # pragma: NO COVER
    parser = argparse.ArgumentParser(description="A simple CLI tool.")
    subparsers = parser.add_subparsers(
        dest="command", required=True, help="Available commands"
    )

    # Define commands and their corresponding handler functions
    handler_map = {
        "configure": handle_configure,
        "generate": handle_generate,
        "build": handle_build,
        "release-init": handle_release_init,
    }

    for command_name, help_text in [
        ("configure", "Onboard a new library or an api path to Librarian workflow."),
        ("generate", "generate a python client for an API."),
        ("build", "Run unit tests via nox for the generated library."),
<<<<<<< HEAD
        ("release-init", "Prepare to release a specific library"),
=======
        ("release-init", "Prepare to release a given set of libraries"),
>>>>>>> d5df127e
    ]:
        parser_cmd = subparsers.add_parser(command_name, help=help_text)
        parser_cmd.set_defaults(func=handler_map[command_name])
        parser_cmd.add_argument(
            "--librarian",
            type=str,
            help="Path to the directory in the container which contains the librarian configuration",
            default=LIBRARIAN_DIR,
        )
        parser_cmd.add_argument(
            "--input",
            type=str,
            help="Path to the directory in the container which contains additional generator input",
            default=INPUT_DIR,
        )
        parser_cmd.add_argument(
            "--output",
            type=str,
            help="Path to the directory in the container where code should be generated",
            default=OUTPUT_DIR,
        )
        parser_cmd.add_argument(
            "--source",
            type=str,
            help="Path to the directory in the container which contains API protos",
            default=SOURCE_DIR,
        )
        parser_cmd.add_argument(
            "--repo",
            type=str,
            help="Path to the directory in the container which contains google-cloud-python repository",
            default=REPO_DIR,
        )

    if len(sys.argv) == 1:
        parser.print_help(sys.stderr)
        sys.exit(1)

    args = parser.parse_args()

    # Pass specific arguments to the handler functions for generate/build
    if args.command == "generate":
        args.func(
            librarian=args.librarian,
            source=args.source,
            output=args.output,
            input=args.input,
        )
    elif args.command == "build":
        args.func(librarian=args.librarian, repo=args.repo)
    elif args.command == "release-init":
        args.func(librarian=args.librarian, repo=args.repo, output=args.output)
    else:
        args.func()<|MERGE_RESOLUTION|>--- conflicted
+++ resolved
@@ -42,10 +42,7 @@
 BUILD_REQUEST_FILE = "build-request.json"
 GENERATE_REQUEST_FILE = "generate-request.json"
 RELEASE_INIT_REQUEST_FILE = "release-init-request.json"
-<<<<<<< HEAD
 STATE_YAML_FILE = "state.yaml"
-=======
->>>>>>> d5df127e
 
 INPUT_DIR = "input"
 LIBRARIAN_DIR = "librarian"
@@ -62,13 +59,6 @@
 
     Returns:
         str: The contents of the file.
-<<<<<<< HEAD
-
-    Raises:
-        FileNotFoundError: If the file is not found at the specified path.
-        IOError: If there is an issue reading the file.
-=======
->>>>>>> d5df127e
     """
 
     with open(path, "r") as f:
@@ -81,16 +71,6 @@
     Args:
         path(str): The file path to write.
         updated_content(str): The contents to write to the file.
-<<<<<<< HEAD
-
-    Returns:
-        None
-
-    Raises:
-        FileNotFoundError: If the file is not found at the specified path.
-        IOError: If there is an issue writing the file.
-=======
->>>>>>> d5df127e
     """
 
     with open(path, "w") as f:
@@ -120,18 +100,7 @@
 
     Args:
         path(str): The file path to write.
-<<<<<<< HEAD
-        updated_content(Dict): The dictionary to write
-
-    Returns:
-        None
-
-    Raises:
-        FileNotFoundError: If the file is not found at the specified path.
-        IOError: If there is an issue writing the file.
-=======
         updated_content(Dict): The dictionary to write.
->>>>>>> d5df127e
     """
 
     with open(path, "w") as f:
@@ -520,18 +489,6 @@
     ]
 
 
-<<<<<<< HEAD
-def _update_global_changelog(source_path: str, output_path: str, libraries: List[dict]):
-    """Updates the versions of libraries in the main CHANGELOG.md.
-
-    Args:
-        source_path(str): Path to the changelog file to read.
-        output_path(str): Path to the changelog file to write.
-        libraries(Dict): Dictionary containing all of the library versions to
-        modify.
-
-    Returns: None
-=======
 def _update_global_changelog(
     changelog_src: str, changelog_dest: str, all_libraries: List[dict]
 ):
@@ -542,20 +499,13 @@
         changelog_dest(str): Path to the changelog file to write.
         all_libraries(Dict): Dictionary containing all of the library versions to
         modify.
->>>>>>> d5df127e
     """
 
     def replace_version_in_changelog(content):
         new_content = content
-<<<<<<< HEAD
-        for individual_library in libraries:
-            package_name = individual_library["id"]
-            version = individual_library["version"]
-=======
         for library in all_libraries:
             package_name = library["id"]
             version = library["version"]
->>>>>>> d5df127e
             # Find the entry for the given package in the format`<package name>==<version>`
             # Replace the `<version>` part of the string.
             pattern = re.compile(f"(\\[{re.escape(package_name)})(==)([\\d\\.]+)(\\])")
@@ -563,10 +513,6 @@
             new_content = pattern.sub(replacement, new_content)
         return new_content
 
-<<<<<<< HEAD
-    updated_content = replace_version_in_changelog(_read_text_file(source_path))
-    _write_text_file(output_path, updated_content)
-=======
     updated_content = replace_version_in_changelog(_read_text_file(changelog_src))
     _write_text_file(changelog_dest, updated_content)
 
@@ -592,19 +538,13 @@
             f"Could not find version string in {version_path}. File was not modified."
         )
     return new_content
->>>>>>> d5df127e
 
 
 def _update_version_for_library(
     repo: str, output: str, path_to_library: str, version: str
 ):
-<<<<<<< HEAD
-    """Updates the version string in various files for a library, such as
-    gapic_version.py and snippet_metadata.json files.
-=======
     """Updates the version string in `**/gapic_version.py` and `samples/**/snippet_metadata.json`
         for a given library.
->>>>>>> d5df127e
 
     Args:
         repo(str): This directory will contain all directories that make up a
@@ -614,38 +554,17 @@
             code should be placed.
         path_to_library(str): Relative path to the library to update
         version(str): The new version of the library
-<<<<<<< HEAD
-=======
 
     Raises: `ValueError` if a version string could not be located in `**/gapic_version.py`
         within the given library.
->>>>>>> d5df127e
     """
 
     # Find and update gapic_version.py files
     gapic_version_files = Path(f"{repo}/{path_to_library}").rglob("**/gapic_version.py")
     for version_file in gapic_version_files:
-<<<<<<< HEAD
-
-        def process_version_file(content):
-            pattern = r"(__version__\s*=\s*[\"'])([^\"']+)([\"'].*)"
-            replacement_string = f"\\g<1>{version}\\g<3>"
-            new_content, num_replacements = re.subn(
-                pattern, replacement_string, content
-            )
-            print(content)
-            if num_replacements == 0:
-                raise ValueError(
-                    f"Could not find version string in {version_file}. File was not modified."
-                )
-            return new_content
-
-        updated_content = process_version_file(_read_text_file(version_file))
-=======
         updated_content = _process_version_file(
             _read_text_file(version_file), version, version_file
         )
->>>>>>> d5df127e
         output_path = f"{output}/{version_file.relative_to(repo)}"
         _write_text_file(output_path, updated_content)
 
@@ -663,7 +582,6 @@
         _write_json_file(output_path, metadata_contents)
 
 
-<<<<<<< HEAD
 def _get_previous_version(package_name: str, librarian: str) -> str:
     """Gets the previous version of the library from state.yaml.
 
@@ -758,8 +676,6 @@
     _write_text_file(output_path, updated_content)
 
 
-=======
->>>>>>> d5df127e
 def handle_release_init(
     librarian: str = LIBRARIAN_DIR, repo: str = REPO_DIR, output: str = OUTPUT_DIR
 ):
@@ -800,7 +716,6 @@
         for library_release_data in libraries_to_prep_for_release:
             version = library_release_data["version"]
             package_name = library_release_data["id"]
-<<<<<<< HEAD
             library_changes = library_release_data["changes"]
             path_to_library = f"packages/{package_name}"
             _update_version_for_library(repo, output, path_to_library, version)
@@ -816,15 +731,6 @@
                     previous_version,
                     package_name,
                 )
-=======
-            path_to_library = f"packages/{package_name}"
-            _update_version_for_library(repo, output, path_to_library, version)
-
-            # Update library specific version files.
-            # TODO(https://github.com/googleapis/google-cloud-python/pull/14353):
-            # Conditionally update the library specific CHANGELOG if there is a change.
-            pass
->>>>>>> d5df127e
 
     except Exception as e:
         raise ValueError(f"Release init failed: {e}") from e
@@ -850,11 +756,7 @@
         ("configure", "Onboard a new library or an api path to Librarian workflow."),
         ("generate", "generate a python client for an API."),
         ("build", "Run unit tests via nox for the generated library."),
-<<<<<<< HEAD
-        ("release-init", "Prepare to release a specific library"),
-=======
         ("release-init", "Prepare to release a given set of libraries"),
->>>>>>> d5df127e
     ]:
         parser_cmd = subparsers.add_parser(command_name, help=help_text)
         parser_cmd.set_defaults(func=handler_map[command_name])
