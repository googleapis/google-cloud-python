# Copyright 2015 Google Inc. All rights reserved.
#
# Licensed under the Apache License, Version 2.0 (the "License");
# you may not use this file except in compliance with the License.
# You may obtain a copy of the License at
#
#     http://www.apache.org/licenses/LICENSE-2.0
#
# Unless required by applicable law or agreed to in writing, software
# distributed under the License is distributed on an "AS IS" BASIS,
# WITHOUT WARRANTIES OR CONDITIONS OF ANY KIND, either express or implied.
# See the License for the specific language governing permissions and
# limitations under the License.

"""Define API Jobs."""

import six

from gcloud.exceptions import NotFound
from gcloud._helpers import _datetime_from_microseconds
from gcloud.bigquery.dataset import Dataset
from gcloud.bigquery.table import SchemaField
from gcloud.bigquery.table import Table
from gcloud.bigquery.table import _build_schema_resource
from gcloud.bigquery.table import _parse_schema_resource
from gcloud.bigquery._helpers import _EnumProperty
from gcloud.bigquery._helpers import _TypedProperty


class Compression(_EnumProperty):
    """Pseudo-enum for ``compression`` properties."""
    GZIP = 'GZIP'
    NONE = 'NONE'
    ALLOWED = (GZIP, NONE)


class CreateDisposition(_EnumProperty):
    """Pseudo-enum for ``create_disposition`` properties."""
    CREATE_IF_NEEDED = 'CREATE_IF_NEEDED'
    CREATE_NEVER = 'CREATE_NEVER'
    ALLOWED = (CREATE_IF_NEEDED, CREATE_NEVER)


class DestinationFormat(_EnumProperty):
    """Pseudo-enum for ``destination_format`` properties."""
    CSV = 'CSV'
    NEWLINE_DELIMITED_JSON = 'NEWLINE_DELIMITED_JSON'
    AVRO = 'AVRO'
    ALLOWED = (CSV, NEWLINE_DELIMITED_JSON, AVRO)


class Encoding(_EnumProperty):
    """Pseudo-enum for ``encoding`` properties."""
    UTF_8 = 'UTF-8'
    ISO_8559_1 = 'ISO-8559-1'
    ALLOWED = (UTF_8, ISO_8559_1)


class QueryPriority(_EnumProperty):
    """Pseudo-enum for ``QueryJob.priority`` property."""
    INTERACTIVE = 'INTERACTIVE'
    BATCH = 'BATCH'
    ALLOWED = (INTERACTIVE, BATCH)


class SourceFormat(_EnumProperty):
    """Pseudo-enum for ``source_format`` properties."""
    CSV = 'CSV'
    DATASTORE_BACKUP = 'DATASTORE_BACKUP'
    NEWLINE_DELIMITED_JSON = 'NEWLINE_DELIMITED_JSON'
    ALLOWED = (CSV, DATASTORE_BACKUP, NEWLINE_DELIMITED_JSON)


class WriteDisposition(_EnumProperty):
    """Pseudo-enum for ``write_disposition`` properties."""
    WRITE_APPEND = 'WRITE_APPEND'
    WRITE_TRUNCATE = 'WRITE_TRUNCATE'
    WRITE_EMPTY = 'WRITE_EMPTY'
    ALLOWED = (WRITE_APPEND, WRITE_TRUNCATE, WRITE_EMPTY)


class _BaseJob(object):
    """Base class for jobs.

    :type client: :class:`gcloud.bigquery.client.Client`
    :param client: A client which holds credentials and project configuration
                   for the dataset (which requires a project).
    """
    def __init__(self, client):
        self._client = client
        self._properties = {}

    @property
    def project(self):
        """Project bound to the job.

        :rtype: string
        :returns: the project (derived from the client).
        """
        return self._client.project

    def _require_client(self, client):
        """Check client or verify over-ride.

        :type client: :class:`gcloud.bigquery.client.Client` or ``NoneType``
        :param client: the client to use.  If not passed, falls back to the
                       ``client`` stored on the current dataset.

        :rtype: :class:`gcloud.bigquery.client.Client`
        :returns: The client passed in or the currently bound client.
        """
        if client is None:
            client = self._client
        return client


class _AsyncJob(_BaseJob):
    """Base class for asynchronous jobs.

    :type name: string
    :param name: the name of the job

    :type client: :class:`gcloud.bigquery.client.Client`
    :param client: A client which holds credentials and project configuration
                   for the dataset (which requires a project).
    """
    def __init__(self, name, client):
        super(_AsyncJob, self).__init__(client)
        self.name = name

    @property
    def job_type(self):
        """Type of job

        :rtype: string
        :returns: one of 'load', 'copy', 'extract', 'query'
        """
        return self._JOB_TYPE

    @property
    def path(self):
        """URL path for the job's APIs.

        :rtype: string
        :returns: the path based on project and job name.
        """
        return '/projects/%s/jobs/%s' % (self.project, self.name)

    @property
    def etag(self):
        """ETag for the job resource.

        :rtype: string, or ``NoneType``
        :returns: the ETag (None until set from the server).
        """
        return self._properties.get('etag')

    @property
    def self_link(self):
        """URL for the job resource.

        :rtype: string, or ``NoneType``
        :returns: the URL (None until set from the server).
        """
        return self._properties.get('selfLink')

    @property
    def user_email(self):
        """E-mail address of user who submitted the job.

        :rtype: string, or ``NoneType``
        :returns: the URL (None until set from the server).
        """
        return self._properties.get('user_email')

    @property
    def created(self):
        """Datetime at which the job was created.

        :rtype: ``datetime.datetime``, or ``NoneType``
        :returns: the creation time (None until set from the server).
        """
        statistics = self._properties.get('statistics')
        if statistics is not None:
            millis = statistics.get('creationTime')
            if millis is not None:
                return _datetime_from_microseconds(millis * 1000.0)

    @property
    def started(self):
        """Datetime at which the job was started.

        :rtype: ``datetime.datetime``, or ``NoneType``
        :returns: the start time (None until set from the server).
        """
        statistics = self._properties.get('statistics')
        if statistics is not None:
            millis = statistics.get('startTime')
            if millis is not None:
                return _datetime_from_microseconds(millis * 1000.0)

    @property
    def ended(self):
        """Datetime at which the job finished.

        :rtype: ``datetime.datetime``, or ``NoneType``
        :returns: the end time (None until set from the server).
        """
        statistics = self._properties.get('statistics')
        if statistics is not None:
            millis = statistics.get('endTime')
            if millis is not None:
                return _datetime_from_microseconds(millis * 1000.0)

    @property
    def error_result(self):
        """Error information about the job as a whole.

        :rtype: mapping, or ``NoneType``
        :returns: the error information (None until set from the server).
        """
        status = self._properties.get('status')
        if status is not None:
            return status.get('errorResult')

    @property
    def errors(self):
        """Information about individual errors generated by the job.

        :rtype: list of mappings, or ``NoneType``
        :returns: the error information (None until set from the server).
        """
        status = self._properties.get('status')
        if status is not None:
            return status.get('errors')

    @property
    def state(self):
        """Status of the job.

        :rtype: string, or ``NoneType``
        :returns: the state (None until set from the server).
        """
        status = self._properties.get('status')
        if status is not None:
            return status.get('state')

    def _scrub_local_properties(self, cleaned):
        """Helper:  handle subclass properties in cleaned."""
        pass

    def _set_properties(self, api_response):
        """Update properties from resource in body of ``api_response``

        :type api_response: httplib2.Response
        :param api_response: response returned from an API call
        """
        cleaned = api_response.copy()
        self._scrub_local_properties(cleaned)

        statistics = cleaned.get('statistics', {})
        if 'creationTime' in statistics:
            statistics['creationTime'] = float(statistics['creationTime'])
        if 'startTime' in statistics:
            statistics['startTime'] = float(statistics['startTime'])
        if 'endTime' in statistics:
            statistics['endTime'] = float(statistics['endTime'])

        self._properties.clear()
        self._properties.update(cleaned)

    @classmethod
    def _get_resource_config(cls, resource):
        """Helper for :meth:`from_api_repr`

        :type resource: dict
        :param resource: resource for the job

        :rtype: dict
        :returns: tuple (string, dict), where the first element is the
                  job name and the second contains job-specific configuration.
        :raises: :class:`KeyError` if the resource has no identifier, or
                 is missing the appropriate configuration.
        """
        if ('jobReference' not in resource or
                'jobId' not in resource['jobReference']):
            raise KeyError('Resource lacks required identity information: '
                           '["jobReference"]["jobId"]')
        name = resource['jobReference']['jobId']
        if ('configuration' not in resource or
                cls._JOB_TYPE not in resource['configuration']):
            raise KeyError('Resource lacks required configuration: '
                           '["configuration"]["%s"]' % cls._JOB_TYPE)
        config = resource['configuration'][cls._JOB_TYPE]
        return name, config

    def begin(self, client=None):
        """API call:  begin the job via a POST request

        See:
        https://cloud.google.com/bigquery/docs/reference/v2/jobs/insert

        :type client: :class:`gcloud.bigquery.client.Client` or ``NoneType``
        :param client: the client to use.  If not passed, falls back to the
                       ``client`` stored on the current dataset.
        """
        client = self._require_client(client)
        path = '/projects/%s/jobs' % (self.project,)
        api_response = client.connection.api_request(
            method='POST', path=path, data=self._build_resource())
        self._set_properties(api_response)

    def exists(self, client=None):
        """API call:  test for the existence of the job via a GET request

        See
        https://cloud.google.com/bigquery/docs/reference/v2/jobs/get

        :type client: :class:`gcloud.bigquery.client.Client` or ``NoneType``
        :param client: the client to use.  If not passed, falls back to the
                       ``client`` stored on the current dataset.

        :rtype: bool
        :returns: Boolean indicating existence of the job.
        """
        client = self._require_client(client)

        try:
            client.connection.api_request(method='GET', path=self.path,
                                          query_params={'fields': 'id'})
        except NotFound:
            return False
        else:
            return True

    def reload(self, client=None):
        """API call:  refresh job properties via a GET request

        See
        https://cloud.google.com/bigquery/docs/reference/v2/jobs/get

        :type client: :class:`gcloud.bigquery.client.Client` or ``NoneType``
        :param client: the client to use.  If not passed, falls back to the
                       ``client`` stored on the current dataset.
        """
        client = self._require_client(client)

        api_response = client.connection.api_request(
            method='GET', path=self.path)
        self._set_properties(api_response)

    def cancel(self, client=None):
        """API call:  cancel job via a POST request

        See
        https://cloud.google.com/bigquery/docs/reference/v2/jobs/cancel

        :type client: :class:`gcloud.bigquery.client.Client` or ``NoneType``
        :param client: the client to use.  If not passed, falls back to the
                       ``client`` stored on the current dataset.
        """
        client = self._require_client(client)

        api_response = client.connection.api_request(
            method='POST', path='%s/cancel' % (self.path,))
        self._set_properties(api_response)


class _LoadConfiguration(object):
    """User-settable configuration options for load jobs.

    Values which are ``None`` -> server defaults.
    """
    _allow_jagged_rows = None
    _allow_quoted_newlines = None
    _create_disposition = None
    _encoding = None
    _field_delimiter = None
    _ignore_unknown_values = None
    _max_bad_records = None
    _quote_character = None
    _skip_leading_rows = None
    _source_format = None
    _write_disposition = None


class LoadTableFromStorageJob(_AsyncJob):
    """Asynchronous job for loading data into a table from CloudStorage.

    :type name: string
    :param name: the name of the job

    :type destination: :class:`gcloud.bigquery.table.Table`
    :param destination: Table into which data is to be loaded.

    :type source_uris: sequence of string
    :param source_uris: URIs of one or more data files to be loaded, in
                        format ``gs://<bucket_name>/<object_name_or_glob>``.

    :type client: :class:`gcloud.bigquery.client.Client`
    :param client: A client which holds credentials and project configuration
                   for the dataset (which requires a project).

    :type schema: list of :class:`gcloud.bigquery.table.SchemaField`
    :param schema: The job's schema
    """

    _schema = None
    _JOB_TYPE = 'load'

    def __init__(self, name, destination, source_uris, client, schema=()):
        super(LoadTableFromStorageJob, self).__init__(name, client)
        self.destination = destination
        self.source_uris = source_uris
        # Let the @property do validation.
        self.schema = schema
        self._configuration = _LoadConfiguration()

    @property
    def schema(self):
        """Table's schema.

        :rtype: list of :class:`SchemaField`
        :returns: fields describing the schema
        """
        return list(self._schema)

    @schema.setter
    def schema(self, value):
        """Update table's schema

        :type value: list of :class:`SchemaField`
        :param value: fields describing the schema

        :raises: TypeError if 'value' is not a sequence, or ValueError if
                 any item in the sequence is not a SchemaField
        """
        if not all(isinstance(field, SchemaField) for field in value):
            raise ValueError('Schema items must be fields')
        self._schema = tuple(value)

    @property
    def input_file_bytes(self):
        """Count of bytes loaded from source files.

        :rtype: integer, or ``NoneType``
        :returns: the count (None until set from the server).
        """
        statistics = self._properties.get('statistics')
        if statistics is not None:
            return int(statistics['load']['inputFileBytes'])

    @property
    def input_files(self):
        """Count of source files.

        :rtype: integer, or ``NoneType``
        :returns: the count (None until set from the server).
        """
        statistics = self._properties.get('statistics')
        if statistics is not None:
            return int(statistics['load']['inputFiles'])

    @property
    def output_bytes(self):
        """Count of bytes saved to destination table.

        :rtype: integer, or ``NoneType``
        :returns: the count (None until set from the server).
        """
        statistics = self._properties.get('statistics')
        if statistics is not None:
            return int(statistics['load']['outputBytes'])

    @property
    def output_rows(self):
        """Count of rows saved to destination table.

        :rtype: integer, or ``NoneType``
        :returns: the count (None until set from the server).
        """
        statistics = self._properties.get('statistics')
        if statistics is not None:
            return int(statistics['load']['outputRows'])

    allow_jagged_rows = _TypedProperty('allow_jagged_rows', bool)
    """See:
    https://cloud.google.com/bigquery/docs/reference/v2/jobs#configuration.load.allowJaggedRows
    """

    allow_quoted_newlines = _TypedProperty('allow_quoted_newlines', bool)
    """See:
    https://cloud.google.com/bigquery/docs/reference/v2/jobs#configuration.load.allowQuotedNewlines
    """

    create_disposition = CreateDisposition('create_disposition')
    """See:
    https://cloud.google.com/bigquery/docs/reference/v2/jobs#configuration.load.createDisposition
    """

    encoding = Encoding('encoding')
    """See:
    https://cloud.google.com/bigquery/docs/reference/v2/jobs#configuration.load.encoding
    """

    field_delimiter = _TypedProperty('field_delimiter', six.string_types)
    """See:
    https://cloud.google.com/bigquery/docs/reference/v2/jobs#configuration.load.fieldDelimiter
    """

    ignore_unknown_values = _TypedProperty('ignore_unknown_values', bool)
    """See:
    https://cloud.google.com/bigquery/docs/reference/v2/jobs#configuration.load.ignoreUnknownValues
    """

    max_bad_records = _TypedProperty('max_bad_records', six.integer_types)
    """See:
    https://cloud.google.com/bigquery/docs/reference/v2/jobs#configuration.load.maxBadRecords
    """

    quote_character = _TypedProperty('quote_character', six.string_types)
    """See:
    https://cloud.google.com/bigquery/docs/reference/v2/jobs#configuration.load.quote
    """

    skip_leading_rows = _TypedProperty('skip_leading_rows', six.integer_types)
    """See:
    https://cloud.google.com/bigquery/docs/reference/v2/jobs#configuration.load.skipLeadingRows
    """

    source_format = SourceFormat('source_format')
    """See:
    https://cloud.google.com/bigquery/docs/reference/v2/jobs#configuration.load.sourceFormat
    """

    write_disposition = WriteDisposition('write_disposition')
    """See:
    https://cloud.google.com/bigquery/docs/reference/v2/jobs#configuration.load.writeDisposition
    """

    def _populate_config_resource(self, configuration):
        """Helper for _build_resource: copy config properties to resource"""
        if self.allow_jagged_rows is not None:
            configuration['allowJaggedRows'] = self.allow_jagged_rows
        if self.allow_quoted_newlines is not None:
            configuration['allowQuotedNewlines'] = self.allow_quoted_newlines
        if self.create_disposition is not None:
            configuration['createDisposition'] = self.create_disposition
        if self.encoding is not None:
            configuration['encoding'] = self.encoding
        if self.field_delimiter is not None:
            configuration['fieldDelimiter'] = self.field_delimiter
        if self.ignore_unknown_values is not None:
            configuration['ignoreUnknownValues'] = self.ignore_unknown_values
        if self.max_bad_records is not None:
            configuration['maxBadRecords'] = self.max_bad_records
        if self.quote_character is not None:
            configuration['quote'] = self.quote_character
        if self.skip_leading_rows is not None:
            configuration['skipLeadingRows'] = self.skip_leading_rows
        if self.source_format is not None:
            configuration['sourceFormat'] = self.source_format
        if self.write_disposition is not None:
            configuration['writeDisposition'] = self.write_disposition

    def _build_resource(self):
        """Generate a resource for :meth:`begin`."""
        resource = {
            'jobReference': {
                'projectId': self.project,
                'jobId': self.name,
            },
            'configuration': {
                self._JOB_TYPE: {
                    'sourceUris': self.source_uris,
                    'destinationTable': {
                        'projectId': self.destination.project,
                        'datasetId': self.destination.dataset_name,
                        'tableId': self.destination.name,
                    },
                },
            },
        }
        configuration = resource['configuration'][self._JOB_TYPE]
        self._populate_config_resource(configuration)

        if len(self.schema) > 0:
            configuration['schema'] = {
                'fields': _build_schema_resource(self.schema)}

        return resource

    def _scrub_local_properties(self, cleaned):
        """Helper:  handle subclass properties in cleaned."""
        schema = cleaned.pop('schema', {'fields': ()})
        self.schema = _parse_schema_resource(schema)

    @classmethod
    def from_api_repr(cls, resource, client):
        """Factory:  construct a job given its API representation

        .. note:

           This method assumes that the project found in the resource matches
           the client's project.

        :type resource: dict
        :param resource: dataset job representation returned from the API

        :type client: :class:`gcloud.bigquery.client.Client`
        :param client: Client which holds credentials and project
                       configuration for the dataset.

        :rtype: :class:`gcloud.bigquery.job.LoadTableFromStorageJob`
        :returns: Job parsed from ``resource``.
        """
        name, config = cls._get_resource_config(resource)
        dest_config = config['destinationTable']
        dataset = Dataset(dest_config['datasetId'], client)
        destination = Table(dest_config['tableId'], dataset)
        source_urls = config.get('sourceUris', ())
        job = cls(name, destination, source_urls, client=client)
        job._set_properties(resource)
        return job


class _CopyConfiguration(object):
    """User-settable configuration options for copy jobs.

    Values which are ``None`` -> server defaults.
    """
    _create_disposition = None
    _write_disposition = None


class CopyJob(_AsyncJob):
    """Asynchronous job: copy data into a table from other tables.

    :type name: string
    :param name: the name of the job

    :type destination: :class:`gcloud.bigquery.table.Table`
    :param destination: Table into which data is to be loaded.

    :type sources: list of :class:`gcloud.bigquery.table.Table`
    :param sources: Table into which data is to be loaded.

    :type client: :class:`gcloud.bigquery.client.Client`
    :param client: A client which holds credentials and project configuration
                   for the dataset (which requires a project).
    """

    _JOB_TYPE = 'copy'

    def __init__(self, name, destination, sources, client):
        super(CopyJob, self).__init__(name, client)
        self.destination = destination
        self.sources = sources
        self._configuration = _CopyConfiguration()

    create_disposition = CreateDisposition('create_disposition')
    """See:
    https://cloud.google.com/bigquery/docs/reference/v2/jobs#configuration.copy.createDisposition
    """

    write_disposition = WriteDisposition('write_disposition')
    """See:
    https://cloud.google.com/bigquery/docs/reference/v2/jobs#configuration.copy.writeDisposition
    """

    def _populate_config_resource(self, configuration):
        """Helper for _build_resource: copy config properties to resource"""
        if self.create_disposition is not None:
            configuration['createDisposition'] = self.create_disposition
        if self.write_disposition is not None:
            configuration['writeDisposition'] = self.write_disposition

    def _build_resource(self):
        """Generate a resource for :meth:`begin`."""

        source_refs = [{
            'projectId': table.project,
            'datasetId': table.dataset_name,
            'tableId': table.name,
        } for table in self.sources]

        resource = {
            'jobReference': {
                'projectId': self.project,
                'jobId': self.name,
            },
            'configuration': {
                self._JOB_TYPE: {
                    'sourceTables': source_refs,
                    'destinationTable': {
                        'projectId': self.destination.project,
                        'datasetId': self.destination.dataset_name,
                        'tableId': self.destination.name,
                    },
                },
            },
        }
        configuration = resource['configuration'][self._JOB_TYPE]
        self._populate_config_resource(configuration)

        return resource

    @classmethod
    def from_api_repr(cls, resource, client):
        """Factory:  construct a job given its API representation

        .. note:

           This method assumes that the project found in the resource matches
           the client's project.

        :type resource: dict
        :param resource: dataset job representation returned from the API

        :type client: :class:`gcloud.bigquery.client.Client`
        :param client: Client which holds credentials and project
                       configuration for the dataset.

        :rtype: :class:`gcloud.bigquery.job.CopyJob`
        :returns: Job parsed from ``resource``.
        """
        name, config = cls._get_resource_config(resource)
        dest_config = config['destinationTable']
        dataset = Dataset(dest_config['datasetId'], client)
        destination = Table(dest_config['tableId'], dataset)
        sources = []
        for source_config in config['sourceTables']:
            dataset = Dataset(source_config['datasetId'], client)
            sources.append(Table(source_config['tableId'], dataset))
        job = cls(name, destination, sources, client=client)
        job._set_properties(resource)
        return job


class _ExtractConfiguration(object):
    """User-settable configuration options for extract jobs.

    Values which are ``None`` -> server defaults.
    """
    _compression = None
    _destination_format = None
    _field_delimiter = None
    _print_header = None


class ExtractTableToStorageJob(_AsyncJob):
    """Asynchronous job: extract data from a table into Cloud Storage.

    :type name: string
    :param name: the name of the job

    :type source: :class:`gcloud.bigquery.table.Table`
    :param source: Table into which data is to be loaded.

    :type destination_uris: list of string
    :param destination_uris: URIs describing Cloud Storage blobs into which
                             extracted data will be written, in format
                             ``gs://<bucket_name>/<object_name_or_glob>``.

    :type client: :class:`gcloud.bigquery.client.Client`
    :param client: A client which holds credentials and project configuration
                   for the dataset (which requires a project).
    """
    _JOB_TYPE = 'extract'

    def __init__(self, name, source, destination_uris, client):
        super(ExtractTableToStorageJob, self).__init__(name, client)
        self.source = source
        self.destination_uris = destination_uris
        self._configuration = _ExtractConfiguration()

    compression = Compression('compression')
    """See:
    https://cloud.google.com/bigquery/docs/reference/v2/jobs#configuration.extracted.compression
    """

    destination_format = DestinationFormat('destination_format')
    """See:
    https://cloud.google.com/bigquery/docs/reference/v2/jobs#configuration.extracted.destinationFormat
    """

    field_delimiter = _TypedProperty('field_delimiter', six.string_types)
    """See:
    https://cloud.google.com/bigquery/docs/reference/v2/jobs#configuration.extracted.fieldDelimiter
    """

    print_header = _TypedProperty('print_header', bool)
    """See:
    https://cloud.google.com/bigquery/docs/reference/v2/jobs#configuration.extracted.printHeader
    """

    def _populate_config_resource(self, configuration):
        """Helper for _build_resource: copy config properties to resource"""
        if self.compression is not None:
            configuration['compression'] = self.compression
        if self.destination_format is not None:
            configuration['destinationFormat'] = self.destination_format
        if self.field_delimiter is not None:
            configuration['fieldDelimiter'] = self.field_delimiter
        if self.print_header is not None:
            configuration['printHeader'] = self.print_header

    def _build_resource(self):
        """Generate a resource for :meth:`begin`."""

        source_ref = {
            'projectId': self.source.project,
            'datasetId': self.source.dataset_name,
            'tableId': self.source.name,
        }

        resource = {
            'jobReference': {
                'projectId': self.project,
                'jobId': self.name,
            },
            'configuration': {
                self._JOB_TYPE: {
                    'sourceTable': source_ref,
                    'destinationUris': self.destination_uris,
                },
            },
        }
        configuration = resource['configuration'][self._JOB_TYPE]
        self._populate_config_resource(configuration)

        return resource

    @classmethod
    def from_api_repr(cls, resource, client):
        """Factory:  construct a job given its API representation

        .. note:

           This method assumes that the project found in the resource matches
           the client's project.

        :type resource: dict
        :param resource: dataset job representation returned from the API

        :type client: :class:`gcloud.bigquery.client.Client`
        :param client: Client which holds credentials and project
                       configuration for the dataset.

        :rtype: :class:`gcloud.bigquery.job.ExtractTableToStorageJob`
        :returns: Job parsed from ``resource``.
        """
        name, config = cls._get_resource_config(resource)
        source_config = config['sourceTable']
        dataset = Dataset(source_config['datasetId'], client)
        source = Table(source_config['tableId'], dataset)
        destination_uris = config['destinationUris']
        job = cls(name, source, destination_uris, client=client)
        job._set_properties(resource)
        return job


class _AsyncQueryConfiguration(object):
    """User-settable configuration options for asynchronous query jobs.

    Values which are ``None`` -> server defaults.
    """
    _allow_large_results = None
    _create_disposition = None
    _default_dataset = None
    _destination = None
    _flatten_results = None
    _priority = None
    _use_query_cache = None
<<<<<<< HEAD
    _use_legacy_sql = None
=======
>>>>>>> d3dcfcc4
    _udf_resources = None
    _write_disposition = None


class QueryJob(_AsyncJob):
    """Asynchronous job: query tables.

    :type name: string
    :param name: the name of the job

    :type query: string
    :param query: SQL query string

    :type client: :class:`gcloud.bigquery.client.Client`
    :param client: A client which holds credentials and project configuration
                   for the dataset (which requires a project).
    """
    _JOB_TYPE = 'query'

    def __init__(self, name, query, client):
        super(QueryJob, self).__init__(name, client)
        self.query = query
        self._configuration = _AsyncQueryConfiguration()

    allow_large_results = _TypedProperty('allow_large_results', bool)
    """See:
    https://cloud.google.com/bigquery/docs/reference/v2/jobs#configuration.query.allowLargeResults
    """

    create_disposition = CreateDisposition('create_disposition')
    """See:
    https://cloud.google.com/bigquery/docs/reference/v2/jobs#configuration.query.createDisposition
    """

    default_dataset = _TypedProperty('default_dataset', Dataset)
    """See:
    https://cloud.google.com/bigquery/docs/reference/v2/jobs#configuration.query.defaultDataset
    """

    destination = _TypedProperty('destination', Table)
    """See:
    https://cloud.google.com/bigquery/docs/reference/v2/jobs#configuration.query.destinationTable
    """

    flatten_results = _TypedProperty('flatten_results', bool)
    """See:
    https://cloud.google.com/bigquery/docs/reference/v2/jobs#configuration.query.flattenResults
    """

    priority = QueryPriority('priority')
    """See:
    https://cloud.google.com/bigquery/docs/reference/v2/jobs#configuration.query.priority
    """

    use_query_cache = _TypedProperty('use_query_cache', bool)
    """See:
    https://cloud.google.com/bigquery/docs/reference/v2/jobs#configuration.query.useQueryCache
    """

<<<<<<< HEAD
    use_legacy_sql = _TypedProperty('use_legacy_sql', bool)
    """See:
    https://cloud.google.com/bigquery/docs/\
    reference/v2/jobs#configuration.query.useLegacySql
    """

=======
>>>>>>> d3dcfcc4
    udf_resources = _TypedProperty(
        'udf_resources', list)
    """See:
    https://cloud.google.com/bigquery/docs/reference/v2/jobs#configuration.query.userDefinedFunctionResources
    """

    write_disposition = WriteDisposition('write_disposition')
    """See:
    https://cloud.google.com/bigquery/docs/reference/v2/jobs#configuration.query.writeDisposition
    """

    def _destination_table_resource(self):
        """Create a JSON resource for the destination table.

        Helper for :meth:`_populate_config_resource` and
        :meth:`_scrub_local_properties`
        """
        if self.destination is not None:
            return {
                'projectId': self.destination.project,
                'datasetId': self.destination.dataset_name,
                'tableId': self.destination.name,
            }

    def _populate_config_resource(self, configuration):
        """Helper for _build_resource: copy config properties to resource"""
        if self.allow_large_results is not None:
            configuration['allowLargeResults'] = self.allow_large_results
        if self.create_disposition is not None:
            configuration['createDisposition'] = self.create_disposition
        if self.default_dataset is not None:
            configuration['defaultDataset'] = {
                'projectId': self.default_dataset.project,
                'datasetId': self.default_dataset.name,
            }
        if self.destination is not None:
            table_res = self._destination_table_resource()
            configuration['destinationTable'] = table_res
        if self.flatten_results is not None:
            configuration['flattenResults'] = self.flatten_results
        if self.priority is not None:
            configuration['priority'] = self.priority
        if self.use_query_cache is not None:
            configuration['useQueryCache'] = self.use_query_cache
<<<<<<< HEAD
        if self.use_legacy_sql is not None:
            configuration['useLegacySql'] = self.use_legacy_sql
=======
>>>>>>> d3dcfcc4
        if self.udf_resources is not None:
            configuration['userDefinedFunctionResources'] = (
                self.udf_resources
            )
        if self.write_disposition is not None:
            configuration['writeDisposition'] = self.write_disposition

    def _build_resource(self):
        """Generate a resource for :meth:`begin`."""

        resource = {
            'jobReference': {
                'projectId': self.project,
                'jobId': self.name,
            },
            'configuration': {
                self._JOB_TYPE: {
                    'query': self.query,
                },
            },
        }
        configuration = resource['configuration'][self._JOB_TYPE]
        self._populate_config_resource(configuration)

        return resource

    def _scrub_local_properties(self, cleaned):
        """Helper:  handle subclass properties in cleaned.

        .. note:

           This method assumes that the project found in the resource matches
           the client's project.
        """
        configuration = cleaned['configuration']['query']
        dest_remote = configuration.get('destinationTable')

        if dest_remote is None:
            if self.destination is not None:
                del self.destination
        else:
            dest_local = self._destination_table_resource()
            if dest_remote != dest_local:
                dataset = self._client.dataset(dest_remote['datasetId'])
                self.destination = dataset.table(dest_remote['tableId'])

    @classmethod
    def from_api_repr(cls, resource, client):
        """Factory:  construct a job given its API representation

        :type resource: dict
        :param resource: dataset job representation returned from the API

        :type client: :class:`gcloud.bigquery.client.Client`
        :param client: Client which holds credentials and project
                       configuration for the dataset.

        :rtype: :class:`gcloud.bigquery.job.RunAsyncQueryJob`
        :returns: Job parsed from ``resource``.
        """
        name, config = cls._get_resource_config(resource)
        query = config['query']
        job = cls(name, query, client=client)
        job._set_properties(resource)
        return job<|MERGE_RESOLUTION|>--- conflicted
+++ resolved
@@ -872,10 +872,7 @@
     _flatten_results = None
     _priority = None
     _use_query_cache = None
-<<<<<<< HEAD
     _use_legacy_sql = None
-=======
->>>>>>> d3dcfcc4
     _udf_resources = None
     _write_disposition = None
 
@@ -935,15 +932,18 @@
     https://cloud.google.com/bigquery/docs/reference/v2/jobs#configuration.query.useQueryCache
     """
 
-<<<<<<< HEAD
     use_legacy_sql = _TypedProperty('use_legacy_sql', bool)
     """See:
     https://cloud.google.com/bigquery/docs/\
     reference/v2/jobs#configuration.query.useLegacySql
     """
 
-=======
->>>>>>> d3dcfcc4
+    udf_resources = _TypedProperty(
+        'udf_resources', list)
+    """See:
+    https://cloud.google.com/bigquery/docs/reference/v2/jobs#configuration.query.userDefinedFunctionResources
+    """
+
     udf_resources = _TypedProperty(
         'udf_resources', list)
     """See:
@@ -988,11 +988,8 @@
             configuration['priority'] = self.priority
         if self.use_query_cache is not None:
             configuration['useQueryCache'] = self.use_query_cache
-<<<<<<< HEAD
         if self.use_legacy_sql is not None:
             configuration['useLegacySql'] = self.use_legacy_sql
-=======
->>>>>>> d3dcfcc4
         if self.udf_resources is not None:
             configuration['userDefinedFunctionResources'] = (
                 self.udf_resources
