--- conflicted
+++ resolved
@@ -52,11 +52,7 @@
     """
     return client.SignedJwtAssertionCredentials(
         service_account_name=client_email,
-<<<<<<< HEAD
         private_key=open(private_key_path, 'rb').read(),
-        scope=scope)
-=======
-        private_key=open(private_key_path).read(),
         scope=scope)
 
 
@@ -159,5 +155,4 @@
     if not isinstance(expiration, (int, long)):
         raise TypeError('Expected an integer timestamp, datetime, or '
                         'timedelta. Got %s' % type(expiration))
-    return expiration
->>>>>>> 3a27356f
+    return expiration