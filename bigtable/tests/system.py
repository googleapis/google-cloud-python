--- conflicted
+++ resolved
@@ -198,12 +198,8 @@
         self.assertEqual(instance, instance_alt)
         self.assertEqual(instance.display_name, instance_alt.display_name)
         self.assertEqual(instance.type_, instance_alt.type_)
-<<<<<<< HEAD
-        self.assertEqual(instance.labels, instance_alt.labels)
+        self.assertEqual(instance_alt.labels, LABELS)
         self.assertEqual(_STATE, instance_alt.state)
-=======
-        self.assertEqual(instance_alt.labels, LABELS)
->>>>>>> 672f1eee
 
     def test_cluster_exists(self):
         NONEXISTING_CLUSTER_ID = 'cluster-id'
