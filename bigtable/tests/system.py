# Copyright 2016 Google LLC
#
# Licensed under the Apache License, Version 2.0 (the "License");
# you may not use this file except in compliance with the License.
# You may obtain a copy of the License at
#
#     http://www.apache.org/licenses/LICENSE-2.0
#
# Unless required by applicable law or agreed to in writing, software
# distributed under the License is distributed on an "AS IS" BASIS,
# WITHOUT WARRANTIES OR CONDITIONS OF ANY KIND, either express or implied.
# See the License for the specific language governing permissions and
# limitations under the License.

import datetime
import operator
import os

import unittest

from google.cloud._helpers import _datetime_from_microseconds
from google.cloud._helpers import _microseconds_from_datetime
from google.cloud._helpers import UTC
from google.cloud.bigtable.client import Client
from google.cloud.bigtable.column_family import MaxVersionsGCRule
from google.cloud.bigtable.row_filters import ApplyLabelFilter
from google.cloud.bigtable.row_filters import ColumnQualifierRegexFilter
from google.cloud.bigtable.row_filters import RowFilterChain
from google.cloud.bigtable.row_filters import RowFilterUnion
from google.cloud.bigtable.row_data import Cell
from google.cloud.bigtable.row_data import PartialRowData
from google.cloud.environment_vars import BIGTABLE_EMULATOR

from test_utils.retry import RetryErrors
from test_utils.system import EmulatorCreds
from test_utils.system import unique_resource_id


LOCATION_ID = 'us-central1-c'
INSTANCE_ID = 'g-c-p' + unique_resource_id('-')
TABLE_ID = 'google-cloud-python-test-table'
COLUMN_FAMILY_ID1 = u'col-fam-id1'
COLUMN_FAMILY_ID2 = u'col-fam-id2'
COL_NAME1 = b'col-name1'
COL_NAME2 = b'col-name2'
COL_NAME3 = b'col-name3-but-other-fam'
CELL_VAL1 = b'cell-val'
CELL_VAL2 = b'cell-val-newer'
CELL_VAL3 = b'altcol-cell-val'
CELL_VAL4 = b'foo'
ROW_KEY = b'row-key'
ROW_KEY_ALT = b'row-key-alt'
EXISTING_INSTANCES = []


class Config(object):
    """Run-time configuration to be modified at set-up.

    This is a mutable stand-in to allow test set-up to modify
    global state.
    """
    CLIENT = None
    INSTANCE = None
    IN_EMULATOR = False


def _retry_on_unavailable(exc):
    """Retry only errors whose status code is 'UNAVAILABLE'."""
    from grpc import StatusCode
    return exc.code() == StatusCode.UNAVAILABLE


def setUpModule():
    from google.cloud.exceptions import GrpcRendezvous

    Config.IN_EMULATOR = os.getenv(BIGTABLE_EMULATOR) is not None

    if Config.IN_EMULATOR:
        credentials = EmulatorCreds()
        Config.CLIENT = Client(admin=True, credentials=credentials)
    else:
        Config.CLIENT = Client(admin=True)

    Config.INSTANCE = Config.CLIENT.instance(INSTANCE_ID, LOCATION_ID)

    if not Config.IN_EMULATOR:
        retry = RetryErrors(GrpcRendezvous,
                            error_predicate=_retry_on_unavailable)
<<<<<<< HEAD
        list_instances_response = retry(Config.CLIENT.list_instances)()

        if len(list_instances_response.failed_locations) != 0:
            raise ValueError('List instances failed in module set up.')

        EXISTING_INSTANCES[:] = list_instances_response.instances
=======
        instances_response = retry(Config.CLIENT.list_instances)()

        if len(instances_response.failed_locations) != 0:
            raise ValueError('List instances failed in module set up.')

        EXISTING_INSTANCES[:] = instances_response.instances
>>>>>>> c3c9857f

        # After listing, create the test instance.
        created_op = Config.INSTANCE.create()
        created_op.result(timeout=10)


def tearDownModule():
    if not Config.IN_EMULATOR:
        Config.INSTANCE.delete()


class TestInstanceAdminAPI(unittest.TestCase):

    def setUp(self):
        if Config.IN_EMULATOR:
            self.skipTest(
                'Instance Admin API not supported in Bigtable emulator')
        self.instances_to_delete = []

    def tearDown(self):
        for instance in self.instances_to_delete:
            instance.delete()

    def test_list_instances(self):
        instances_response = Config.CLIENT.list_instances()
        self.assertEqual(instances_response.failed_locations, [])
        # We have added one new instance in `setUpModule`.
        self.assertEqual(len(instances_response.instances),
                         len(EXISTING_INSTANCES) + 1)
        for instance in instances_response.instances:
            instance_existence = (instance in EXISTING_INSTANCES or
                                  instance == Config.INSTANCE)
            self.assertTrue(instance_existence)

    def test_reload(self):
        # Use same arguments as Config.INSTANCE (created in `setUpModule`)
        # so we can use reload() on a fresh instance.
        instance = Config.CLIENT.instance(INSTANCE_ID, LOCATION_ID)
        # Make sure metadata unset before reloading.
        instance.display_name = None

        instance.reload()
        self.assertEqual(instance.display_name, Config.INSTANCE.display_name)

    def test_create_instance(self):
        ALT_INSTANCE_ID = 'new' + unique_resource_id('-')
        instance = Config.CLIENT.instance(ALT_INSTANCE_ID, LOCATION_ID)
        operation = instance.create()
        # Make sure this instance gets deleted after the test case.
        self.instances_to_delete.append(instance)

        # We want to make sure the operation completes.
        operation.result(timeout=10)

        # Create a new instance instance and make sure it is the same.
        instance_alt = Config.CLIENT.instance(ALT_INSTANCE_ID, LOCATION_ID)
        instance_alt.reload()

        self.assertEqual(instance, instance_alt)
        self.assertEqual(instance.display_name, instance_alt.display_name)

    def test_update(self):
        OLD_DISPLAY_NAME = Config.INSTANCE.display_name
        NEW_DISPLAY_NAME = 'Foo Bar Baz'
        Config.INSTANCE.display_name = NEW_DISPLAY_NAME
        Config.INSTANCE.update()

        # Create a new instance instance and reload it.
        instance_alt = Config.CLIENT.instance(INSTANCE_ID, None)
        self.assertNotEqual(instance_alt.display_name, NEW_DISPLAY_NAME)
        instance_alt.reload()
        self.assertEqual(instance_alt.display_name, NEW_DISPLAY_NAME)

        # Make sure to put the instance back the way it was for the
        # other test cases.
        Config.INSTANCE.display_name = OLD_DISPLAY_NAME
        Config.INSTANCE.update()


class TestTableAdminAPI(unittest.TestCase):

    @classmethod
    def setUpClass(cls):
        cls._table = Config.INSTANCE.table(TABLE_ID)
        cls._table.create()

    @classmethod
    def tearDownClass(cls):
        cls._table.delete()

    def setUp(self):
        self.tables_to_delete = []

    def tearDown(self):
        for table in self.tables_to_delete:
            table.delete()

    def test_list_tables(self):
        # Since `Config.INSTANCE` is newly created in `setUpModule`, the table
        # created in `setUpClass` here will be the only one.
        tables = Config.INSTANCE.list_tables()
        self.assertEqual(tables, [self._table])

    def test_create_table(self):
        temp_table_id = 'foo-bar-baz-table'
        temp_table = Config.INSTANCE.table(temp_table_id)
        temp_table.create()
        self.tables_to_delete.append(temp_table)

        # First, create a sorted version of our expected result.
        name_attr = operator.attrgetter('name')
        expected_tables = sorted([temp_table, self._table], key=name_attr)

        # Then query for the tables in the instance and sort them by
        # name as well.
        tables = Config.INSTANCE.list_tables()
        sorted_tables = sorted(tables, key=name_attr)
        self.assertEqual(sorted_tables, expected_tables)

    def test_create_column_family(self):
        temp_table_id = 'foo-bar-baz-table'
        temp_table = Config.INSTANCE.table(temp_table_id)
        temp_table.create()
        self.tables_to_delete.append(temp_table)

        self.assertEqual(temp_table.list_column_families(), {})
        gc_rule = MaxVersionsGCRule(1)
        column_family = temp_table.column_family(COLUMN_FAMILY_ID1,
                                                 gc_rule=gc_rule)
        column_family.create()

        col_fams = temp_table.list_column_families()

        self.assertEqual(len(col_fams), 1)
        retrieved_col_fam = col_fams[COLUMN_FAMILY_ID1]
        self.assertIs(retrieved_col_fam._table, column_family._table)
        self.assertEqual(retrieved_col_fam.column_family_id,
                         column_family.column_family_id)
        self.assertEqual(retrieved_col_fam.gc_rule, gc_rule)

    def test_update_column_family(self):
        temp_table_id = 'foo-bar-baz-table'
        temp_table = Config.INSTANCE.table(temp_table_id)
        temp_table.create()
        self.tables_to_delete.append(temp_table)

        gc_rule = MaxVersionsGCRule(1)
        column_family = temp_table.column_family(COLUMN_FAMILY_ID1,
                                                 gc_rule=gc_rule)
        column_family.create()

        # Check that our created table is as expected.
        col_fams = temp_table.list_column_families()
        self.assertEqual(col_fams, {COLUMN_FAMILY_ID1: column_family})

        # Update the column family's GC rule and then try to update.
        column_family.gc_rule = None
        column_family.update()

        # Check that the update has propagated.
        col_fams = temp_table.list_column_families()
        self.assertIsNone(col_fams[COLUMN_FAMILY_ID1].gc_rule)

    def test_delete_column_family(self):
        temp_table_id = 'foo-bar-baz-table'
        temp_table = Config.INSTANCE.table(temp_table_id)
        temp_table.create()
        self.tables_to_delete.append(temp_table)

        self.assertEqual(temp_table.list_column_families(), {})
        column_family = temp_table.column_family(COLUMN_FAMILY_ID1)
        column_family.create()

        # Make sure the family is there before deleting it.
        col_fams = temp_table.list_column_families()
        self.assertEqual(list(col_fams.keys()), [COLUMN_FAMILY_ID1])

        column_family.delete()
        # Make sure we have successfully deleted it.
        self.assertEqual(temp_table.list_column_families(), {})


class TestDataAPI(unittest.TestCase):

    @classmethod
    def setUpClass(cls):
        cls._table = table = Config.INSTANCE.table(TABLE_ID)
        table.create()
        table.column_family(COLUMN_FAMILY_ID1).create()
        table.column_family(COLUMN_FAMILY_ID2).create()

    @classmethod
    def tearDownClass(cls):
        # Will also delete any data contained in the table.
        cls._table.delete()

    def _maybe_emulator_skip(self, message):
        # NOTE: This method is necessary because ``Config.IN_EMULATOR``
        #       is set at runtime rather than import time, which means we
        #       can't use the @unittest.skipIf decorator.
        if Config.IN_EMULATOR:
            self.skipTest(message)

    def setUp(self):
        self.rows_to_delete = []

    def tearDown(self):
        for row in self.rows_to_delete:
            row.clear()
            row.delete()
            row.commit()

    def _write_to_row(self, row1=None, row2=None, row3=None, row4=None):
        timestamp1 = datetime.datetime.utcnow().replace(tzinfo=UTC)
        timestamp1_micros = _microseconds_from_datetime(timestamp1)
        # Truncate to millisecond granularity.
        timestamp1_micros -= (timestamp1_micros % 1000)
        timestamp1 = _datetime_from_microseconds(timestamp1_micros)
        # 1000 microseconds is a millisecond
        timestamp2 = timestamp1 + datetime.timedelta(microseconds=1000)
        timestamp2_micros = _microseconds_from_datetime(timestamp2)
        timestamp3 = timestamp1 + datetime.timedelta(microseconds=2000)
        timestamp3_micros = _microseconds_from_datetime(timestamp3)
        timestamp4 = timestamp1 + datetime.timedelta(microseconds=3000)
        timestamp4_micros = _microseconds_from_datetime(timestamp4)

        if row1 is not None:
            row1.set_cell(COLUMN_FAMILY_ID1, COL_NAME1, CELL_VAL1,
                          timestamp=timestamp1)
        if row2 is not None:
            row2.set_cell(COLUMN_FAMILY_ID1, COL_NAME1, CELL_VAL2,
                          timestamp=timestamp2)
        if row3 is not None:
            row3.set_cell(COLUMN_FAMILY_ID1, COL_NAME2, CELL_VAL3,
                          timestamp=timestamp3)
        if row4 is not None:
            row4.set_cell(COLUMN_FAMILY_ID2, COL_NAME3, CELL_VAL4,
                          timestamp=timestamp4)

        # Create the cells we will check.
        cell1 = Cell(CELL_VAL1, timestamp1_micros)
        cell2 = Cell(CELL_VAL2, timestamp2_micros)
        cell3 = Cell(CELL_VAL3, timestamp3_micros)
        cell4 = Cell(CELL_VAL4, timestamp4_micros)
        return cell1, cell2, cell3, cell4

    def test_timestamp_filter_millisecond_granularity(self):
        from google.cloud.bigtable import row_filters

        end = datetime.datetime.now()
        start = end - datetime.timedelta(minutes=60)
        timestamp_range = row_filters.TimestampRange(start=start, end=end)
        timefilter = row_filters.TimestampRangeFilter(timestamp_range)
        row_data = self._table.read_rows(filter_=timefilter)
        row_data.consume_all()

    def test_mutate_rows(self):
        row1 = self._table.row(ROW_KEY)
        row1.set_cell(COLUMN_FAMILY_ID1, COL_NAME1, CELL_VAL1)
        row1.commit()
        self.rows_to_delete.append(row1)
        row2 = self._table.row(ROW_KEY_ALT)
        row2.set_cell(COLUMN_FAMILY_ID1, COL_NAME1, CELL_VAL2)
        row2.commit()
        self.rows_to_delete.append(row2)

        # Change the contents
        row1.set_cell(COLUMN_FAMILY_ID1, COL_NAME1, CELL_VAL3)
        row2.set_cell(COLUMN_FAMILY_ID1, COL_NAME1, CELL_VAL4)
        rows = [row1, row2]
        statuses = self._table.mutate_rows(rows)
        result = [status.code for status in statuses]
        expected_result = [0, 0]
        self.assertEqual(result, expected_result)

        # Check the contents
        row1_data = self._table.read_row(ROW_KEY)
        self.assertEqual(
            row1_data.cells[COLUMN_FAMILY_ID1][COL_NAME1][0].value, CELL_VAL3)
        row2_data = self._table.read_row(ROW_KEY_ALT)
        self.assertEqual(
            row2_data.cells[COLUMN_FAMILY_ID1][COL_NAME1][0].value, CELL_VAL4)

    def test_read_large_cell_limit(self):
        row = self._table.row(ROW_KEY)
        self.rows_to_delete.append(row)

        number_of_bytes = 10 * 1024
        data = b'1' * number_of_bytes  # 10MB of 1's.
        row.set_cell(COLUMN_FAMILY_ID1, COL_NAME1, data)
        row.commit()

        # Read back the contents of the row.
        partial_row_data = self._table.read_row(ROW_KEY)
        self.assertEqual(partial_row_data.row_key, ROW_KEY)
        cell = partial_row_data.cells[COLUMN_FAMILY_ID1]
        column = cell[COL_NAME1]
        self.assertEqual(len(column), 1)
        self.assertEqual(column[0].value, data)

    def test_read_row(self):
        row = self._table.row(ROW_KEY)
        self.rows_to_delete.append(row)

        cell1, cell2, cell3, cell4 = self._write_to_row(row, row, row, row)
        row.commit()

        # Read back the contents of the row.
        partial_row_data = self._table.read_row(ROW_KEY)
        self.assertEqual(partial_row_data.row_key, ROW_KEY)

        # Check the cells match.
        ts_attr = operator.attrgetter('timestamp')
        expected_row_contents = {
            COLUMN_FAMILY_ID1: {
                COL_NAME1: sorted([cell1, cell2], key=ts_attr, reverse=True),
                COL_NAME2: [cell3],
            },
            COLUMN_FAMILY_ID2: {
                COL_NAME3: [cell4],
            },
        }
        self.assertEqual(partial_row_data.cells, expected_row_contents)

    def test_read_rows(self):
        row = self._table.row(ROW_KEY)
        row_alt = self._table.row(ROW_KEY_ALT)
        self.rows_to_delete.extend([row, row_alt])

        cell1, cell2, cell3, cell4 = self._write_to_row(row, row_alt,
                                                        row, row_alt)
        row.commit()
        row_alt.commit()

        rows_data = self._table.read_rows()
        self.assertEqual(rows_data.rows, {})
        rows_data.consume_all()

        # NOTE: We should refrain from editing protected data on instances.
        #       Instead we should make the values public or provide factories
        #       for constructing objects with them.
        row_data = PartialRowData(ROW_KEY)
        row_data._chunks_encountered = True
        row_data._committed = True
        row_data._cells = {
            COLUMN_FAMILY_ID1: {
                COL_NAME1: [cell1],
                COL_NAME2: [cell3],
            },
        }

        row_alt_data = PartialRowData(ROW_KEY_ALT)
        row_alt_data._chunks_encountered = True
        row_alt_data._committed = True
        row_alt_data._cells = {
            COLUMN_FAMILY_ID1: {
                COL_NAME1: [cell2],
            },
            COLUMN_FAMILY_ID2: {
                COL_NAME3: [cell4],
            },
        }

        expected_rows = {
            ROW_KEY: row_data,
            ROW_KEY_ALT: row_alt_data,
        }
        self.assertEqual(rows_data.rows, expected_rows)

    def test_read_with_label_applied(self):
        self._maybe_emulator_skip('Labels not supported by Bigtable emulator')
        row = self._table.row(ROW_KEY)
        self.rows_to_delete.append(row)

        cell1, _, cell3, _ = self._write_to_row(row, None, row)
        row.commit()

        # Combine a label with column 1.
        label1 = u'label-red'
        label1_filter = ApplyLabelFilter(label1)
        col1_filter = ColumnQualifierRegexFilter(COL_NAME1)
        chain1 = RowFilterChain(filters=[col1_filter, label1_filter])

        # Combine a label with column 2.
        label2 = u'label-blue'
        label2_filter = ApplyLabelFilter(label2)
        col2_filter = ColumnQualifierRegexFilter(COL_NAME2)
        chain2 = RowFilterChain(filters=[col2_filter, label2_filter])

        # Bring our two labeled columns together.
        row_filter = RowFilterUnion(filters=[chain1, chain2])
        partial_row_data = self._table.read_row(ROW_KEY, filter_=row_filter)
        self.assertEqual(partial_row_data.row_key, ROW_KEY)

        cells_returned = partial_row_data.cells
        col_fam1 = cells_returned.pop(COLUMN_FAMILY_ID1)
        # Make sure COLUMN_FAMILY_ID1 was the only key.
        self.assertEqual(len(cells_returned), 0)

        cell1_new, = col_fam1.pop(COL_NAME1)
        cell3_new, = col_fam1.pop(COL_NAME2)
        # Make sure COL_NAME1 and COL_NAME2 were the only keys.
        self.assertEqual(len(col_fam1), 0)

        # Check that cell1 has matching values and gained a label.
        self.assertEqual(cell1_new.value, cell1.value)
        self.assertEqual(cell1_new.timestamp, cell1.timestamp)
        self.assertEqual(cell1.labels, [])
        self.assertEqual(cell1_new.labels, [label1])

        # Check that cell3 has matching values and gained a label.
        self.assertEqual(cell3_new.value, cell3.value)
        self.assertEqual(cell3_new.timestamp, cell3.timestamp)
        self.assertEqual(cell3.labels, [])
        self.assertEqual(cell3_new.labels, [label2])<|MERGE_RESOLUTION|>--- conflicted
+++ resolved
@@ -86,21 +86,13 @@
     if not Config.IN_EMULATOR:
         retry = RetryErrors(GrpcRendezvous,
                             error_predicate=_retry_on_unavailable)
-<<<<<<< HEAD
-        list_instances_response = retry(Config.CLIENT.list_instances)()
-
-        if len(list_instances_response.failed_locations) != 0:
-            raise ValueError('List instances failed in module set up.')
-
-        EXISTING_INSTANCES[:] = list_instances_response.instances
-=======
+
         instances_response = retry(Config.CLIENT.list_instances)()
 
         if len(instances_response.failed_locations) != 0:
             raise ValueError('List instances failed in module set up.')
 
         EXISTING_INSTANCES[:] = instances_response.instances
->>>>>>> c3c9857f
 
         # After listing, create the test instance.
         created_op = Config.INSTANCE.create()
