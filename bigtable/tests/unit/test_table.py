# Copyright 2015 Google LLC
#
# Licensed under the Apache License, Version 2.0 (the "License");
# you may not use this file except in compliance with the License.
# You may obtain a copy of the License at
#
#     http://www.apache.org/licenses/LICENSE-2.0
#
# Unless required by applicable law or agreed to in writing, software
# distributed under the License is distributed on an "AS IS" BASIS,
# WITHOUT WARRANTIES OR CONDITIONS OF ANY KIND, either express or implied.
# See the License for the specific language governing permissions and
# limitations under the License.


import unittest

import grpc
import mock

from ._testing import _make_credentials


class Test___mutate_rows_request(unittest.TestCase):

    def _call_fut(self, table_name, rows):
        from google.cloud.bigtable.table import _mutate_rows_request

        return _mutate_rows_request(table_name, rows)

    @mock.patch('google.cloud.bigtable.table._MAX_BULK_MUTATIONS', new=3)
    def test__mutate_rows_too_many_mutations(self):
        from google.cloud.bigtable.row import DirectRow
        from google.cloud.bigtable.table import TooManyMutationsError

        table = mock.Mock(name='table', spec=['name'])
        table.name = 'table'
        rows = [DirectRow(row_key=b'row_key', table=table),
                DirectRow(row_key=b'row_key_2', table=table)]
        rows[0].set_cell('cf1', b'c1', 1)
        rows[0].set_cell('cf1', b'c1', 2)
        rows[1].set_cell('cf1', b'c1', 3)
        rows[1].set_cell('cf1', b'c1', 4)
        with self.assertRaises(TooManyMutationsError):
            self._call_fut('table', rows)

    def test__mutate_rows_request(self):
        from google.cloud.bigtable.row import DirectRow

        table = mock.Mock(name='table', spec=['name'])
        table.name = 'table'
        rows = [DirectRow(row_key=b'row_key', table=table),
                DirectRow(row_key=b'row_key_2', table=table)]
        rows[0].set_cell('cf1', b'c1', b'1')
        rows[1].set_cell('cf1', b'c1', b'2')
        result = self._call_fut('table', rows)

        expected_result = _mutate_rows_request_pb(table_name='table')
        entry1 = expected_result.entries.add()
        entry1.row_key = b'row_key'
        mutations1 = entry1.mutations.add()
        mutations1.set_cell.family_name = 'cf1'
        mutations1.set_cell.column_qualifier = b'c1'
        mutations1.set_cell.timestamp_micros = -1
        mutations1.set_cell.value = b'1'
        entry2 = expected_result.entries.add()
        entry2.row_key = b'row_key_2'
        mutations2 = entry2.mutations.add()
        mutations2.set_cell.family_name = 'cf1'
        mutations2.set_cell.column_qualifier = b'c1'
        mutations2.set_cell.timestamp_micros = -1
        mutations2.set_cell.value = b'2'

        self.assertEqual(result, expected_result)


class Test__check_row_table_name(unittest.TestCase):

    def _call_fut(self, table_name, row):
        from google.cloud.bigtable.table import _check_row_table_name

        return _check_row_table_name(table_name, row)

    def test_wrong_table_name(self):
        from google.cloud.bigtable.table import TableMismatchError
        from google.cloud.bigtable.row import DirectRow

        table = mock.Mock(name='table', spec=['name'])
        table.name = 'table'
        row = DirectRow(row_key=b'row_key', table=table)
        with self.assertRaises(TableMismatchError):
            self._call_fut('other_table', row)

    def test_right_table_name(self):
        from google.cloud.bigtable.row import DirectRow

        table = mock.Mock(name='table', spec=['name'])
        table.name = 'table'
        row = DirectRow(row_key=b'row_key', table=table)
        result = self._call_fut('table', row)
        self.assertFalse(result)


class Test__check_row_type(unittest.TestCase):
    def _call_fut(self, row):
        from google.cloud.bigtable.table import _check_row_type

        return _check_row_type(row)

    def test_test_wrong_row_type(self):
        from google.cloud.bigtable.row import ConditionalRow

        row = ConditionalRow(row_key=b'row_key', table='table', filter_=None)
        with self.assertRaises(TypeError):
            self._call_fut(row)

    def test_right_row_type(self):
        from google.cloud.bigtable.row import DirectRow

        row = DirectRow(row_key=b'row_key', table='table')
        result = self._call_fut(row)
        self.assertFalse(result)


class TestTable(unittest.TestCase):

    PROJECT_ID = 'project-id'
    INSTANCE_ID = 'instance-id'
    INSTANCE_NAME = ('projects/' + PROJECT_ID + '/instances/' + INSTANCE_ID)
    TABLE_ID = 'table-id'
    TABLE_NAME = INSTANCE_NAME + '/tables/' + TABLE_ID
    ROW_KEY = b'row-key'
    ROW_KEY_1 = b'row-key-1'
    ROW_KEY_2 = b'row-key-2'
    FAMILY_NAME = u'family'
    QUALIFIER = b'qualifier'
    TIMESTAMP_MICROS = 100
    VALUE = b'value'
    _json_tests = None

    @staticmethod
    def _get_target_class():
        from google.cloud.bigtable.table import Table

        return Table

    def _make_one(self, *args, **kwargs):
        return self._get_target_class()(*args, **kwargs)

    @staticmethod
    def _get_target_client_class():
        from google.cloud.bigtable.client import Client

        return Client

    def _make_client(self, *args, **kwargs):
        return self._get_target_client_class()(*args, **kwargs)

    def test_constructor(self):
        credentials = _make_credentials()
        client = self._make_client(project='project-id',
                                   credentials=credentials, admin=True)
        table_id = 'table-id'
        instance = client.instance(instance_id=self.INSTANCE_ID)
        table = self._make_one(self.TABLE_ID, instance)
        self.assertEqual(table.table_id, table_id)
        self.assertIs(table._instance._client, client)

    def test_row_factory_direct(self):
        from google.cloud.bigtable.row import DirectRow

        credentials = _make_credentials()
        client = self._make_client(project='project-id',
                                   credentials=credentials, admin=True)
        instance = client.instance(instance_id=self.INSTANCE_ID)
        table = self._make_one(self.TABLE_ID, instance)
        row_key = b'row_key'
        row = table.row(row_key)

        self.assertIsInstance(row, DirectRow)
        self.assertEqual(row._row_key, row_key)
        self.assertEqual(row._table, table)

    def test_row_factory_conditional(self):
        from google.cloud.bigtable.row import ConditionalRow

        credentials = _make_credentials()
        client = self._make_client(project='project-id',
                                   credentials=credentials, admin=True)
        instance = client.instance(instance_id=self.INSTANCE_ID)
        table = self._make_one(self.TABLE_ID, instance)
        row_key = b'row_key'
        filter_ = object()
        row = table.row(row_key, filter_=filter_)

        self.assertIsInstance(row, ConditionalRow)
        self.assertEqual(row._row_key, row_key)
        self.assertEqual(row._table, table)

    def test_row_factory_append(self):
        from google.cloud.bigtable.row import AppendRow

        credentials = _make_credentials()
        client = self._make_client(project='project-id',
                                   credentials=credentials, admin=True)
        instance = client.instance(instance_id=self.INSTANCE_ID)
        table = self._make_one(self.TABLE_ID, instance)
        row_key = b'row_key'
        row = table.row(row_key, append=True)

        self.assertIsInstance(row, AppendRow)
        self.assertEqual(row._row_key, row_key)
        self.assertEqual(row._table, table)

    def test_row_factory_failure(self):
        credentials = _make_credentials()
        client = self._make_client(project='project-id',
                                   credentials=credentials, admin=True)
        instance = client.instance(instance_id=self.INSTANCE_ID)
        table = self._make_one(self.TABLE_ID, instance)
        with self.assertRaises(ValueError):
            table.row(b'row_key', filter_=object(), append=True)

    def test___eq__(self):
        credentials = _make_credentials()
        client = self._make_client(project='project-id',
                                   credentials=credentials, admin=True)
        instance = client.instance(instance_id=self.INSTANCE_ID)
        table1 = self._make_one(self.TABLE_ID, instance)
        table2 = self._make_one(self.TABLE_ID, instance)
        self.assertEqual(table1, table2)

    def test___eq__type_differ(self):
        credentials = _make_credentials()
        client = self._make_client(project='project-id',
                                   credentials=credentials, admin=True)
        instance = client.instance(instance_id=self.INSTANCE_ID)
        table1 = self._make_one(self.TABLE_ID, instance)
        table2 = object()
        self.assertNotEqual(table1, table2)

    def test___ne__same_value(self):
        credentials = _make_credentials()
        client = self._make_client(project='project-id',
                                   credentials=credentials, admin=True)
        instance = client.instance(instance_id=self.INSTANCE_ID)
        table1 = self._make_one(self.TABLE_ID, instance)
        table2 = self._make_one(self.TABLE_ID, instance)
        comparison_val = (table1 != table2)
        self.assertFalse(comparison_val)

    def test___ne__(self):
        table1 = self._make_one('table_id1', None)
        table2 = self._make_one('table_id2', None)
        self.assertNotEqual(table1, table2)

    def _create_test_helper(self):
        from google.cloud.bigtable_admin_v2.gapic import (
            bigtable_instance_admin_client, bigtable_table_admin_client)

        table_api = bigtable_table_admin_client.BigtableTableAdminClient(
            mock.Mock())
        instance_api = (
            bigtable_instance_admin_client.BigtableInstanceAdminClient(
                mock.Mock()))
        credentials = _make_credentials()
        client = self._make_client(project='project-id',
                                   credentials=credentials, admin=True)
        instance = client.instance(instance_id=self.INSTANCE_ID)
        table = self._make_one(self.TABLE_ID, instance)

        # Patch API calls
        client._table_admin_client = table_api
        client._instance_admin_client = instance_api

        # Create expected_result.
        expected_result = None  # create() has no return value.

        # Perform the method and check the result.
        result = table.create()
        self.assertEqual(result, expected_result)

    def test_create(self):
        self._create_test_helper()

<<<<<<< HEAD
    def test_create_with_split_keys(self):
        from google.cloud.bigtable_admin_v2.gapic import (
            bigtable_instance_admin_client, bigtable_table_admin_client)
        from google.cloud.bigtable_admin_v2.proto import (
            bigtable_table_admin_pb2 as table_admin_messages_v2_pb2)

        table_api = mock.create_autospec(
            bigtable_table_admin_client.BigtableTableAdminClient)
=======
    def test_exists(self):
        from google.cloud.bigtable_admin_v2.proto import (
            table_pb2 as table_data_v2_pb2)
        from google.cloud.bigtable_admin_v2.proto import (
            bigtable_table_admin_pb2 as table_messages_v1_pb2)
        from google.cloud.bigtable_admin_v2.gapic import (
            bigtable_instance_admin_client, bigtable_table_admin_client)
        from google.api_core.exceptions import NotFound

        table_api = bigtable_table_admin_client.BigtableTableAdminClient(
            mock.Mock())
>>>>>>> 69b6bdde
        instance_api = (
            bigtable_instance_admin_client.BigtableInstanceAdminClient(
                mock.Mock()))
        credentials = _make_credentials()
        client = self._make_client(project='project-id',
                                   credentials=credentials, admin=True)
        instance = client.instance(instance_id=self.INSTANCE_ID)
<<<<<<< HEAD
        table = self._make_one(self.TABLE_ID, instance)

        split_keys = [b'split1', b'split2', b'split3']
=======
        # Create response_pb
        response_pb = table_messages_v1_pb2.ListTablesResponse(
            tables=[
                table_data_v2_pb2.Table(name=self.TABLE_NAME),
            ],
        )
>>>>>>> 69b6bdde

        # Patch API calls
        client._table_admin_client = table_api
        client._instance_admin_client = instance_api
<<<<<<< HEAD

        # Perform the method and check the result.
        table.create(split_keys)

        splits = []
        for split_key in split_keys:
            splits.append(
                table_admin_messages_v2_pb2.CreateTableRequest.Split(
                    key=split_key))

        table_api.create_table.assert_called_once_with(
            parent=self.INSTANCE_NAME,
            table={},
            table_id=self.TABLE_ID,
            initial_splits=splits)
=======
        bigtable_table_stub = (
            client._table_admin_client.bigtable_table_admin_stub)
        bigtable_table_stub.ListTables.side_effect = [
            response_pb,
            NotFound('testing'),
        ]

        # Perform the method and check the result.
        table1 = instance.table(self.TABLE_ID)
        table2 = instance.table('table-id2')

        result = table1.exists()
        self.assertEqual(True, result)

        result = table2.exists()
        self.assertEqual(False, result)
>>>>>>> 69b6bdde

    def test_delete(self):
        from google.cloud.bigtable_admin_v2.gapic import (
            bigtable_table_admin_client)

        table_api = mock.create_autospec(
            bigtable_table_admin_client.BigtableTableAdminClient)
        credentials = _make_credentials()
        client = self._make_client(project='project-id',
                                   credentials=credentials, admin=True)
        instance = client.instance(instance_id=self.INSTANCE_ID)
        table = self._make_one(self.TABLE_ID, instance)

        # Patch API calls
        client._table_admin_client = table_api

        # Create expected_result.
        expected_result = None  # delete() has no return value.

        # Perform the method and check the result.
        result = table.delete()
        self.assertEqual(result, expected_result)

    def _list_column_families_helper(self):
        from google.cloud.bigtable_admin_v2.gapic import (
            bigtable_table_admin_client)

        api = bigtable_table_admin_client.BigtableTableAdminClient(
            mock.Mock())
        credentials = _make_credentials()
        client = self._make_client(project='project-id',
                                   credentials=credentials, admin=True)
        instance = client.instance(instance_id=self.INSTANCE_ID)
        table = self._make_one(self.TABLE_ID, instance)

        # Create response_pb
        COLUMN_FAMILY_ID = 'foo'
        column_family = _ColumnFamilyPB()
        response_pb = _TablePB(
            column_families={COLUMN_FAMILY_ID: column_family},
        )

        # Patch the stub used by the API method.
        client._table_admin_client = api
        bigtable_table_stub = (
            client._table_admin_client.bigtable_table_admin_stub)
        bigtable_table_stub.GetTable.side_effect = [response_pb]

        # Create expected_result.
        expected_result = {
            COLUMN_FAMILY_ID: table.column_family(COLUMN_FAMILY_ID),
        }

        # Perform the method and check the result.
        result = table.list_column_families()
        self.assertEqual(result, expected_result)

    def test_list_column_families(self):
        self._list_column_families_helper()

    def _read_row_helper(self, chunks, expected_result, app_profile_id=None):
        from google.cloud._testing import _Monkey
        from google.cloud.bigtable import table as MUT
        from google.cloud.bigtable_v2.gapic import bigtable_client
        from google.cloud.bigtable_admin_v2.gapic import (
            bigtable_table_admin_client)

        data_api = bigtable_client.BigtableClient(mock.Mock())
        table_api = bigtable_table_admin_client.BigtableTableAdminClient(
            mock.Mock())
        credentials = _make_credentials()
        client = self._make_client(project='project-id',
                                   credentials=credentials, admin=True)
        instance = client.instance(instance_id=self.INSTANCE_ID)
        table = self._make_one(self.TABLE_ID, instance,
                               app_profile_id=app_profile_id)

        # Create request_pb
        request_pb = object()  # Returned by our mock.
        mock_created = []

        def mock_create_row_request(table_name, row_key, filter_,
                                    app_profile_id=app_profile_id):
            mock_created.append((table_name, row_key, filter_, app_profile_id))
            return request_pb

        # Create response_iterator
        if chunks is None:
            response_iterator = iter(())  # no responses at all
        else:
            response_pb = _ReadRowsResponsePB(chunks=chunks)
            response_iterator = iter([response_pb])

        # Patch the stub used by the API method.
        client._table_data_client = data_api
        client._table_admin_client = table_api
        bigtable_stub = client._table_data_client.bigtable_stub
        bigtable_stub.ReadRows.side_effect = [response_iterator]

        # Perform the method and check the result.
        filter_obj = object()
        with _Monkey(MUT, _create_row_request=mock_create_row_request):
            result = table.read_row(self.ROW_KEY, filter_=filter_obj)

        self.assertEqual(result, expected_result)
        self.assertEqual(mock_created,
                         [(table.name, self.ROW_KEY, filter_obj,
                           app_profile_id)])

    def test_read_row_miss_no__responses(self):
        self._read_row_helper(None, None)

    def test_read_row_miss_no_chunks_in_response(self):
        chunks = []
        self._read_row_helper(chunks, None)

    def test_read_row_complete(self):
        from google.cloud.bigtable.row_data import Cell
        from google.cloud.bigtable.row_data import PartialRowData

        app_profile_id = 'app-profile-id'
        chunk = _ReadRowsResponseCellChunkPB(
            row_key=self.ROW_KEY,
            family_name=self.FAMILY_NAME,
            qualifier=self.QUALIFIER,
            timestamp_micros=self.TIMESTAMP_MICROS,
            value=self.VALUE,
            commit_row=True,
        )
        chunks = [chunk]
        expected_result = PartialRowData(row_key=self.ROW_KEY)
        family = expected_result._cells.setdefault(self.FAMILY_NAME, {})
        column = family.setdefault(self.QUALIFIER, [])
        column.append(Cell.from_pb(chunk))
        self._read_row_helper(chunks, expected_result, app_profile_id)

    def test_read_row_still_partial(self):
        chunk = _ReadRowsResponseCellChunkPB(
            row_key=self.ROW_KEY,
            family_name=self.FAMILY_NAME,
            qualifier=self.QUALIFIER,
            timestamp_micros=self.TIMESTAMP_MICROS,
            value=self.VALUE,
        )
        # No "commit row".
        chunks = [chunk]
        with self.assertRaises(ValueError):
            self._read_row_helper(chunks, None)

    def test_mutate_rows(self):
        from google.rpc.status_pb2 import Status
        from google.cloud.bigtable_admin_v2.gapic import (
            bigtable_table_admin_client)

        api = bigtable_table_admin_client.BigtableTableAdminClient(
            mock.Mock())
        credentials = _make_credentials()
        client = self._make_client(project='project-id',
                                   credentials=credentials, admin=True)
        instance = client.instance(instance_id=self.INSTANCE_ID)
        client._table_admin_client = api
        table = self._make_one(self.TABLE_ID, instance)

        response = [Status(code=0), Status(code=1)]

        mock_worker = mock.Mock(return_value=response)
        with mock.patch(
                'google.cloud.bigtable.table._RetryableMutateRowsWorker',
                new=mock.MagicMock(return_value=mock_worker)):
            statuses = table.mutate_rows([mock.MagicMock(), mock.MagicMock()])
        result = [status.code for status in statuses]
        expected_result = [0, 1]

        self.assertEqual(result, expected_result)

    def test_read_rows(self):
        from google.cloud._testing import _Monkey
        from google.cloud.bigtable.row_data import PartialRowsData
        from google.cloud.bigtable import table as MUT
        from google.cloud.bigtable_v2.gapic import bigtable_client
        from google.cloud.bigtable_admin_v2.gapic import (
            bigtable_table_admin_client)

        data_api = bigtable_client.BigtableClient(mock.Mock())
        table_api = bigtable_table_admin_client.BigtableTableAdminClient(
            mock.Mock())
        credentials = _make_credentials()
        client = self._make_client(project='project-id',
                                   credentials=credentials, admin=True)
        client._table_data_client = data_api
        client._table_admin_client = table_api
        instance = client.instance(instance_id=self.INSTANCE_ID)
        app_profile_id = 'app-profile-id'
        table = self._make_one(self.TABLE_ID, instance,
                               app_profile_id=app_profile_id)

        # Create request_pb
        request = object()  # Returned by our mock.
        mock_created = []

        def mock_create_row_request(table_name, **kwargs):
            mock_created.append((table_name, kwargs))
            return request

        # Create expected_result.
        expected_result = PartialRowsData(
            client._table_data_client.bigtable_stub.ReadRows,
            request)

        # Perform the method and check the result.
        start_key = b'start-key'
        end_key = b'end-key'
        filter_obj = object()
        limit = 22
        with _Monkey(MUT, _create_row_request=mock_create_row_request):
            result = table.read_rows(
                start_key=start_key, end_key=end_key, filter_=filter_obj,
                limit=limit)

        self.assertEqual(result.rows, expected_result.rows)
        created_kwargs = {
            'start_key': start_key,
            'end_key': end_key,
            'filter_': filter_obj,
            'limit': limit,
            'end_inclusive': False,
            'app_profile_id': app_profile_id
        }
        self.assertEqual(mock_created, [(table.name, created_kwargs)])

    def test_yield_retry_rows(self):
        from google.cloud.bigtable_v2.gapic import bigtable_client
        from google.cloud.bigtable_admin_v2.gapic import (
            bigtable_table_admin_client)

        data_api = bigtable_client.BigtableClient(mock.Mock())
        table_api = bigtable_table_admin_client.BigtableTableAdminClient(
            mock.Mock())
        credentials = _make_credentials()
        client = self._make_client(project='project-id',
                                   credentials=credentials, admin=True)
        client._table_data_client = data_api
        client._table_admin_client = table_api
        instance = client.instance(instance_id=self.INSTANCE_ID)
        table = self._make_one(self.TABLE_ID, instance)

        # Create response_iterator
        chunk_1 = _ReadRowsResponseCellChunkPB(
            row_key=self.ROW_KEY_1,
            family_name=self.FAMILY_NAME,
            qualifier=self.QUALIFIER,
            timestamp_micros=self.TIMESTAMP_MICROS,
            value=self.VALUE,
            commit_row=True
        )

        chunk_2 = _ReadRowsResponseCellChunkPB(
            row_key=self.ROW_KEY_2,
            family_name=self.FAMILY_NAME,
            qualifier=self.QUALIFIER,
            timestamp_micros=self.TIMESTAMP_MICROS,
            value=self.VALUE,
            commit_row=True
        )

        response_1 = _ReadRowsResponseV2([chunk_1])
        response_2 = _ReadRowsResponseV2([chunk_2])
        response_failure_iterator_1 = _MockFailureIterator_1()
        response_failure_iterator_2 = _MockFailureIterator_2([response_1])
        response_iterator = _MockReadRowsIterator(response_2)

        # Patch the stub used by the API method.
        client._table_data_client.bigtable_stub.ReadRows.side_effect = [
            response_failure_iterator_1, response_failure_iterator_2,
            response_iterator]

        rows = []
        for row in table.yield_rows(start_key=self.ROW_KEY_1,
                                    end_key=self.ROW_KEY_2):
            rows.append(row)

        result = rows[1]
        self.assertEqual(result.row_key, self.ROW_KEY_2)

    def test_sample_row_keys(self):
        from google.cloud.bigtable_v2.gapic import bigtable_client
        from google.cloud.bigtable_admin_v2.gapic import (
            bigtable_table_admin_client)

        data_api = bigtable_client.BigtableClient(mock.Mock())
        table_api = bigtable_table_admin_client.BigtableTableAdminClient(
            mock.Mock())
        credentials = _make_credentials()
        client = self._make_client(project='project-id',
                                   credentials=credentials, admin=True)
        client._table_data_client = data_api
        client._table_admin_client = table_api
        instance = client.instance(instance_id=self.INSTANCE_ID)
        table = self._make_one(self.TABLE_ID, instance)

        # Create response_iterator
        response_iterator = object()  # Just passed to a mock.

        # Patch the stub used by the API method.
        bigtable_stub = client._table_data_client.bigtable_stub
        bigtable_stub.SampleRowKeys.side_effect = [[response_iterator]]

        # Create expected_result.
        expected_result = response_iterator

        # Perform the method and check the result.
        result = table.sample_row_keys()
        self.assertEqual(result[0], expected_result)

    def test_truncate(self):
        from google.cloud.bigtable_v2.gapic import bigtable_client
        from google.cloud.bigtable_admin_v2.gapic import (
            bigtable_table_admin_client)

        data_api = mock.create_autospec(bigtable_client.BigtableClient)
        table_api = mock.create_autospec(
            bigtable_table_admin_client.BigtableTableAdminClient)
        credentials = _make_credentials()
        client = self._make_client(project='project-id',
                                   credentials=credentials, admin=True)
        client._table_data_client = data_api
        client._table_admin_client = table_api
        instance = client.instance(instance_id=self.INSTANCE_ID)
        table = self._make_one(self.TABLE_ID, instance)
        table.name.return_value = client._table_data_client.table_path(
            self.PROJECT_ID,  self.INSTANCE_ID, self.TABLE_ID)

        expected_result = None  # truncate() has no return value.
        with mock.patch('google.cloud.bigtable.table.Table.name',
                        new=self.TABLE_NAME):
            result = table.truncate()

        table_api.drop_row_range.assert_called_once_with(
            name=self.TABLE_NAME,
            delete_all_data_from_table=True,
        )

        self.assertEqual(result, expected_result)

    def test_truncate_w_timeout(self):
        from google.cloud.bigtable_v2.gapic import bigtable_client
        from google.cloud.bigtable_admin_v2.gapic import (
            bigtable_table_admin_client)

        data_api = mock.create_autospec(bigtable_client.BigtableClient)
        table_api = mock.create_autospec(
            bigtable_table_admin_client.BigtableTableAdminClient)
        credentials = _make_credentials()
        client = self._make_client(project='project-id',
                                   credentials=credentials, admin=True)
        client._table_data_client = data_api
        client._table_admin_client = table_api
        instance = client.instance(instance_id=self.INSTANCE_ID)
        table = self._make_one(self.TABLE_ID, instance)

        expected_result = None  # truncate() has no return value.

        timeout = 120
        result = table.truncate(timeout=timeout)

        self.assertEqual(result, expected_result)

    def test_drop_by_prefix(self):
        from google.cloud.bigtable_v2.gapic import bigtable_client
        from google.cloud.bigtable_admin_v2.gapic import (
            bigtable_table_admin_client)

        data_api = mock.create_autospec(bigtable_client.BigtableClient)
        table_api = mock.create_autospec(
            bigtable_table_admin_client.BigtableTableAdminClient)
        credentials = _make_credentials()
        client = self._make_client(project='project-id',
                                   credentials=credentials, admin=True)
        client._table_data_client = data_api
        client._table_admin_client = table_api
        instance = client.instance(instance_id=self.INSTANCE_ID)
        table = self._make_one(self.TABLE_ID, instance)

        expected_result = None  # drop_by_prefix() has no return value.

        row_key_prefix = 'row-key-prefix'

        result = table.drop_by_prefix(row_key_prefix=row_key_prefix)

        self.assertEqual(result, expected_result)

    def test_drop_by_prefix_w_timeout(self):
        from google.cloud.bigtable_v2.gapic import bigtable_client
        from google.cloud.bigtable_admin_v2.gapic import (
            bigtable_table_admin_client)

        data_api = mock.create_autospec(bigtable_client.BigtableClient)
        table_api = mock.create_autospec(
            bigtable_table_admin_client.BigtableTableAdminClient)
        credentials = _make_credentials()
        client = self._make_client(project='project-id',
                                   credentials=credentials, admin=True)
        client._table_data_client = data_api
        client._table_admin_client = table_api
        instance = client.instance(instance_id=self.INSTANCE_ID)
        table = self._make_one(self.TABLE_ID, instance)

        expected_result = None  # drop_by_prefix() has no return value.

        row_key_prefix = 'row-key-prefix'

        timeout = 120
        result = table.drop_by_prefix(row_key_prefix=row_key_prefix,
                                      timeout=timeout)

        self.assertEqual(result, expected_result)


class Test__RetryableMutateRowsWorker(unittest.TestCase):
    from grpc import StatusCode

    PROJECT_ID = 'project-id'
    INSTANCE_ID = 'instance-id'
    INSTANCE_NAME = ('projects/' + PROJECT_ID + '/instances/' + INSTANCE_ID)
    TABLE_ID = 'table-id'

    # RPC Status Codes
    SUCCESS = StatusCode.OK.value[0]
    RETRYABLE_1 = StatusCode.DEADLINE_EXCEEDED.value[0]
    RETRYABLE_2 = StatusCode.ABORTED.value[0]
    NON_RETRYABLE = StatusCode.CANCELLED.value[0]

    @staticmethod
    def _get_target_class_for_worker():
        from google.cloud.bigtable.table import _RetryableMutateRowsWorker

        return _RetryableMutateRowsWorker

    def _make_worker(self, *args, **kwargs):
        return self._get_target_class_for_worker()(*args, **kwargs)

    @staticmethod
    def _get_target_class_for_table():
        from google.cloud.bigtable.table import Table

        return Table

    def _make_table(self, *args, **kwargs):
        return self._get_target_class_for_table()(*args, **kwargs)

    @staticmethod
    def _get_target_client_class():
        from google.cloud.bigtable.client import Client

        return Client

    def _make_client(self, *args, **kwargs):
        return self._get_target_client_class()(*args, **kwargs)

    def _make_responses_statuses(self, codes):
        from google.rpc.status_pb2 import Status

        response = [Status(code=code) for code in codes]
        return response

    def _make_responses(self, codes):
        import six
        from google.cloud.bigtable_v2.proto.bigtable_pb2 import (
            MutateRowsResponse)
        from google.rpc.status_pb2 import Status

        entries = [MutateRowsResponse.Entry(
            index=i, status=Status(code=codes[i]))
            for i in six.moves.xrange(len(codes))]
        return MutateRowsResponse(entries=entries)

    def test_callable_empty_rows(self):
        from google.cloud.bigtable_v2.gapic import bigtable_client
        from google.cloud.bigtable_admin_v2.gapic import (
            bigtable_table_admin_client)

        data_api = bigtable_client.BigtableClient(mock.Mock())
        table_api = bigtable_table_admin_client.BigtableTableAdminClient(
            mock.Mock())
        credentials = _make_credentials()
        client = self._make_client(project='project-id',
                                   credentials=credentials, admin=True)
        client._table_data_client = data_api
        client._table_admin_client = table_api
        instance = client.instance(instance_id=self.INSTANCE_ID)
        table = self._make_table(self.TABLE_ID, instance)

        worker = self._make_worker(client, table.name, [])
        statuses = worker()

        self.assertEqual(len(statuses), 0)

    def test_callable_no_retry_strategy(self):
        from google.cloud.bigtable.row import DirectRow
        from google.cloud.bigtable_v2.gapic import bigtable_client
        from google.cloud.bigtable_admin_v2.gapic import (
            bigtable_table_admin_client)

        # Setup:
        #   - Mutate 3 rows.
        # Action:
        #   - Attempt to mutate the rows w/o any retry strategy.
        # Expectation:
        #   - Since no retry, should return statuses as they come back.
        #   - Even if there are retryable errors, no retry attempt is made.
        #   - State of responses_statuses should be
        #       [success, retryable, non-retryable]

        data_api = bigtable_client.BigtableClient(mock.Mock())
        table_api = bigtable_table_admin_client.BigtableTableAdminClient(
            mock.Mock())
        credentials = _make_credentials()
        client = self._make_client(project='project-id',
                                   credentials=credentials, admin=True)
        client._table_data_client = data_api
        client._table_admin_client = table_api
        instance = client.instance(instance_id=self.INSTANCE_ID)
        table = self._make_table(self.TABLE_ID, instance)

        row_1 = DirectRow(row_key=b'row_key', table=table)
        row_1.set_cell('cf', b'col', b'value1')
        row_2 = DirectRow(row_key=b'row_key_2', table=table)
        row_2.set_cell('cf', b'col', b'value2')
        row_3 = DirectRow(row_key=b'row_key_3', table=table)
        row_3.set_cell('cf', b'col', b'value3')

        response = self._make_responses([
            self.SUCCESS,
            self.RETRYABLE_1,
            self.NON_RETRYABLE])

        # Patch the stub used by the API method.
        bigtable_stub = client._table_data_client.bigtable_stub
        bigtable_stub.MutateRows.return_value = [response]

        worker = self._make_worker(client, table.name, [row_1, row_2, row_3])
        statuses = worker(retry=None)

        result = [status.code for status in statuses]
        expected_result = [self.SUCCESS, self.RETRYABLE_1, self.NON_RETRYABLE]

        client._table_data_client.bigtable_stub.MutateRows.assert_called_once()
        self.assertEqual(result, expected_result)

    def test_callable_retry(self):
        from google.cloud.bigtable.row import DirectRow
        from google.cloud.bigtable.table import DEFAULT_RETRY
        from google.cloud.bigtable_v2.gapic import bigtable_client
        from google.cloud.bigtable_admin_v2.gapic import (
            bigtable_table_admin_client)

        # Setup:
        #   - Mutate 3 rows.
        # Action:
        #   - Initial attempt will mutate all 3 rows.
        # Expectation:
        #   - First attempt will result in one retryable error.
        #   - Second attempt will result in success for the retry-ed row.
        #   - Check MutateRows is called twice.
        #   - State of responses_statuses should be
        #       [success, success, non-retryable]

        data_api = bigtable_client.BigtableClient(mock.Mock())
        table_api = bigtable_table_admin_client.BigtableTableAdminClient(
            mock.Mock())
        credentials = _make_credentials()
        client = self._make_client(project='project-id',
                                   credentials=credentials, admin=True)
        client._table_data_client = data_api
        client._table_admin_client = table_api
        instance = client.instance(instance_id=self.INSTANCE_ID)
        table = self._make_table(self.TABLE_ID, instance)

        row_1 = DirectRow(row_key=b'row_key', table=table)
        row_1.set_cell('cf', b'col', b'value1')
        row_2 = DirectRow(row_key=b'row_key_2', table=table)
        row_2.set_cell('cf', b'col', b'value2')
        row_3 = DirectRow(row_key=b'row_key_3', table=table)
        row_3.set_cell('cf', b'col', b'value3')

        response_1 = self._make_responses([
            self.SUCCESS,
            self.RETRYABLE_1,
            self.NON_RETRYABLE])
        response_2 = self._make_responses([self.SUCCESS])

        # Patch the stub used by the API method.
        client._table_data_client.bigtable_stub.MutateRows.side_effect = [
            [response_1], [response_2]]

        retry = DEFAULT_RETRY.with_delay(initial=0.1)
        worker = self._make_worker(client, table.name, [row_1, row_2, row_3])
        statuses = worker(retry=retry)

        result = [status.code for status in statuses]
        expected_result = [self.SUCCESS, self.SUCCESS, self.NON_RETRYABLE]

        self.assertEqual(
            client._table_data_client.bigtable_stub.MutateRows.call_count, 2)
        self.assertEqual(result, expected_result)

    def test_callable_retry_timeout(self):
        from google.cloud.bigtable.row import DirectRow
        from google.cloud.bigtable.table import DEFAULT_RETRY
        from google.cloud.bigtable_v2.gapic import bigtable_client
        from google.cloud.bigtable_admin_v2.gapic import (
            bigtable_table_admin_client)

        # Setup:
        #   - Mutate 2 rows.
        # Action:
        #   - Initial attempt will mutate all 2 rows.
        # Expectation:
        #   - Both rows always return retryable errors.
        #   - google.api_core.Retry should keep retrying.
        #   - Check MutateRows is called multiple times.
        #   - By the time deadline is reached, statuses should be
        #       [retryable, retryable]

        data_api = bigtable_client.BigtableClient(mock.Mock())
        table_api = bigtable_table_admin_client.BigtableTableAdminClient(
            mock.Mock())
        credentials = _make_credentials()
        client = self._make_client(project='project-id',
                                   credentials=credentials, admin=True)
        client._table_data_client = data_api
        client._table_admin_client = table_api
        instance = client.instance(instance_id=self.INSTANCE_ID)
        table = self._make_table(self.TABLE_ID, instance)

        row_1 = DirectRow(row_key=b'row_key', table=table)
        row_1.set_cell('cf', b'col', b'value1')
        row_2 = DirectRow(row_key=b'row_key_2', table=table)
        row_2.set_cell('cf', b'col', b'value2')

        response = self._make_responses([self.RETRYABLE_1, self.RETRYABLE_1])

        # Patch the stub used by the API method.
        bigtable_stub = client._table_data_client.bigtable_stub
        bigtable_stub.MutateRows.return_value = [response]

        retry = DEFAULT_RETRY.with_delay(
                initial=0.1, maximum=0.2, multiplier=2.0).with_deadline(0.5)
        worker = self._make_worker(client, table.name, [row_1, row_2])
        statuses = worker(retry=retry)

        result = [status.code for status in statuses]
        expected_result = [self.RETRYABLE_1, self.RETRYABLE_1]

        self.assertTrue(
            client._table_data_client.bigtable_stub.MutateRows.call_count > 1)
        self.assertEqual(result, expected_result)

    def test_do_mutate_retryable_rows_empty_rows(self):
        from google.cloud.bigtable_admin_v2.gapic import (
            bigtable_table_admin_client)

        table_api = bigtable_table_admin_client.BigtableTableAdminClient(
            mock.Mock())
        credentials = _make_credentials()
        client = self._make_client(project='project-id',
                                   credentials=credentials, admin=True)
        client._table_admin_client = table_api
        instance = client.instance(instance_id=self.INSTANCE_ID)
        table = self._make_table(self.TABLE_ID, instance)

        worker = self._make_worker(client, table.name, [])
        statuses = worker._do_mutate_retryable_rows()

        self.assertEqual(len(statuses), 0)

    def test_do_mutate_retryable_rows(self):
        from google.cloud.bigtable.row import DirectRow
        from google.cloud.bigtable_v2.gapic import bigtable_client
        from google.cloud.bigtable_admin_v2.gapic import (
            bigtable_table_admin_client)

        # Setup:
        #   - Mutate 2 rows.
        # Action:
        #   - Initial attempt will mutate all 2 rows.
        # Expectation:
        #   - Expect [success, non-retryable]

        data_api = bigtable_client.BigtableClient(mock.Mock())
        table_api = bigtable_table_admin_client.BigtableTableAdminClient(
            mock.Mock())
        credentials = _make_credentials()
        client = self._make_client(project='project-id',
                                   credentials=credentials, admin=True)
        client._table_data_client = data_api
        client._table_admin_client = table_api
        instance = client.instance(instance_id=self.INSTANCE_ID)
        table = self._make_table(self.TABLE_ID, instance)

        row_1 = DirectRow(row_key=b'row_key', table=table)
        row_1.set_cell('cf', b'col', b'value1')
        row_2 = DirectRow(row_key=b'row_key_2', table=table)
        row_2.set_cell('cf', b'col', b'value2')

        response = self._make_responses([self.SUCCESS, self.NON_RETRYABLE])

        # Patch the stub used by the API method.
        bigtable_stub = client._table_data_client.bigtable_stub
        bigtable_stub.MutateRows.side_effect = [[response]]

        worker = self._make_worker(client, table.name, [row_1, row_2])
        statuses = worker._do_mutate_retryable_rows()

        result = [status.code for status in statuses]
        expected_result = [self.SUCCESS, self.NON_RETRYABLE]

        self.assertEqual(result, expected_result)

    def test_do_mutate_retryable_rows_retry(self):
        from google.cloud.bigtable.row import DirectRow
        from google.cloud.bigtable.table import _BigtableRetryableError
        from google.cloud.bigtable_v2.gapic import bigtable_client
        from google.cloud.bigtable_admin_v2.gapic import (
            bigtable_table_admin_client)

        # Setup:
        #   - Mutate 3 rows.
        # Action:
        #   - Initial attempt will mutate all 3 rows.
        # Expectation:
        #   - Second row returns retryable error code, so expect a raise.
        #   - State of responses_statuses should be
        #       [success, retryable, non-retryable]

        data_api = bigtable_client.BigtableClient(mock.Mock())
        table_api = bigtable_table_admin_client.BigtableTableAdminClient(
            mock.Mock())
        credentials = _make_credentials()
        client = self._make_client(project='project-id',
                                   credentials=credentials, admin=True)
        client._table_data_client = data_api
        client._table_admin_client = table_api
        instance = client.instance(instance_id=self.INSTANCE_ID)
        table = self._make_table(self.TABLE_ID, instance)

        row_1 = DirectRow(row_key=b'row_key', table=table)
        row_1.set_cell('cf', b'col', b'value1')
        row_2 = DirectRow(row_key=b'row_key_2', table=table)
        row_2.set_cell('cf', b'col', b'value2')
        row_3 = DirectRow(row_key=b'row_key_3', table=table)
        row_3.set_cell('cf', b'col', b'value3')

        response = self._make_responses([
            self.SUCCESS,
            self.RETRYABLE_1,
            self.NON_RETRYABLE])

        # Patch the stub used by the API method.
        bigtable_stub = client._table_data_client.bigtable_stub
        bigtable_stub.MutateRows.side_effect = [[response]]

        worker = self._make_worker(client, table.name, [row_1, row_2, row_3])

        with self.assertRaises(_BigtableRetryableError):
            worker._do_mutate_retryable_rows()

        statuses = worker.responses_statuses
        result = [status.code for status in statuses]
        expected_result = [self.SUCCESS, self.RETRYABLE_1, self.NON_RETRYABLE]

        self.assertEqual(result, expected_result)

    def test_do_mutate_retryable_rows_second_retry(self):
        from google.cloud.bigtable.row import DirectRow
        from google.cloud.bigtable.table import _BigtableRetryableError
        from google.cloud.bigtable_v2.gapic import bigtable_client
        from google.cloud.bigtable_admin_v2.gapic import (
            bigtable_table_admin_client)

        # Setup:
        #   - Mutate 4 rows.
        #   - First try results:
        #       [success, retryable, non-retryable, retryable]
        # Action:
        #   - Second try should re-attempt the 'retryable' rows.
        # Expectation:
        #   - After second try:
        #       [success, success, non-retryable, retryable]
        #   - One of the rows tried second time returns retryable error code,
        #     so expect a raise.
        #   - Exception contains response whose index should be '3' even though
        #     only two rows were retried.

        data_api = bigtable_client.BigtableClient(mock.Mock())
        table_api = bigtable_table_admin_client.BigtableTableAdminClient(
            mock.Mock())
        credentials = _make_credentials()
        client = self._make_client(project='project-id',
                                   credentials=credentials, admin=True)
        client._table_data_client = data_api
        client._table_admin_client = table_api
        instance = client.instance(instance_id=self.INSTANCE_ID)
        table = self._make_table(self.TABLE_ID, instance)

        row_1 = DirectRow(row_key=b'row_key', table=table)
        row_1.set_cell('cf', b'col', b'value1')
        row_2 = DirectRow(row_key=b'row_key_2', table=table)
        row_2.set_cell('cf', b'col', b'value2')
        row_3 = DirectRow(row_key=b'row_key_3', table=table)
        row_3.set_cell('cf', b'col', b'value3')
        row_4 = DirectRow(row_key=b'row_key_4', table=table)
        row_4.set_cell('cf', b'col', b'value4')

        response = self._make_responses([self.SUCCESS, self.RETRYABLE_1])

        # Patch the stub used by the API method.
        bigtable_stub = client._table_data_client.bigtable_stub
        bigtable_stub.MutateRows.side_effect = [[response]]

        worker = self._make_worker(client, table.name,
                                   [row_1, row_2, row_3, row_4])
        worker.responses_statuses = self._make_responses_statuses([
            self.SUCCESS,
            self.RETRYABLE_1,
            self.NON_RETRYABLE,
            self.RETRYABLE_2])

        with self.assertRaises(_BigtableRetryableError):
            worker._do_mutate_retryable_rows()

        statuses = worker.responses_statuses
        result = [status.code for status in statuses]
        expected_result = [self.SUCCESS,
                           self.SUCCESS,
                           self.NON_RETRYABLE,
                           self.RETRYABLE_1]

        self.assertEqual(result, expected_result)

    def test_do_mutate_retryable_rows_second_try(self):
        from google.cloud.bigtable.row import DirectRow
        from google.cloud.bigtable_v2.gapic import bigtable_client
        from google.cloud.bigtable_admin_v2.gapic import (
            bigtable_table_admin_client)

        # Setup:
        #   - Mutate 4 rows.
        #   - First try results:
        #       [success, retryable, non-retryable, retryable]
        # Action:
        #   - Second try should re-attempt the 'retryable' rows.
        # Expectation:
        #   - After second try:
        #       [success, non-retryable, non-retryable, success]

        data_api = bigtable_client.BigtableClient(mock.Mock())
        table_api = bigtable_table_admin_client.BigtableTableAdminClient(
            mock.Mock())
        credentials = _make_credentials()
        client = self._make_client(project='project-id',
                                   credentials=credentials, admin=True)
        client._table_data_client = data_api
        client._table_admin_client = table_api
        instance = client.instance(instance_id=self.INSTANCE_ID)
        table = self._make_table(self.TABLE_ID, instance)

        row_1 = DirectRow(row_key=b'row_key', table=table)
        row_1.set_cell('cf', b'col', b'value1')
        row_2 = DirectRow(row_key=b'row_key_2', table=table)
        row_2.set_cell('cf', b'col', b'value2')
        row_3 = DirectRow(row_key=b'row_key_3', table=table)
        row_3.set_cell('cf', b'col', b'value3')
        row_4 = DirectRow(row_key=b'row_key_4', table=table)
        row_4.set_cell('cf', b'col', b'value4')

        response = self._make_responses([self.NON_RETRYABLE, self.SUCCESS])

        # Patch the stub used by the API method.
        bigtable_stub = client._table_data_client.bigtable_stub
        bigtable_stub.MutateRows.side_effect = [[response]]

        worker = self._make_worker(client, table.name,
                                   [row_1, row_2, row_3, row_4])
        worker.responses_statuses = self._make_responses_statuses([
            self.SUCCESS,
            self.RETRYABLE_1,
            self.NON_RETRYABLE,
            self.RETRYABLE_2])

        statuses = worker._do_mutate_retryable_rows()

        result = [status.code for status in statuses]
        expected_result = [self.SUCCESS,
                           self.NON_RETRYABLE,
                           self.NON_RETRYABLE,
                           self.SUCCESS]

        self.assertEqual(result, expected_result)

    def test_do_mutate_retryable_rows_second_try_no_retryable(self):
        from google.cloud.bigtable.row import DirectRow
        from google.cloud.bigtable_admin_v2.gapic import (
            bigtable_table_admin_client)

        # Setup:
        #   - Mutate 2 rows.
        #   - First try results: [success, non-retryable]
        # Action:
        #   - Second try has no row to retry.
        # Expectation:
        #   - After second try: [success, non-retryable]

        table_api = mock.create_autospec(
            bigtable_table_admin_client.BigtableTableAdminClient)
        credentials = _make_credentials()
        client = self._make_client(project='project-id',
                                   credentials=credentials, admin=True)
        client._table_admin_client = table_api
        instance = client.instance(instance_id=self.INSTANCE_ID)
        table = self._make_table(self.TABLE_ID, instance)

        row_1 = DirectRow(row_key=b'row_key', table=table)
        row_1.set_cell('cf', b'col', b'value1')
        row_2 = DirectRow(row_key=b'row_key_2', table=table)
        row_2.set_cell('cf', b'col', b'value2')

        worker = self._make_worker(client, table.name, [row_1, row_2])
        worker.responses_statuses = self._make_responses_statuses(
            [self.SUCCESS, self.NON_RETRYABLE])

        statuses = worker._do_mutate_retryable_rows()

        result = [status.code for status in statuses]
        expected_result = [self.SUCCESS, self.NON_RETRYABLE]

        self.assertEqual(result, expected_result)

    def test_do_mutate_retryable_rows_mismatch_num_responses(self):
        from google.cloud.bigtable.row import DirectRow
        from google.cloud.bigtable_v2.gapic import bigtable_client
        from google.cloud.bigtable_admin_v2.gapic import (
            bigtable_table_admin_client)

        data_api = bigtable_client.BigtableClient(mock.Mock())
        table_api = bigtable_table_admin_client.BigtableTableAdminClient(
            mock.Mock())
        credentials = _make_credentials()
        client = self._make_client(project='project-id',
                                   credentials=credentials, admin=True)
        client._table_data_client = data_api
        client._table_admin_client = table_api
        instance = client.instance(instance_id=self.INSTANCE_ID)
        table = self._make_table(self.TABLE_ID, instance)

        row_1 = DirectRow(row_key=b'row_key', table=table)
        row_1.set_cell('cf', b'col', b'value1')
        row_2 = DirectRow(row_key=b'row_key_2', table=table)
        row_2.set_cell('cf', b'col', b'value2')

        response = self._make_responses([self.SUCCESS])

        # Patch the stub used by the API method.
        bigtable_stub = client._table_data_client.bigtable_stub
        bigtable_stub.MutateRows.side_effect = [[response]]

        worker = self._make_worker(client, table.name, [row_1, row_2])
        with self.assertRaises(RuntimeError):
            worker._do_mutate_retryable_rows()


class Test__create_row_request(unittest.TestCase):

    def _call_fut(self, table_name, row_key=None, start_key=None, end_key=None,
                  filter_=None, limit=None, end_inclusive=False,
                  app_profile_id=None):
        from google.cloud.bigtable.table import _create_row_request

        return _create_row_request(
            table_name, row_key=row_key, start_key=start_key, end_key=end_key,
            filter_=filter_, limit=limit, end_inclusive=end_inclusive,
            app_profile_id=app_profile_id)

    def test_table_name_only(self):
        table_name = 'table_name'
        result = self._call_fut(table_name)
        expected_result = _ReadRowsRequestPB(
            table_name=table_name)
        self.assertEqual(result, expected_result)

    def test_row_key_row_range_conflict(self):
        with self.assertRaises(ValueError):
            self._call_fut(None, row_key=object(), end_key=object())

    def test_row_key(self):
        table_name = 'table_name'
        row_key = b'row_key'
        result = self._call_fut(table_name, row_key=row_key)
        expected_result = _ReadRowsRequestPB(
            table_name=table_name,
        )
        expected_result.rows.row_keys.append(row_key)
        self.assertEqual(result, expected_result)

    def test_row_range_start_key(self):
        table_name = 'table_name'
        start_key = b'start_key'
        result = self._call_fut(table_name, start_key=start_key)
        expected_result = _ReadRowsRequestPB(table_name=table_name)
        expected_result.rows.row_ranges.add(start_key_closed=start_key)
        self.assertEqual(result, expected_result)

    def test_row_range_end_key(self):
        table_name = 'table_name'
        end_key = b'end_key'
        result = self._call_fut(table_name, end_key=end_key)
        expected_result = _ReadRowsRequestPB(table_name=table_name)
        expected_result.rows.row_ranges.add(end_key_open=end_key)
        self.assertEqual(result, expected_result)

    def test_row_range_both_keys(self):
        table_name = 'table_name'
        start_key = b'start_key'
        end_key = b'end_key'
        result = self._call_fut(table_name, start_key=start_key,
                                end_key=end_key)
        expected_result = _ReadRowsRequestPB(table_name=table_name)
        expected_result.rows.row_ranges.add(
            start_key_closed=start_key, end_key_open=end_key)
        self.assertEqual(result, expected_result)

    def test_row_range_both_keys_inclusive(self):
        table_name = 'table_name'
        start_key = b'start_key'
        end_key = b'end_key'
        result = self._call_fut(table_name, start_key=start_key,
                                end_key=end_key, end_inclusive=True)
        expected_result = _ReadRowsRequestPB(table_name=table_name)
        expected_result.rows.row_ranges.add(
            start_key_closed=start_key, end_key_closed=end_key)
        self.assertEqual(result, expected_result)

    def test_with_filter(self):
        from google.cloud.bigtable.row_filters import RowSampleFilter

        table_name = 'table_name'
        row_filter = RowSampleFilter(0.33)
        result = self._call_fut(table_name, filter_=row_filter)
        expected_result = _ReadRowsRequestPB(
            table_name=table_name,
            filter=row_filter.to_pb(),
        )
        self.assertEqual(result, expected_result)

    def test_with_limit(self):
        table_name = 'table_name'
        limit = 1337
        result = self._call_fut(table_name, limit=limit)
        expected_result = _ReadRowsRequestPB(
            table_name=table_name,
            rows_limit=limit,
        )
        self.assertEqual(result, expected_result)

    def test_with_app_profile_id(self):
        table_name = 'table_name'
        limit = 1337
        app_profile_id = 'app-profile-id'
        result = self._call_fut(table_name, limit=limit,
                                app_profile_id=app_profile_id)
        expected_result = _ReadRowsRequestPB(
            table_name=table_name,
            rows_limit=limit,
            app_profile_id=app_profile_id
        )
        self.assertEqual(result, expected_result)


def _ReadRowsRequestPB(*args, **kw):
    from google.cloud.bigtable_v2.proto import (
        bigtable_pb2 as messages_v2_pb2)

    return messages_v2_pb2.ReadRowsRequest(*args, **kw)


def _ReadRowsResponseCellChunkPB(*args, **kw):
    from google.cloud.bigtable_v2.proto import (
        bigtable_pb2 as messages_v2_pb2)

    family_name = kw.pop('family_name')
    qualifier = kw.pop('qualifier')
    message = messages_v2_pb2.ReadRowsResponse.CellChunk(*args, **kw)
    message.family_name.value = family_name
    message.qualifier.value = qualifier
    return message


def _ReadRowsResponsePB(*args, **kw):
    from google.cloud.bigtable_v2.proto import (
        bigtable_pb2 as messages_v2_pb2)

    return messages_v2_pb2.ReadRowsResponse(*args, **kw)


def _mutate_rows_request_pb(*args, **kw):
    from google.cloud.bigtable_v2.proto import (
        bigtable_pb2 as data_messages_v2_pb2)

    return data_messages_v2_pb2.MutateRowsRequest(*args, **kw)


class _MockReadRowsIterator(object):
    def __init__(self, *values):
        self.iter_values = iter(values)

    def next(self):
        return next(self.iter_values)

    __next__ = next


class _MockFailureIterator_1(object):

    def next(self):
        class DeadlineExceeded(grpc.RpcError, grpc.Call):
            """ErrorDeadlineExceeded exception"""

            def code(self):
                return grpc.StatusCode.DEADLINE_EXCEEDED

            def details(self):
                return "Failed to read from server"

        raise DeadlineExceeded()

    __next__ = next


class _MockFailureIterator_2(object):

    def __init__(self, *values):
        self.iter_values = values[0]
        self.calls = 0

    def next(self):
        class DeadlineExceeded(grpc.RpcError, grpc.Call):
            """ErrorDeadlineExceeded exception"""

            def code(self):
                return grpc.StatusCode.DEADLINE_EXCEEDED

            def details(self):
                return "Failed to read from server"

        self.calls += 1
        if self.calls == 1:
            return self.iter_values[0]
        else:
            raise DeadlineExceeded()

    __next__ = next


class _ReadRowsResponseV2(object):

    def __init__(self, chunks, last_scanned_row_key=''):
        self.chunks = chunks
        self.last_scanned_row_key = last_scanned_row_key


def _TablePB(*args, **kw):
    from google.cloud.bigtable_admin_v2.proto import (
        table_pb2 as table_v2_pb2)

    return table_v2_pb2.Table(*args, **kw)


def _ColumnFamilyPB(*args, **kw):
    from google.cloud.bigtable_admin_v2.proto import (
        table_pb2 as table_v2_pb2)

    return table_v2_pb2.ColumnFamily(*args, **kw)<|MERGE_RESOLUTION|>--- conflicted
+++ resolved
@@ -283,16 +283,6 @@
     def test_create(self):
         self._create_test_helper()
 
-<<<<<<< HEAD
-    def test_create_with_split_keys(self):
-        from google.cloud.bigtable_admin_v2.gapic import (
-            bigtable_instance_admin_client, bigtable_table_admin_client)
-        from google.cloud.bigtable_admin_v2.proto import (
-            bigtable_table_admin_pb2 as table_admin_messages_v2_pb2)
-
-        table_api = mock.create_autospec(
-            bigtable_table_admin_client.BigtableTableAdminClient)
-=======
     def test_exists(self):
         from google.cloud.bigtable_admin_v2.proto import (
             table_pb2 as table_data_v2_pb2)
@@ -304,7 +294,6 @@
 
         table_api = bigtable_table_admin_client.BigtableTableAdminClient(
             mock.Mock())
->>>>>>> 69b6bdde
         instance_api = (
             bigtable_instance_admin_client.BigtableInstanceAdminClient(
                 mock.Mock()))
@@ -312,39 +301,16 @@
         client = self._make_client(project='project-id',
                                    credentials=credentials, admin=True)
         instance = client.instance(instance_id=self.INSTANCE_ID)
-<<<<<<< HEAD
-        table = self._make_one(self.TABLE_ID, instance)
-
-        split_keys = [b'split1', b'split2', b'split3']
-=======
         # Create response_pb
         response_pb = table_messages_v1_pb2.ListTablesResponse(
             tables=[
                 table_data_v2_pb2.Table(name=self.TABLE_NAME),
             ],
         )
->>>>>>> 69b6bdde
 
         # Patch API calls
         client._table_admin_client = table_api
         client._instance_admin_client = instance_api
-<<<<<<< HEAD
-
-        # Perform the method and check the result.
-        table.create(split_keys)
-
-        splits = []
-        for split_key in split_keys:
-            splits.append(
-                table_admin_messages_v2_pb2.CreateTableRequest.Split(
-                    key=split_key))
-
-        table_api.create_table.assert_called_once_with(
-            parent=self.INSTANCE_NAME,
-            table={},
-            table_id=self.TABLE_ID,
-            initial_splits=splits)
-=======
         bigtable_table_stub = (
             client._table_admin_client.bigtable_table_admin_stub)
         bigtable_table_stub.ListTables.side_effect = [
@@ -361,7 +327,44 @@
 
         result = table2.exists()
         self.assertEqual(False, result)
->>>>>>> 69b6bdde
+
+    def test_create_with_split_keys(self):
+        from google.cloud.bigtable_admin_v2.gapic import (
+            bigtable_instance_admin_client, bigtable_table_admin_client)
+        from google.cloud.bigtable_admin_v2.proto import (
+            bigtable_table_admin_pb2 as table_admin_messages_v2_pb2)
+
+        table_api = mock.create_autospec(
+            bigtable_table_admin_client.BigtableTableAdminClient)
+        instance_api = (
+            bigtable_instance_admin_client.BigtableInstanceAdminClient(
+                mock.Mock()))
+        credentials = _make_credentials()
+        client = self._make_client(project='project-id',
+                                   credentials=credentials, admin=True)
+        instance = client.instance(instance_id=self.INSTANCE_ID)
+        table = self._make_one(self.TABLE_ID, instance)
+
+        split_keys = [b'split1', b'split2', b'split3']
+
+        # Patch API calls
+        client._table_admin_client = table_api
+        client._instance_admin_client = instance_api
+
+        # Perform the method and check the result.
+        table.create(split_keys)
+
+        splits = []
+        for split_key in split_keys:
+            splits.append(
+                table_admin_messages_v2_pb2.CreateTableRequest.Split(
+                    key=split_key))
+
+        table_api.create_table.assert_called_once_with(
+            parent=self.INSTANCE_NAME,
+            table={},
+            table_id=self.TABLE_ID,
+            initial_splits=splits)
 
     def test_delete(self):
         from google.cloud.bigtable_admin_v2.gapic import (
