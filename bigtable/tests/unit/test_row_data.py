--- conflicted
+++ resolved
@@ -379,16 +379,12 @@
         self.assertEqual(yrd.state, yrd.START)
 
     def test_state_new_row_w_row(self):
-<<<<<<< HEAD
-        yrd = self._make_one([])
-=======
         client = _Client()
         iterator = _MockCancellableIterator()
         client._data_stub = mock.MagicMock()
         client._data_stub.ReadRows.side_effect = [iterator]
         request = object()
         yrd = self._make_one(client._data_stub.ReadRows, request)
->>>>>>> cd8a69bd
         yrd.last_scanned_row_key = ''
         yrd._row = object()
         self.assertEqual(yrd.state, yrd.NEW_ROW)
@@ -526,14 +522,10 @@
         response = _ReadRowsResponseV2(
             chunks=(), last_scanned_row_key='AFTER')
         iterator = _MockCancellableIterator(response)
-<<<<<<< HEAD
-        yrd = self._make_one(iterator)
-=======
         client._data_stub = mock.MagicMock()
         client._data_stub.ReadRows.side_effect = [iterator]
         request = object()
         yrd = self._make_one(client._data_stub.ReadRows, request)
->>>>>>> cd8a69bd
         yrd.last_scanned_row_key = 'BEFORE'
         self._consume_all(yrd)
         self.assertEqual(yrd.last_scanned_row_key, 'AFTER')
