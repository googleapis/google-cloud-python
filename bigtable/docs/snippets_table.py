#!/usr/bin/env python

# Copyright 2018, Google LLC
# Licensed under the Apache License, Version 2.0 (the "License");
# you may not use this file except in compliance with the License.
# You may obtain a copy of the License at
#
#    http://www.apache.org/licenses/LICENSE-2.0
#
# Unless required by applicable law or agreed to in writing, software
# distributed under the License is distributed on an "AS IS" BASIS,
# WITHOUT WARRANTIES OR CONDITIONS OF ANY KIND, either express or implied.
# See the License for the specific language governing permissions and
# limitations under the License.

"""Testable usage examples for Google Cloud Bigtable API wrapper

Each example function takes a ``client`` argument (which must be an instance
of :class:`google.cloud.bigtable.client.Client`) and uses it to perform a task
with the API.

To facilitate running the examples as system tests, each example is also passed
a ``to_delete`` list;  the function adds to the list any objects created which
need to be deleted during teardown.

.. note::
    This file is under progress and will be updated with more guidance from
    the team. Unit tests will be added with guidance from the team.

"""

import datetime
import pytest

from test_utils.system import unique_resource_id
from google.cloud._helpers import UTC
from google.cloud.bigtable import Client
from google.cloud.bigtable import enums
from google.cloud.bigtable import column_family


INSTANCE_ID = "snippet-" + unique_resource_id("-")
CLUSTER_ID = "clus-1-" + unique_resource_id("-")
TABLE_ID = "tabl-1-" + unique_resource_id("-")
LOCATION_ID = "us-central1-f"
ALT_LOCATION_ID = "us-central1-a"
PRODUCTION = enums.Instance.Type.PRODUCTION
SERVER_NODES = 3
STORAGE_TYPE = enums.StorageType.SSD
LABEL_KEY = u"python-snippet"
LABEL_STAMP = (
    datetime.datetime.utcnow()
    .replace(microsecond=0, tzinfo=UTC)
    .strftime("%Y-%m-%dt%H-%M-%S")
)
LABELS = {LABEL_KEY: str(LABEL_STAMP)}
COLUMN_FAMILY_ID = "col_fam_id1"
COL_NAME1 = b"col-name1"
CELL_VAL1 = b"cell-val"
ROW_KEY1 = b"row_key_id1"
COLUMN_FAMILY_ID2 = "col_fam_id2"
COL_NAME2 = b"col-name2"
CELL_VAL2 = b"cell-val2"
ROW_KEY2 = b"row_key_id2"


class Config(object):
    """Run-time configuration to be modified at set-up.

    This is a mutable stand-in to allow test set-up to modify
    global state.
    """

    CLIENT = None
    INSTANCE = None
    TABLE = None


def setup_module():
    client = Config.CLIENT = Client(admin=True)
    Config.INSTANCE = client.instance(
        INSTANCE_ID, instance_type=PRODUCTION, labels=LABELS
    )
    cluster = Config.INSTANCE.cluster(
        CLUSTER_ID,
        location_id=LOCATION_ID,
        serve_nodes=SERVER_NODES,
        default_storage_type=STORAGE_TYPE,
    )
    operation = Config.INSTANCE.create(clusters=[cluster])
    # We want to make sure the operation completes.
    operation.result(timeout=100)
    Config.TABLE = Config.INSTANCE.table(TABLE_ID)
    Config.TABLE.create()
    gc_rule = column_family.MaxVersionsGCRule(2)
    column_family1 = Config.TABLE.column_family(COLUMN_FAMILY_ID, gc_rule=gc_rule)
    column_family1.create()
    gc_rule2 = column_family.MaxVersionsGCRule(4)
    column_family2 = Config.TABLE.column_family(COLUMN_FAMILY_ID2, gc_rule=gc_rule2)
    column_family2.create()


def teardown_module():
    Config.INSTANCE.delete()


def test_bigtable_create_table():
    # [START bigtable_create_table]
    from google.cloud.bigtable import Client
    from google.cloud.bigtable import column_family

    client = Client(admin=True)
    instance = client.instance(INSTANCE_ID)

    # Create table without Column families.
    table1 = instance.table("table_id1")
    table1.create()

    # Create table with Column families.
    table2 = instance.table("table_id2")
    # Define the GC policy to retain only the most recent 2 versions.
    max_versions_rule = column_family.MaxVersionsGCRule(2)
    table2.create(column_families={"cf1": max_versions_rule})

    # [END bigtable_create_table]
    assert table1.exists()
    assert table2.exists()
    table1.delete()
    table2.delete()


def test_bigtable_sample_row_keys():
    # [START bigtable_sample_row_keys]
    from google.cloud.bigtable import Client

    client = Client(admin=True)
    instance = client.instance(INSTANCE_ID)

    table = instance.table("table_id1_samplerow")
    # [END bigtable_sample_row_keys]
    initial_split_keys = [b"split_key_1", b"split_key_10", b"split_key_20"]
    table.create(initial_split_keys=initial_split_keys)
    # [START bigtable_sample_row_keys]
    data = table.sample_row_keys()
    actual_keys, offset = zip(*[(rk.row_key, rk.offset_bytes) for rk in data])
    # [END bigtable_sample_row_keys]
    initial_split_keys.append(b"")
    assert list(actual_keys) == initial_split_keys
    table.delete()


def test_bigtable_write_read_drop_truncate():
    # [START bigtable_mutate_rows]
    from google.cloud.bigtable import Client

    client = Client(admin=True)
    instance = client.instance(INSTANCE_ID)
    table = instance.table(TABLE_ID)
    row_keys = [
        b"row_key_1",
        b"row_key_2",
        b"row_key_3",
        b"row_key_4",
        b"row_key_20",
        b"row_key_22",
        b"row_key_200",
    ]
    col_name = b"col-name1"
    rows = []
    for i, row_key in enumerate(row_keys):
        value = "value_{}".format(i).encode()
        row = table.row(row_key)
        row.set_cell(
            COLUMN_FAMILY_ID, col_name, value, timestamp=datetime.datetime.utcnow()
        )
        rows.append(row)
    response = table.mutate_rows(rows)
    # validate that all rows written successfully
    for i, status in enumerate(response):
        if status.code is not 0:
            print("Row number {} failed to write".format(i))
    # [END bigtable_mutate_rows]
    assert len(response) == len(rows)
    # [START bigtable_read_row]
    from google.cloud.bigtable import Client

    client = Client(admin=True)
    instance = client.instance(INSTANCE_ID)
    table = instance.table(TABLE_ID)
    row_key = "row_key_1"
    row = table.read_row(row_key)
    # [END bigtable_read_row]
    assert row.row_key.decode("utf-8") == row_key
    # [START bigtable_read_rows]
    from google.cloud.bigtable import Client

    client = Client(admin=True)
    instance = client.instance(INSTANCE_ID)
    table = instance.table(TABLE_ID)

    # Read full table
    partial_rows = table.read_rows()
    read_rows = [row for row in partial_rows]
    # [END bigtable_read_rows]
    assert len(read_rows) == len(rows)
    # [START bigtable_drop_by_prefix]
    from google.cloud.bigtable import Client

    client = Client(admin=True)
    instance = client.instance(INSTANCE_ID)
    table = instance.table(TABLE_ID)
    row_key_prefix = b"row_key_2"
    table.drop_by_prefix(row_key_prefix, timeout=200)
    # [END bigtable_drop_by_prefix]
    dropped_row_keys = [b"row_key_2", b"row_key_20", b"row_key_22", b"row_key_200"]
    for row in table.read_rows():
        assert row.row_key.decode("utf-8") not in dropped_row_keys

    # [START bigtable_truncate_table]
    from google.cloud.bigtable import Client

    client = Client(admin=True)
    instance = client.instance(INSTANCE_ID)
    table = instance.table(TABLE_ID)
    table.truncate(timeout=200)
    # [END bigtable_truncate_table]
    rows_data_after_truncate = []
    for row in table.read_rows():
        rows_data_after_truncate.append(row.row_key)
    assert rows_data_after_truncate == []


def test_bigtable_mutations_batcher():
    # [START bigtable_mutations_batcher]
    from google.cloud.bigtable import Client

    client = Client(admin=True)
    instance = client.instance(INSTANCE_ID)
    table = instance.table(TABLE_ID)
    batcher = table.mutations_batcher()
    # [END bigtable_mutations_batcher]

    # Below code will be used while creating batcher.py snippets.
    # So not removing this code as of now.
    row_keys = [
        b"row_key_1",
        b"row_key_2",
        b"row_key_3",
        b"row_key_4",
        b"row_key_20",
        b"row_key_22",
        b"row_key_200",
    ]
    column_name = "column_name".encode()
    # Add a single row
    row_key = row_keys[0]
    row = table.row(row_key)
    row.set_cell(
        COLUMN_FAMILY_ID, column_name, "value-0", timestamp=datetime.datetime.utcnow()
    )
    batcher.mutate(row)
    # Add a collections of rows
    rows = []
    for i in range(1, len(row_keys)):
        row = table.row(row_keys[i])
        value = "value_{}".format(i).encode()
        row.set_cell(
            COLUMN_FAMILY_ID, column_name, value, timestamp=datetime.datetime.utcnow()
        )
        rows.append(row)
    batcher.mutate_rows(rows)
    # batcher will flush current batch if it
    # reaches the max flush_count

    # Manually send the current batch to Cloud Bigtable
    batcher.flush()
    rows_on_table = []
    for row in table.read_rows():
        rows_on_table.append(row.row_key)
    assert len(rows_on_table) == len(row_keys)
    table.truncate(timeout=200)


def test_bigtable_table_column_family():
    # [START bigtable_table_column_family]
    from google.cloud.bigtable import Client

    client = Client(admin=True)
    instance = client.instance(INSTANCE_ID)

    table = instance.table(TABLE_ID)
    column_family_obj = table.column_family(COLUMN_FAMILY_ID)
    # [END bigtable_table_column_family]

    assert column_family_obj.column_family_id == COLUMN_FAMILY_ID


def test_bigtable_list_tables():
    # [START bigtable_list_tables]
    from google.cloud.bigtable import Client

    client = Client(admin=True)
    instance = client.instance(INSTANCE_ID)
    tables_list = instance.list_tables()
    # [END bigtable_list_tables]
    assert len(tables_list) is not 0


def test_bigtable_table_name():
    import re

    # [START bigtable_table_name]
    from google.cloud.bigtable import Client

    client = Client(admin=True)
    instance = client.instance(INSTANCE_ID)

    table = instance.table(TABLE_ID)
    table_name = table.name
    # [END bigtable_table_name]
    _table_name_re = re.compile(
        r"^projects/(?P<project>[^/]+)/"
        r"instances/(?P<instance>[^/]+)/tables/"
        r"(?P<table_id>[_a-zA-Z0-9][-_.a-zA-Z0-9]*)$"
    )
    assert _table_name_re.match(table_name)


def test_bigtable_list_column_families():
    # [START bigtable_list_column_families]
    from google.cloud.bigtable import Client

    client = Client(admin=True)
    instance = client.instance(INSTANCE_ID)
    table = instance.table(TABLE_ID)

    column_family_list = table.list_column_families()
    # [END bigtable_list_column_families]

    assert len(column_family_list) > 0


def test_bigtable_get_cluster_states():
    # [START bigtable_get_cluster_states]
    from google.cloud.bigtable import Client

    client = Client(admin=True)
    instance = client.instance(INSTANCE_ID)
    table = instance.table(TABLE_ID)

    get_cluster_states = table.get_cluster_states()
    # [END bigtable_get_cluster_states]

    assert CLUSTER_ID in get_cluster_states


def test_bigtable_table_exists():
    # [START bigtable_check_table_exists]
    from google.cloud.bigtable import Client

    client = Client(admin=True)
    instance = client.instance(INSTANCE_ID)
    table = instance.table(TABLE_ID)
    table_exists = table.exists()
    # [END bigtable_check_table_exists]
    assert table_exists


def test_bigtable_delete_table():
    # [START bigtable_delete_table]
    from google.cloud.bigtable import Client

    client = Client(admin=True)
    instance = client.instance(INSTANCE_ID)
    table = instance.table("table_id_del")
    # [END bigtable_delete_table]

    table.create()
    assert table.exists()

    # [START bigtable_delete_table]
    table.delete()
    # [END bigtable_delete_table]
    assert not table.exists()


def test_bigtable_table_row():
    # [START bigtable_table_row]
    from google.cloud.bigtable import Client

    client = Client(admin=True)
    instance = client.instance(INSTANCE_ID)
    table = instance.table(TABLE_ID)

    row_keys = [b"row_key_1", b"row_key_2"]
    row1_obj = table.row(row_keys[0])
    row2_obj = table.row(row_keys[1])
    # [END bigtable_table_row]

    row1_obj.set_cell(COLUMN_FAMILY_ID, COL_NAME1, CELL_VAL1)
    row1_obj.commit()
    row2_obj.set_cell(COLUMN_FAMILY_ID, COL_NAME1, CELL_VAL1)
    row2_obj.commit()

    actual_rows_keys = []
    for row in table.read_rows():
        actual_rows_keys.append(row.row_key)

    assert actual_rows_keys == row_keys

    table.truncate(timeout=300)


<<<<<<< HEAD
def test_bigtable_row_append_cell_value():
    row = Config.TABLE.row(ROW_KEY1)

    cell_val1 = b"1"
    row.set_cell(COLUMN_FAMILY_ID, COL_NAME1, cell_val1)
    row.commit()

    # [START bigtable_row_append_cell_value]
    from google.cloud.bigtable import Client
=======
def test_bigtable_add_row_add_row_range_add_row_range_from_keys():
    row_keys = [
        b"row_key_1",
        b"row_key_2",
        b"row_key_3",
        b"row_key_4",
        b"row_key_5",
        b"row_key_6",
        b"row_key_7",
        b"row_key_8",
        b"row_key_9",
    ]

    rows = []
    for row_key in row_keys:
        row = Config.TABLE.row(row_key)
        row.set_cell(COLUMN_FAMILY_ID, COL_NAME1, CELL_VAL1)
        rows.append(row)
    Config.TABLE.mutate_rows(rows)

    # [START bigtable_add_row_key]
    from google.cloud.bigtable import Client
    from google.cloud.bigtable.row_set import RowSet
>>>>>>> 337f7487

    client = Client(admin=True)
    instance = client.instance(INSTANCE_ID)
    table = instance.table(TABLE_ID)
<<<<<<< HEAD
    row = table.row(ROW_KEY1, append=True)

    cell_val2 = b"2"
    row.append_cell_value(COLUMN_FAMILY_ID, COL_NAME1, cell_val2)
    # [END bigtable_row_append_cell_value]
    row.commit()

    row_data = table.read_row(ROW_KEY1)
    actual_value = row_data.cell_value(COLUMN_FAMILY_ID, COL_NAME1)
    assert actual_value == cell_val1 + cell_val2

    # [START bigtable_row_commit]
    from google.cloud.bigtable import Client

    client = Client(admin=True)
    instance = client.instance(INSTANCE_ID)
    table = instance.table(TABLE_ID)
    row = Config.TABLE.row(ROW_KEY2)
    cell_val = 1
    row.set_cell(COLUMN_FAMILY_ID, COL_NAME1, cell_val)
    row.commit()
    # [END bigtable_row_commit]

    # [START bigtable_row_increment_cell_value]
    from google.cloud.bigtable import Client
=======

    row_set = RowSet()
    row_set.add_row_key(b"row_key_5")
    # [END bigtable_add_row_key]

    read_rows = table.read_rows(row_set=row_set)
    expected_row_keys = [b"row_key_5"]
    found_row_keys = [row.row_key for row in read_rows]
    assert found_row_keys == expected_row_keys

    # [START bigtable_add_row_range]
    from google.cloud.bigtable import Client
    from google.cloud.bigtable.row_set import RowSet
    from google.cloud.bigtable.row_set import RowRange
>>>>>>> 337f7487

    client = Client(admin=True)
    instance = client.instance(INSTANCE_ID)
    table = instance.table(TABLE_ID)
<<<<<<< HEAD
    row = table.row(ROW_KEY2, append=True)

    int_val = 3
    row.increment_cell_value(COLUMN_FAMILY_ID, COL_NAME1, int_val)
    # [END bigtable_row_increment_cell_value]
    row.commit()

    row_data = table.read_row(ROW_KEY2)
    actual_value = row_data.cell_value(COLUMN_FAMILY_ID, COL_NAME1)

    import struct

    _PACK_I64 = struct.Struct(">q").pack
    assert actual_value == _PACK_I64(cell_val + int_val)
    table.truncate(timeout=200)


def test_bigtable_row_clear():
    # [START bigtable_row_clear]
    from google.cloud.bigtable import Client
=======

    row_set = RowSet()
    row_set.add_row_range(RowRange(start_key=b"row_key_3", end_key=b"row_key_7"))
    # [END bigtable_add_row_range]

    read_rows = table.read_rows(row_set=row_set)
    expected_row_keys = [b"row_key_3", b"row_key_4", b"row_key_5", b"row_key_6"]
    found_row_keys = [row.row_key for row in read_rows]
    assert found_row_keys == expected_row_keys

    # [START bigtable_row_range_from_keys]
    from google.cloud.bigtable import Client
    from google.cloud.bigtable.row_set import RowSet
>>>>>>> 337f7487

    client = Client(admin=True)
    instance = client.instance(INSTANCE_ID)
    table = instance.table(TABLE_ID)

<<<<<<< HEAD
    row_key = b"row_key_1"
    row_obj = table.row(row_key)
    row_obj.set_cell(COLUMN_FAMILY_ID, COL_NAME1, b"cell-val")
    # [END bigtable_row_clear]

    mutation_size = row_obj.get_mutations_size()
    assert mutation_size > 0

    # [START bigtable_row_clear]
    row_obj.clear()
    # [END bigtable_row_clear]

    mutation_size = row_obj.get_mutations_size()
    assert mutation_size == 0
=======
    row_set = RowSet()
    row_set.add_row_range_from_keys(start_key=b"row_key_3", end_key=b"row_key_7")
    # [END bigtable_row_range_from_keys]

    read_rows = table.read_rows(row_set=row_set)
    expected_row_keys = [b"row_key_3", b"row_key_4", b"row_key_5", b"row_key_6"]
    found_row_keys = [row.row_key for row in read_rows]
    assert found_row_keys == expected_row_keys

    table.truncate(timeout=200)
>>>>>>> 337f7487


if __name__ == "__main__":
    pytest.main()<|MERGE_RESOLUTION|>--- conflicted
+++ resolved
@@ -411,17 +411,6 @@
     table.truncate(timeout=300)
 
 
-<<<<<<< HEAD
-def test_bigtable_row_append_cell_value():
-    row = Config.TABLE.row(ROW_KEY1)
-
-    cell_val1 = b"1"
-    row.set_cell(COLUMN_FAMILY_ID, COL_NAME1, cell_val1)
-    row.commit()
-
-    # [START bigtable_row_append_cell_value]
-    from google.cloud.bigtable import Client
-=======
 def test_bigtable_add_row_add_row_range_add_row_range_from_keys():
     row_keys = [
         b"row_key_1",
@@ -445,12 +434,71 @@
     # [START bigtable_add_row_key]
     from google.cloud.bigtable import Client
     from google.cloud.bigtable.row_set import RowSet
->>>>>>> 337f7487
-
-    client = Client(admin=True)
-    instance = client.instance(INSTANCE_ID)
-    table = instance.table(TABLE_ID)
-<<<<<<< HEAD
+
+    client = Client(admin=True)
+    instance = client.instance(INSTANCE_ID)
+    table = instance.table(TABLE_ID)
+
+    row_set = RowSet()
+    row_set.add_row_key(b"row_key_5")
+    # [END bigtable_add_row_key]
+
+    read_rows = table.read_rows(row_set=row_set)
+    expected_row_keys = [b"row_key_5"]
+    found_row_keys = [row.row_key for row in read_rows]
+    assert found_row_keys == expected_row_keys
+
+    # [START bigtable_add_row_range]
+    from google.cloud.bigtable import Client
+    from google.cloud.bigtable.row_set import RowSet
+    from google.cloud.bigtable.row_set import RowRange
+
+    client = Client(admin=True)
+    instance = client.instance(INSTANCE_ID)
+    table = instance.table(TABLE_ID)
+
+    row_set = RowSet()
+    row_set.add_row_range(RowRange(start_key=b"row_key_3", end_key=b"row_key_7"))
+    # [END bigtable_add_row_range]
+
+    read_rows = table.read_rows(row_set=row_set)
+    expected_row_keys = [b"row_key_3", b"row_key_4", b"row_key_5", b"row_key_6"]
+    found_row_keys = [row.row_key for row in read_rows]
+    assert found_row_keys == expected_row_keys
+
+    # [START bigtable_row_range_from_keys]
+    from google.cloud.bigtable import Client
+    from google.cloud.bigtable.row_set import RowSet
+
+    client = Client(admin=True)
+    instance = client.instance(INSTANCE_ID)
+    table = instance.table(TABLE_ID)
+
+    row_set = RowSet()
+    row_set.add_row_range_from_keys(start_key=b"row_key_3", end_key=b"row_key_7")
+    # [END bigtable_row_range_from_keys]
+
+    read_rows = table.read_rows(row_set=row_set)
+    expected_row_keys = [b"row_key_3", b"row_key_4", b"row_key_5", b"row_key_6"]
+    found_row_keys = [row.row_key for row in read_rows]
+    assert found_row_keys == expected_row_keys
+
+    table.truncate(timeout=200)
+
+
+def test_bigtable_row_append_cell_value():
+    row = Config.TABLE.row(ROW_KEY1)
+
+    cell_val1 = b"1"
+    row.set_cell(COLUMN_FAMILY_ID, COL_NAME1, cell_val1)
+    row.commit()
+
+    # [START bigtable_row_append_cell_value]
+    from google.cloud.bigtable import Client
+
+    client = Client(admin=True)
+    instance = client.instance(INSTANCE_ID)
+    table = instance.table(TABLE_ID)
     row = table.row(ROW_KEY1, append=True)
 
     cell_val2 = b"2"
@@ -476,27 +524,10 @@
 
     # [START bigtable_row_increment_cell_value]
     from google.cloud.bigtable import Client
-=======
-
-    row_set = RowSet()
-    row_set.add_row_key(b"row_key_5")
-    # [END bigtable_add_row_key]
-
-    read_rows = table.read_rows(row_set=row_set)
-    expected_row_keys = [b"row_key_5"]
-    found_row_keys = [row.row_key for row in read_rows]
-    assert found_row_keys == expected_row_keys
-
-    # [START bigtable_add_row_range]
-    from google.cloud.bigtable import Client
-    from google.cloud.bigtable.row_set import RowSet
-    from google.cloud.bigtable.row_set import RowRange
->>>>>>> 337f7487
-
-    client = Client(admin=True)
-    instance = client.instance(INSTANCE_ID)
-    table = instance.table(TABLE_ID)
-<<<<<<< HEAD
+
+    client = Client(admin=True)
+    instance = client.instance(INSTANCE_ID)
+    table = instance.table(TABLE_ID)
     row = table.row(ROW_KEY2, append=True)
 
     int_val = 3
@@ -517,27 +548,11 @@
 def test_bigtable_row_clear():
     # [START bigtable_row_clear]
     from google.cloud.bigtable import Client
-=======
-
-    row_set = RowSet()
-    row_set.add_row_range(RowRange(start_key=b"row_key_3", end_key=b"row_key_7"))
-    # [END bigtable_add_row_range]
-
-    read_rows = table.read_rows(row_set=row_set)
-    expected_row_keys = [b"row_key_3", b"row_key_4", b"row_key_5", b"row_key_6"]
-    found_row_keys = [row.row_key for row in read_rows]
-    assert found_row_keys == expected_row_keys
-
-    # [START bigtable_row_range_from_keys]
-    from google.cloud.bigtable import Client
-    from google.cloud.bigtable.row_set import RowSet
->>>>>>> 337f7487
-
-    client = Client(admin=True)
-    instance = client.instance(INSTANCE_ID)
-    table = instance.table(TABLE_ID)
-
-<<<<<<< HEAD
+
+    client = Client(admin=True)
+    instance = client.instance(INSTANCE_ID)
+    table = instance.table(TABLE_ID)
+
     row_key = b"row_key_1"
     row_obj = table.row(row_key)
     row_obj.set_cell(COLUMN_FAMILY_ID, COL_NAME1, b"cell-val")
@@ -552,18 +567,6 @@
 
     mutation_size = row_obj.get_mutations_size()
     assert mutation_size == 0
-=======
-    row_set = RowSet()
-    row_set.add_row_range_from_keys(start_key=b"row_key_3", end_key=b"row_key_7")
-    # [END bigtable_row_range_from_keys]
-
-    read_rows = table.read_rows(row_set=row_set)
-    expected_row_keys = [b"row_key_3", b"row_key_4", b"row_key_5", b"row_key_6"]
-    found_row_keys = [row.row_key for row in read_rows]
-    assert found_row_keys == expected_row_keys
-
-    table.truncate(timeout=200)
->>>>>>> 337f7487
 
 
 if __name__ == "__main__":
