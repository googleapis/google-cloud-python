--- conflicted
+++ resolved
@@ -411,11 +411,6 @@
     table.truncate(timeout=300)
 
 
-<<<<<<< HEAD
-def test_bigtable_row_setcell_rowkey():
-    # [START bigtable_row_set_cell]
-    from google.cloud.bigtable import Client
-=======
 def test_bigtable_add_row_add_row_range_add_row_range_from_keys():
     row_keys = [
         b"row_key_1",
@@ -439,12 +434,65 @@
     # [START bigtable_add_row_key]
     from google.cloud.bigtable import Client
     from google.cloud.bigtable.row_set import RowSet
->>>>>>> 337f7487
-
-    client = Client(admin=True)
-    instance = client.instance(INSTANCE_ID)
-    table = instance.table(TABLE_ID)
-<<<<<<< HEAD
+
+    client = Client(admin=True)
+    instance = client.instance(INSTANCE_ID)
+    table = instance.table(TABLE_ID)
+
+    row_set = RowSet()
+    row_set.add_row_key(b"row_key_5")
+    # [END bigtable_add_row_key]
+
+    read_rows = table.read_rows(row_set=row_set)
+    expected_row_keys = [b"row_key_5"]
+    found_row_keys = [row.row_key for row in read_rows]
+    assert found_row_keys == expected_row_keys
+
+    # [START bigtable_add_row_range]
+    from google.cloud.bigtable import Client
+    from google.cloud.bigtable.row_set import RowSet
+    from google.cloud.bigtable.row_set import RowRange
+
+    client = Client(admin=True)
+    instance = client.instance(INSTANCE_ID)
+    table = instance.table(TABLE_ID)
+
+    row_set = RowSet()
+    row_set.add_row_range(RowRange(start_key=b"row_key_3", end_key=b"row_key_7"))
+    # [END bigtable_add_row_range]
+
+    read_rows = table.read_rows(row_set=row_set)
+    expected_row_keys = [b"row_key_3", b"row_key_4", b"row_key_5", b"row_key_6"]
+    found_row_keys = [row.row_key for row in read_rows]
+    assert found_row_keys == expected_row_keys
+
+    # [START bigtable_row_range_from_keys]
+    from google.cloud.bigtable import Client
+    from google.cloud.bigtable.row_set import RowSet
+
+    client = Client(admin=True)
+    instance = client.instance(INSTANCE_ID)
+    table = instance.table(TABLE_ID)
+
+    row_set = RowSet()
+    row_set.add_row_range_from_keys(start_key=b"row_key_3", end_key=b"row_key_7")
+    # [END bigtable_row_range_from_keys]
+
+    read_rows = table.read_rows(row_set=row_set)
+    expected_row_keys = [b"row_key_3", b"row_key_4", b"row_key_5", b"row_key_6"]
+    found_row_keys = [row.row_key for row in read_rows]
+    assert found_row_keys == expected_row_keys
+
+    table.truncate(timeout=200)
+
+
+def test_bigtable_row_setcell_rowkey():
+    # [START bigtable_row_set_cell]
+    from google.cloud.bigtable import Client
+
+    client = Client(admin=True)
+    instance = client.instance(INSTANCE_ID)
+    table = instance.table(TABLE_ID)
     row = table.row(ROW_KEY1)
 
     cell_val = b"cell-val"
@@ -460,28 +508,11 @@
 
     # [START bigtable_row_row_key]
     from google.cloud.bigtable import Client
-=======
-
-    row_set = RowSet()
-    row_set.add_row_key(b"row_key_5")
-    # [END bigtable_add_row_key]
-
-    read_rows = table.read_rows(row_set=row_set)
-    expected_row_keys = [b"row_key_5"]
-    found_row_keys = [row.row_key for row in read_rows]
-    assert found_row_keys == expected_row_keys
-
-    # [START bigtable_add_row_range]
-    from google.cloud.bigtable import Client
-    from google.cloud.bigtable.row_set import RowSet
-    from google.cloud.bigtable.row_set import RowRange
->>>>>>> 337f7487
-
-    client = Client(admin=True)
-    instance = client.instance(INSTANCE_ID)
-    table = instance.table(TABLE_ID)
-
-<<<<<<< HEAD
+
+    client = Client(admin=True)
+    instance = client.instance(INSTANCE_ID)
+    table = instance.table(TABLE_ID)
+
     row = table.row(ROW_KEY1)
     row_key = row.row_key
     # [END bigtable_row_row_key]
@@ -505,26 +536,11 @@
 def test_bigtable_row_delete():
     # [START bigtable_row_delete]
     from google.cloud.bigtable import Client
-=======
-    row_set = RowSet()
-    row_set.add_row_range(RowRange(start_key=b"row_key_3", end_key=b"row_key_7"))
-    # [END bigtable_add_row_range]
-
-    read_rows = table.read_rows(row_set=row_set)
-    expected_row_keys = [b"row_key_3", b"row_key_4", b"row_key_5", b"row_key_6"]
-    found_row_keys = [row.row_key for row in read_rows]
-    assert found_row_keys == expected_row_keys
-
-    # [START bigtable_row_range_from_keys]
-    from google.cloud.bigtable import Client
-    from google.cloud.bigtable.row_set import RowSet
->>>>>>> 337f7487
-
-    client = Client(admin=True)
-    instance = client.instance(INSTANCE_ID)
-    table = instance.table(TABLE_ID)
-
-<<<<<<< HEAD
+
+    client = Client(admin=True)
+    instance = client.instance(INSTANCE_ID)
+    table = instance.table(TABLE_ID)
+
     row_key = b"row_key_1"
     row_obj = table.row(row_key)
     # [END bigtable_row_delete]
@@ -711,18 +727,6 @@
     # [END bigtable_row_row_key]
     assert row_key == row_key_id
     table.truncate(timeout=300)
-=======
-    row_set = RowSet()
-    row_set.add_row_range_from_keys(start_key=b"row_key_3", end_key=b"row_key_7")
-    # [END bigtable_row_range_from_keys]
-
-    read_rows = table.read_rows(row_set=row_set)
-    expected_row_keys = [b"row_key_3", b"row_key_4", b"row_key_5", b"row_key_6"]
-    found_row_keys = [row.row_key for row in read_rows]
-    assert found_row_keys == expected_row_keys
-
-    table.truncate(timeout=200)
->>>>>>> 337f7487
 
 
 if __name__ == "__main__":
