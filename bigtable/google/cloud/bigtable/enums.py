--- conflicted
+++ resolved
@@ -35,7 +35,6 @@
         """
         Possible states of an instance.
 
-<<<<<<< HEAD
         Attributes:
           STATE_NOT_KNOWN (int): The state of the instance could not be
           determined.
@@ -98,26 +97,6 @@
         CREATING = enums.Cluster.State.CREATING
         RESIZING = enums.Cluster.State.RESIZING
         DISABLED = enums.Cluster.State.DISABLED
-=======
-    Attributes:
-        UNSPECIFIED (int): The type of the instance is unspecified.
-        If set when creating an instance, a ``PRODUCTION`` instance will
-        be created. If set when updating an instance, the type will be
-        left unchanged.
-        PRODUCTION (int): An instance meant for production use.
-        ``serve_nodes`` must be set on the cluster.
-        DEVELOPMENT (int): The instance is meant for development and testing
-        purposes only; it has no performance or uptime guarantees and is not
-        covered by SLA.
-        After a development instance is created, it can be upgraded by
-        updating the instance to type ``PRODUCTION``. An instance created
-        as a production instance cannot be changed to a development instance.
-        When creating a development instance, ``serve_nodes`` on the cluster
-        must not be set.
-    """
-    UNSPECIFIED = enums.Instance.Type.TYPE_UNSPECIFIED
-    PRODUCTION = enums.Instance.Type.PRODUCTION
-    DEVELOPMENT = enums.Instance.Type.DEVELOPMENT
 
 
 class RoutingPolicyType(object):
@@ -141,5 +120,4 @@
       https://cloud.google.com/bigtable/docs/reference/admin/rpc/google.bigtable.admin.v2#google.bigtable.admin.v2.AppProfile.SingleClusterRouting
     """
     ANY = enums.RoutingPolicyType.ANY
-    SINGLE = enums.RoutingPolicyType.SINGLE
->>>>>>> 7dc53142
+    SINGLE = enums.RoutingPolicyType.SINGLE