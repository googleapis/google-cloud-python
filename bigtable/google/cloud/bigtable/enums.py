--- conflicted
+++ resolved
@@ -129,7 +129,6 @@
         Defines a view over a table's fields.
 
         Attributes:
-<<<<<<< HEAD
           VIEW_UNSPECIFIED (int): Uses the default view for each method
           as documented in its request.
           NAME_ONLY (int): Only populates ``name``.
@@ -140,34 +139,16 @@
           to most Cloud Bigtable customers. This feature might be changed in
           backward-incompatible ways and is not recommended for production use.
           It is not subject to any SLA or deprecation policy.
-=======
-          VIEW_UNSPECIFIED (int): Uses the default view for each method as documented in its request.
-          NAME_ONLY (int): Only populates ``name``.
-          SCHEMA_VIEW (int): Only populates ``name`` and fields related to the table's schema.
-          REPLICATION_VIEW (int): This is a private alpha release of Cloud Bigtable replication. This
-          feature is not currently available to most Cloud Bigtable customers. This
-          feature might be changed in backward-incompatible ways and is not
-          recommended for production use. It is not subject to any SLA or
-          deprecation policy.
->>>>>>> 6d3fb204
 
           Only populates ``name`` and fields related to the table's
           replication state.
           FULL (int): Populates all fields.
         """
-<<<<<<< HEAD
         VIEW_UNSPECIFIED = enums.Table.View.VIEW_UNSPECIFIED
         NAME_ONLY = enums.Table.View.NAME_ONLY
         SCHEMA_VIEW = enums.Table.View.SCHEMA_VIEW
         REPLICATION_VIEW = enums.Table.View.REPLICATION_VIEW
         FULL = enums.Table.View.FULL
-=======
-        VIEW_UNSPECIFIED = 0
-        NAME_ONLY = 1
-        SCHEMA_VIEW = 2
-        REPLICATION_VIEW = 3
-        FULL = 4
->>>>>>> 6d3fb204
 
     class ReplicationState(object):
         """
@@ -190,16 +171,8 @@
           cluster. Depending on replication delay, reads may not immediately
           reflect the state of the table in other clusters.
         """
-<<<<<<< HEAD
         STATE_NOT_KNOWN = enums.Table.ClusterState.ReplicationState.STATE_NOT_KNOWN
         INITIALIZING = enums.Table.ClusterState.ReplicationState.INITIALIZING
         PLANNED_MAINTENANCE = enums.Table.ClusterState.ReplicationState.PLANNED_MAINTENANCE
         UNPLANNED_MAINTENANCE = enums.Table.ClusterState.ReplicationState.UNPLANNED_MAINTENANCE
         READY = enums.Table.ClusterState.ReplicationState.READY
-=======
-        STATE_NOT_KNOWN = 0
-        INITIALIZING = 1
-        PLANNED_MAINTENANCE = 2
-        UNPLANNED_MAINTENANCE = 3
-        READY = 4
->>>>>>> 6d3fb204
