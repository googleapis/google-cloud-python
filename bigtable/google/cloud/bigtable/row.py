--- conflicted
+++ resolved
@@ -57,29 +57,21 @@
 
     @property
     def row_key(self):
-<<<<<<< HEAD
-=======
         """Row key.
 
         :rtype: bytes
         :returns: The key for the current row.
         """
->>>>>>> 5bc1e385
         return self._row_key
 
     @property
     def table(self):
-<<<<<<< HEAD
-        return self._table
-=======
         """Row table.
 
         :rtype: table: :class:`Table <google.cloud.bigtable.table.Table>`
         :returns: table: The table that owns the row.
         """
         return self._table
-
->>>>>>> 5bc1e385
 
 class _SetDeleteRow(Row):
     """Row helper for setting or deleting cell values.
