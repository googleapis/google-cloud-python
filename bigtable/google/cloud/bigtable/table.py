# Copyright 2015 Google LLC
#
# Licensed under the Apache License, Version 2.0 (the "License");
# you may not use this file except in compliance with the License.
# You may obtain a copy of the License at
#
#     http://www.apache.org/licenses/LICENSE-2.0
#
# Unless required by applicable law or agreed to in writing, software
# distributed under the License is distributed on an "AS IS" BASIS,
# WITHOUT WARRANTIES OR CONDITIONS OF ANY KIND, either express or implied.
# See the License for the specific language governing permissions and
# limitations under the License.

"""User-friendly container for Google Cloud Bigtable Table."""


from grpc import StatusCode

from google.api_core.exceptions import RetryError
from google.api_core.retry import if_exception_type
from google.api_core.retry import Retry
from google.cloud._helpers import _to_bytes
from google.cloud.bigtable_v2.proto import (
    bigtable_pb2 as data_messages_v2_pb2)
from google.cloud.bigtable.column_family import _gc_rule_from_pb
from google.cloud.bigtable.column_family import ColumnFamily
from google.cloud.bigtable.row import AppendRow
from google.cloud.bigtable.row import ConditionalRow
from google.cloud.bigtable.row import DirectRow
from google.cloud.bigtable.row_data import PartialRowsData
from google.cloud.bigtable.row_data import YieldRowsData


# Maximum number of mutations in bulk (MutateRowsRequest message):
# (https://cloud.google.com/bigtable/docs/reference/data/rpc/
#  google.bigtable.v2#google.bigtable.v2.MutateRowRequest)
_MAX_BULK_MUTATIONS = 100000


class _BigtableRetryableError(Exception):
    """Retry-able error expected by the default retry strategy."""


DEFAULT_RETRY = Retry(
    predicate=if_exception_type(_BigtableRetryableError),
    initial=1.0,
    maximum=15.0,
    multiplier=2.0,
    deadline=120.0,  # 2 minutes
)
"""The default retry stategy to be used on retry-able errors.

Used by :meth:`~google.cloud.bigtable.table.Table.mutate_rows`.
"""


class TableMismatchError(ValueError):
    """Row from another table."""


class TooManyMutationsError(ValueError):
    """The number of mutations for bulk request is too big."""


class Table(object):
    """Representation of a Google Cloud Bigtable Table.

    .. note::

        We don't define any properties on a table other than the name.
        The only other fields are ``column_families`` and ``granularity``,
        The ``column_families`` are not stored locally and
        ``granularity`` is an enum with only one value.

    We can use a :class:`Table` to:

    * :meth:`create` the table
    * :meth:`delete` the table
    * :meth:`list_column_families` in the table

    :type table_id: str
    :param table_id: The ID of the table.

    :type instance: :class:`~google.cloud.bigtable.instance.Instance`
    :param instance: The instance that owns the table.

    :type: app_profile_id: str
    :param app_profile_id: (Optional) The unique name of the AppProfile.
    """

    def __init__(self, table_id, instance, app_profile_id=None):
        self.table_id = table_id
        self._instance = instance
        self._app_profile_id = app_profile_id

    @property
    def name(self):
        """Table name used in requests.

        .. note::

          This property will not change if ``table_id`` does not, but the
          return value is not cached.

        The table name is of the form

            ``"projects/../instances/../tables/{table_id}"``

        :rtype: str
        :returns: The table name.
        """
        project = self._instance._client.project
        instance_id = self._instance.instance_id
        table_client = self._instance._client.table_admin_client
        return table_client.table_path(
            project=project, instance=instance_id, table=self.table_id)

    def column_family(self, column_family_id, gc_rule=None):
        """Factory to create a column family associated with this table.

        :type column_family_id: str
        :param column_family_id: The ID of the column family. Must be of the
                                 form ``[_a-zA-Z0-9][-_.a-zA-Z0-9]*``.

        :type gc_rule: :class:`.GarbageCollectionRule`
        :param gc_rule: (Optional) The garbage collection settings for this
                        column family.

        :rtype: :class:`.ColumnFamily`
        :returns: A column family owned by this table.
        """
        return ColumnFamily(column_family_id, self, gc_rule=gc_rule)

    def row(self, row_key, filter_=None, append=False):
        """Factory to create a row associated with this table.

        .. warning::

           At most one of ``filter_`` and ``append`` can be used in a
           :class:`~google.cloud.bigtable.row.Row`.

        :type row_key: bytes
        :param row_key: The key for the row being created.

        :type filter_: :class:`.RowFilter`
        :param filter_: (Optional) Filter to be used for conditional mutations.
                        See :class:`.ConditionalRow` for more details.

        :type append: bool
        :param append: (Optional) Flag to determine if the row should be used
                       for append mutations.

        :rtype: :class:`~google.cloud.bigtable.row.Row`
        :returns: A row owned by this table.
        :raises: :class:`ValueError <exceptions.ValueError>` if both
                 ``filter_`` and ``append`` are used.
        """
        if append and filter_ is not None:
            raise ValueError('At most one of filter_ and append can be set')
        if append:
            return AppendRow(row_key, self)
        elif filter_ is not None:
            return ConditionalRow(row_key, self, filter_=filter_)
        else:
            return DirectRow(row_key, self)

    def __eq__(self, other):
        if not isinstance(other, self.__class__):
            return NotImplemented
        return (other.table_id == self.table_id and
                other._instance == self._instance)

    def __ne__(self, other):
        return not self == other

    def create(self):
        """Creates this table.

        .. note::

            A create request returns a
            :class:`._generated.table_pb2.Table` but we don't use
            this response.
        """
        table_client = self._instance._client.table_admin_client
        instance_name = self._instance.name
        table_client.create_table(
            parent=instance_name, table_id=self.table_id, table={})

    def delete(self):
        """Delete this table."""
        table_client = self._instance._client.table_admin_client
        table_client.delete_table(name=self.name)

    def list_column_families(self):
        """List the column families owned by this table.

        :rtype: dict
        :returns: Dictionary of column families attached to this table. Keys
                  are strings (column family names) and values are
                  :class:`.ColumnFamily` instances.
        :raises: :class:`ValueError <exceptions.ValueError>` if the column
                 family name from the response does not agree with the computed
                 name from the column family ID.
        """
        table_client = self._instance._client.table_admin_client
        table_pb = table_client.get_table(self.name)

        result = {}
        for column_family_id, value_pb in table_pb.column_families.items():
            gc_rule = _gc_rule_from_pb(value_pb.gc_rule)
            column_family = self.column_family(column_family_id,
                                               gc_rule=gc_rule)
            result[column_family_id] = column_family
        return result

    def read_row(self, row_key, filter_=None):
        """Read a single row from this table.

        :type row_key: bytes
        :param row_key: The key of the row to read from.

        :type filter_: :class:`.RowFilter`
        :param filter_: (Optional) The filter to apply to the contents of the
                        row. If unset, returns the entire row.

        :rtype: :class:`.PartialRowData`, :data:`NoneType <types.NoneType>`
        :returns: The contents of the row if any chunks were returned in
                  the response, otherwise :data:`None`.
        :raises: :class:`ValueError <exceptions.ValueError>` if a commit row
                 chunk is never encountered.
        """
<<<<<<< HEAD
        request_pb = _create_row_request(self.name, row_key=row_key,
                                         filter_=filter_)
        data_client = self._instance._client.table_data_client
        rows_data = PartialRowsData(data_client._read_rows,
=======
        request_pb = _create_row_request(
            self.name, row_key=row_key, filter_=filter_,
            app_profile_id=self._app_profile_id)
        client = self._instance._client
        rows_data = PartialRowsData(client._table_data_client._read_rows,
>>>>>>> 225a20ee
                                    request_pb)

        rows_data.consume_all()
        if rows_data.state not in (rows_data.NEW_ROW, rows_data.START):
            raise ValueError('The row remains partial / is not committed.')

        if len(rows_data.rows) == 0:
            return None

        return rows_data.rows[row_key]

    def read_rows(self, start_key=None, end_key=None, limit=None,
                  filter_=None, end_inclusive=False):
        """Read rows from this table.

        :type start_key: bytes
        :param start_key: (Optional) The beginning of a range of row keys to
                          read from. The range will include ``start_key``. If
                          left empty, will be interpreted as the empty string.

        :type end_key: bytes
        :param end_key: (Optional) The end of a range of row keys to read from.
                        The range will not include ``end_key``. If left empty,
                        will be interpreted as an infinite string.

        :type limit: int
        :param limit: (Optional) The read will terminate after committing to N
                      rows' worth of results. The default (zero) is to return
                      all results.

        :type filter_: :class:`.RowFilter`
        :param filter_: (Optional) The filter to apply to the contents of the
                        specified row(s). If unset, reads every column in
                        each row.

        :type end_inclusive: bool
        :param end_inclusive: (Optional) Whether the ``end_key`` should be
                      considered inclusive. The default is False (exclusive).

        :rtype: :class:`.PartialRowsData`
        :returns: A :class:`.PartialRowsData` convenience wrapper for consuming
                  the streamed results.
        """
        request_pb = _create_row_request(
            self.name, start_key=start_key, end_key=end_key, filter_=filter_,
<<<<<<< HEAD
            limit=limit, end_inclusive=end_inclusive)
        data_client = self._instance._client.table_data_client
        return PartialRowsData(data_client._read_rows,
=======
            limit=limit, end_inclusive=end_inclusive,
            app_profile_id=self._app_profile_id)
        client = self._instance._client
        return PartialRowsData(client._table_data_client._read_rows,
>>>>>>> 225a20ee
                               request_pb)

    def yield_rows(self, start_key=None, end_key=None, limit=None,
                   filter_=None):
        """Read rows from this table.

        :type start_key: bytes
        :param start_key: (Optional) The beginning of a range of row keys to
                          read from. The range will include ``start_key``. If
                          left empty, will be interpreted as the empty string.

        :type end_key: bytes
        :param end_key: (Optional) The end of a range of row keys to read from.
                        The range will not include ``end_key``. If left empty,
                        will be interpreted as an infinite string.

        :type limit: int
        :param limit: (Optional) The read will terminate after committing to N
                      rows' worth of results. The default (zero) is to return
                      all results.

        :type filter_: :class:`.RowFilter`
        :param filter_: (Optional) The filter to apply to the contents of the
                        specified row(s). If unset, reads every column in
                        each row.

        :rtype: :class:`.PartialRowData`
        :returns: A :class:`.PartialRowData` for each row returned
        """
        request_pb = _create_row_request(
            self.name, start_key=start_key, end_key=end_key, filter_=filter_,
<<<<<<< HEAD
            limit=limit)
        data_client = self._instance._client.table_data_client
        generator = YieldRowsData(data_client._read_rows,
=======
            limit=limit, app_profile_id=self._app_profile_id)
        client = self._instance._client
        generator = YieldRowsData(client._table_data_client._read_rows,
>>>>>>> 225a20ee
                                  request_pb)
        for row in generator.read_rows():
            yield row

    def mutate_rows(self, rows, retry=DEFAULT_RETRY):
        """Mutates multiple rows in bulk.

        The method tries to update all specified rows.
        If some of the rows weren't updated, it would not remove mutations.
        They can be applied to the row separately.
        If row mutations finished successfully, they would be cleaned up.

        Optionally, a ``retry`` strategy can be specified to re-attempt
        mutations on rows that return transient errors. This method will retry
        until all rows succeed or until the request deadline is reached. To
        specify a ``retry`` strategy of "do-nothing", a deadline of ``0.0``
        can be specified.

        :type rows: list
        :param rows: List or other iterable of :class:`.DirectRow` instances.

        :type retry: :class:`~google.api_core.retry.Retry`
        :param retry:
            (Optional) Retry delay and deadline arguments. To override, the
            default value :attr:`DEFAULT_RETRY` can be used and modified with
            the :meth:`~google.api_core.retry.Retry.with_delay` method or the
            :meth:`~google.api_core.retry.Retry.with_deadline` method.

        :rtype: list
        :returns: A list of response statuses (`google.rpc.status_pb2.Status`)
                  corresponding to success or failure of each row mutation
                  sent. These will be in the same order as the `rows`.
        """
        retryable_mutate_rows = _RetryableMutateRowsWorker(
            self._instance._client, self.name, rows,
            app_profile_id=self._app_profile_id)
        return retryable_mutate_rows(retry=retry)

    def sample_row_keys(self):
        """Read a sample of row keys in the table.

        The returned row keys will delimit contiguous sections of the table of
        approximately equal size, which can be used to break up the data for
        distributed tasks like mapreduces.

        The elements in the iterator are a SampleRowKeys response and they have
        the properties ``offset_bytes`` and ``row_key``. They occur in sorted
        order. The table might have contents before the first row key in the
        list and after the last one, but a key containing the empty string
        indicates "end of table" and will be the last response given, if
        present.

        .. note::

            Row keys in this list may not have ever been written to or read
            from, and users should therefore not make any assumptions about the
            row key structure that are specific to their use case.

        The ``offset_bytes`` field on a response indicates the approximate
        total storage space used by all rows in the table which precede
        ``row_key``. Buffering the contents of all rows between two subsequent
        samples would require space roughly equal to the difference in their
        ``offset_bytes`` fields.

        :rtype: :class:`~google.cloud.exceptions.GrpcRendezvous`
        :returns: A cancel-able iterator. Can be consumed by calling ``next()``
                  or by casting to a :class:`list` and can be cancelled by
                  calling ``cancel()``.
        """
<<<<<<< HEAD
        data_client = self._instance._client.table_data_client
        response_iterator = data_client.sample_row_keys(
            self.name)
=======
        client = self._instance._client
        response_iterator = client._table_data_client.sample_row_keys(
            self.name, app_profile_id=self._app_profile_id)
>>>>>>> 225a20ee
        return response_iterator


class _RetryableMutateRowsWorker(object):
    """A callable worker that can retry to mutate rows with transient errors.

    This class is a callable that can retry mutating rows that result in
    transient errors. After all rows are successful or none of the rows
    are retryable, any subsequent call on this callable will be a no-op.
    """

    # pylint: disable=unsubscriptable-object
    RETRY_CODES = (
        StatusCode.DEADLINE_EXCEEDED.value[0],
        StatusCode.ABORTED.value[0],
        StatusCode.UNAVAILABLE.value[0],
    )
    # pylint: enable=unsubscriptable-object

    def __init__(self, client, table_name, rows, app_profile_id=None):
        self.client = client
        self.table_name = table_name
        self.rows = rows
        self.app_profile_id = app_profile_id
        self.responses_statuses = [None] * len(self.rows)

    def __call__(self, retry=DEFAULT_RETRY):
        """Attempt to mutate all rows and retry rows with transient errors.

        Will retry the rows with transient errors until all rows succeed or
        ``deadline`` specified in the `retry` is reached.

        :rtype: list
        :returns: A list of response statuses (`google.rpc.status_pb2.Status`)
                  corresponding to success or failure of each row mutation
                  sent. These will be in the same order as the ``rows``.
        """
        mutate_rows = self._do_mutate_retryable_rows
        if retry:
            mutate_rows = retry(self._do_mutate_retryable_rows)

        try:
            mutate_rows()
        except (_BigtableRetryableError, RetryError) as err:
            # - _BigtableRetryableError raised when no retry strategy is used
            #   and a retryable error on a mutation occurred.
            # - RetryError raised when retry deadline is reached.
            # In both cases, just return current `responses_statuses`.
            pass

        return self.responses_statuses

    @staticmethod
    def _is_retryable(status):
        return (status is None or
                status.code in _RetryableMutateRowsWorker.RETRY_CODES)

    def _do_mutate_retryable_rows(self):
        """Mutate all the rows that are eligible for retry.

        A row is eligible for retry if it has not been tried or if it resulted
        in a transient error in a previous call.

        :rtype: list
        :return: The responses statuses, which is a list of
                 :class:`~google.rpc.status_pb2.Status`.
        :raises: One of the following:

                 * :exc:`~.table._BigtableRetryableError` if any
                   row returned a transient error.
                 * :exc:`RuntimeError` if the number of responses doesn't
                   match the number of rows that were retried
        """
        retryable_rows = []
        index_into_all_rows = []
        for index, status in enumerate(self.responses_statuses):
            if self._is_retryable(status):
                retryable_rows.append(self.rows[index])
                index_into_all_rows.append(index)

        if not retryable_rows:
            # All mutations are either successful or non-retryable now.
            return self.responses_statuses

        mutate_rows_request = _mutate_rows_request(
<<<<<<< HEAD
            self.table_name, retryable_rows)
        data_client = self.client.table_data_client
        responses = data_client._mutate_rows(
=======
            self.table_name, retryable_rows,
            app_profile_id=self.app_profile_id)
        responses = self.client._table_data_client._mutate_rows(
>>>>>>> 225a20ee
            mutate_rows_request, retry=None)

        num_responses = 0
        num_retryable_responses = 0
        for response in responses:
            for entry in response.entries:
                num_responses += 1
                index = index_into_all_rows[entry.index]
                self.responses_statuses[index] = entry.status
                if self._is_retryable(entry.status):
                    num_retryable_responses += 1
                if entry.status.code == 0:
                    self.rows[index].clear()

        if len(retryable_rows) != num_responses:
            raise RuntimeError(
                'Unexpected number of responses', num_responses,
                'Expected', len(retryable_rows))

        if num_retryable_responses:
            raise _BigtableRetryableError

        return self.responses_statuses


def _create_row_request(table_name, row_key=None, start_key=None, end_key=None,
                        filter_=None, limit=None, end_inclusive=False,
                        app_profile_id=None):
    """Creates a request to read rows in a table.

    :type table_name: str
    :param table_name: The name of the table to read from.

    :type row_key: bytes
    :param row_key: (Optional) The key of a specific row to read from.

    :type start_key: bytes
    :param start_key: (Optional) The beginning of a range of row keys to
                      read from. The range will include ``start_key``. If
                      left empty, will be interpreted as the empty string.

    :type end_key: bytes
    :param end_key: (Optional) The end of a range of row keys to read from.
                    The range will not include ``end_key``. If left empty,
                    will be interpreted as an infinite string.

    :type filter_: :class:`.RowFilter`
    :param filter_: (Optional) The filter to apply to the contents of the
                    specified row(s). If unset, reads the entire table.

    :type limit: int
    :param limit: (Optional) The read will terminate after committing to N
                  rows' worth of results. The default (zero) is to return
                  all results.

    :type end_inclusive: bool
    :param end_inclusive: (Optional) Whether the ``end_key`` should be
                  considered inclusive. The default is False (exclusive).

    :type: app_profile_id: str
    :param app_profile_id: (Optional) The unique name of the AppProfile.

    :rtype: :class:`data_messages_v2_pb2.ReadRowsRequest`
    :returns: The ``ReadRowsRequest`` protobuf corresponding to the inputs.
    :raises: :class:`ValueError <exceptions.ValueError>` if both
             ``row_key`` and one of ``start_key`` and ``end_key`` are set
    """
    request_kwargs = {'table_name': table_name}
    if (row_key is not None and
            (start_key is not None or end_key is not None)):
        raise ValueError('Row key and row range cannot be '
                         'set simultaneously')
    range_kwargs = {}
    if start_key is not None or end_key is not None:
        if start_key is not None:
            range_kwargs['start_key_closed'] = _to_bytes(start_key)
        if end_key is not None:
            end_key_key = 'end_key_open'
            if end_inclusive:
                end_key_key = 'end_key_closed'
            range_kwargs[end_key_key] = _to_bytes(end_key)
    if filter_ is not None:
        request_kwargs['filter'] = filter_.to_pb()
    if limit is not None:
        request_kwargs['rows_limit'] = limit
    if app_profile_id is not None:
        request_kwargs['app_profile_id'] = app_profile_id

    message = data_messages_v2_pb2.ReadRowsRequest(**request_kwargs)

    if row_key is not None:
        message.rows.row_keys.append(_to_bytes(row_key))

    if range_kwargs:
        message.rows.row_ranges.add(**range_kwargs)

    return message


def _mutate_rows_request(table_name, rows, app_profile_id=None):
    """Creates a request to mutate rows in a table.

    :type table_name: str
    :param table_name: The name of the table to write to.

    :type rows: list
    :param rows: List or other iterable of :class:`.DirectRow` instances.

    :type: app_profile_id: str
    :param app_profile_id: (Optional) The unique name of the AppProfile.

    :rtype: :class:`data_messages_v2_pb2.MutateRowsRequest`
    :returns: The ``MutateRowsRequest`` protobuf corresponding to the inputs.
    :raises: :exc:`~.table.TooManyMutationsError` if the number of mutations is
             greater than 100,000
    """
    request_pb = data_messages_v2_pb2.MutateRowsRequest(
        table_name=table_name, app_profile_id=app_profile_id)
    mutations_count = 0
    for row in rows:
        _check_row_table_name(table_name, row)
        _check_row_type(row)
        entry = request_pb.entries.add()
        entry.row_key = row.row_key
        # NOTE: Since `_check_row_type` has verified `row` is a `DirectRow`,
        #  the mutations have no state.
        for mutation in row._get_mutations(None):
            mutations_count += 1
            entry.mutations.add().CopyFrom(mutation)
    if mutations_count > _MAX_BULK_MUTATIONS:
        raise TooManyMutationsError('Maximum number of mutations is %s' %
                                    (_MAX_BULK_MUTATIONS,))
    return request_pb


def _check_row_table_name(table_name, row):
    """Checks that a row belongs to a table.

    :type table_name: str
    :param table_name: The name of the table.

    :type row: :class:`~google.cloud.bigtable.row.Row`
    :param row: An instance of :class:`~google.cloud.bigtable.row.Row`
                subclasses.

    :raises: :exc:`~.table.TableMismatchError` if the row does not belong to
             the table.
    """
    if row.table.name != table_name:
        raise TableMismatchError(
            'Row %s is a part of %s table. Current table: %s' %
            (row.row_key, row.table.name, table_name))


def _check_row_type(row):
    """Checks that a row is an instance of :class:`.DirectRow`.

    :type row: :class:`~google.cloud.bigtable.row.Row`
    :param row: An instance of :class:`~google.cloud.bigtable.row.Row`
                subclasses.

    :raises: :class:`TypeError <exceptions.TypeError>` if the row is not an
             instance of DirectRow.
    """
    if not isinstance(row, DirectRow):
        raise TypeError('Bulk processing can not be applied for '
                        'conditional or append mutations.')<|MERGE_RESOLUTION|>--- conflicted
+++ resolved
@@ -231,19 +231,11 @@
         :raises: :class:`ValueError <exceptions.ValueError>` if a commit row
                  chunk is never encountered.
         """
-<<<<<<< HEAD
-        request_pb = _create_row_request(self.name, row_key=row_key,
-                                         filter_=filter_)
-        data_client = self._instance._client.table_data_client
-        rows_data = PartialRowsData(data_client._read_rows,
-=======
         request_pb = _create_row_request(
             self.name, row_key=row_key, filter_=filter_,
             app_profile_id=self._app_profile_id)
-        client = self._instance._client
-        rows_data = PartialRowsData(client._table_data_client._read_rows,
->>>>>>> 225a20ee
-                                    request_pb)
+        data_client = self._instance._client.table_data_client
+        rows_data = PartialRowsData(data_client._read_rows, request_pb)
 
         rows_data.consume_all()
         if rows_data.state not in (rows_data.NEW_ROW, rows_data.START):
@@ -287,18 +279,11 @@
                   the streamed results.
         """
         request_pb = _create_row_request(
-            self.name, start_key=start_key, end_key=end_key, filter_=filter_,
-<<<<<<< HEAD
-            limit=limit, end_inclusive=end_inclusive)
+            self.name, start_key=start_key, end_key=end_key,
+            filter_=filter_, limit=limit, end_inclusive=end_inclusive,
+            app_profile_id=self._app_profile_id)
         data_client = self._instance._client.table_data_client
-        return PartialRowsData(data_client._read_rows,
-=======
-            limit=limit, end_inclusive=end_inclusive,
-            app_profile_id=self._app_profile_id)
-        client = self._instance._client
-        return PartialRowsData(client._table_data_client._read_rows,
->>>>>>> 225a20ee
-                               request_pb)
+        return PartialRowsData(data_client._read_rows, request_pb)
 
     def yield_rows(self, start_key=None, end_key=None, limit=None,
                    filter_=None):
@@ -329,16 +314,10 @@
         """
         request_pb = _create_row_request(
             self.name, start_key=start_key, end_key=end_key, filter_=filter_,
-<<<<<<< HEAD
-            limit=limit)
+            limit=limit, app_profile_id=self._app_profile_id)
         data_client = self._instance._client.table_data_client
-        generator = YieldRowsData(data_client._read_rows,
-=======
-            limit=limit, app_profile_id=self._app_profile_id)
-        client = self._instance._client
-        generator = YieldRowsData(client._table_data_client._read_rows,
->>>>>>> 225a20ee
-                                  request_pb)
+        generator = YieldRowsData(data_client._read_rows, request_pb)
+
         for row in generator.read_rows():
             yield row
 
@@ -407,15 +386,10 @@
                   or by casting to a :class:`list` and can be cancelled by
                   calling ``cancel()``.
         """
-<<<<<<< HEAD
         data_client = self._instance._client.table_data_client
         response_iterator = data_client.sample_row_keys(
-            self.name)
-=======
-        client = self._instance._client
-        response_iterator = client._table_data_client.sample_row_keys(
             self.name, app_profile_id=self._app_profile_id)
->>>>>>> 225a20ee
+
         return response_iterator
 
 
@@ -501,16 +475,10 @@
             return self.responses_statuses
 
         mutate_rows_request = _mutate_rows_request(
-<<<<<<< HEAD
-            self.table_name, retryable_rows)
-        data_client = self.client.table_data_client
-        responses = data_client._mutate_rows(
-=======
             self.table_name, retryable_rows,
             app_profile_id=self.app_profile_id)
-        responses = self.client._table_data_client._mutate_rows(
->>>>>>> 225a20ee
-            mutate_rows_request, retry=None)
+        data_client = self.client.table_data_client
+        responses = data_client._mutate_rows(mutate_rows_request, retry=None)
 
         num_responses = 0
         num_retryable_responses = 0
