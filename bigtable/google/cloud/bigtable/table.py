# Copyright 2015 Google LLC
#
# Licensed under the Apache License, Version 2.0 (the "License");
# you may not use this file except in compliance with the License.
# You may obtain a copy of the License at
#
#     http://www.apache.org/licenses/LICENSE-2.0
#
# Unless required by applicable law or agreed to in writing, software
# distributed under the License is distributed on an "AS IS" BASIS,
# WITHOUT WARRANTIES OR CONDITIONS OF ANY KIND, either express or implied.
# See the License for the specific language governing permissions and
# limitations under the License.

"""User-friendly container for Google Cloud Bigtable Table."""


from grpc import StatusCode

from google.api_core.exceptions import RetryError
from google.api_core.retry import if_exception_type
from google.api_core.retry import Retry
from google.cloud._helpers import _to_bytes
from google.cloud.bigtable.column_family import _gc_rule_from_pb
from google.cloud.bigtable.column_family import ColumnFamily
from google.cloud.bigtable.row import AppendRow
from google.cloud.bigtable.row import ConditionalRow
from google.cloud.bigtable.row import DirectRow
from google.cloud.bigtable.row_data import PartialRowsData
from google.cloud.bigtable.row_data import YieldRowsData
from google.cloud.bigtable_v2.proto import (
    bigtable_pb2 as data_messages_v2_pb2)
from google.cloud.bigtable_admin_v2.proto import (
    bigtable_table_admin_pb2 as table_admin_messages_v2_pb2)


# Maximum number of mutations in bulk (MutateRowsRequest message):
# (https://cloud.google.com/bigtable/docs/reference/data/rpc/
#  google.bigtable.v2#google.bigtable.v2.MutateRowRequest)
_MAX_BULK_MUTATIONS = 100000


class _BigtableRetryableError(Exception):
    """Retry-able error expected by the default retry strategy."""


DEFAULT_RETRY = Retry(
    predicate=if_exception_type(_BigtableRetryableError),
    initial=1.0,
    maximum=15.0,
    multiplier=2.0,
    deadline=120.0,  # 2 minutes
)
"""The default retry stategy to be used on retry-able errors.

Used by :meth:`~google.cloud.bigtable.table.Table.mutate_rows`.
"""


class TableMismatchError(ValueError):
    """Row from another table."""


class TooManyMutationsError(ValueError):
    """The number of mutations for bulk request is too big."""


class Table(object):
    """Representation of a Google Cloud Bigtable Table.

    .. note::

        We don't define any properties on a table other than the name.
        The only other fields are ``column_families`` and ``granularity``,
        The ``column_families`` are not stored locally and
        ``granularity`` is an enum with only one value.

    We can use a :class:`Table` to:

    * :meth:`create` the table
    * :meth:`delete` the table
    * :meth:`list_column_families` in the table

    :type table_id: str
    :param table_id: The ID of the table.

    :type instance: :class:`~google.cloud.bigtable.instance.Instance`
    :param instance: The instance that owns the table.

    :type: app_profile_id: str
    :param app_profile_id: (Optional) The unique name of the AppProfile.
    """

    def __init__(self, table_id, instance, app_profile_id=None):
        self.table_id = table_id
        self._instance = instance
        self._app_profile_id = app_profile_id

    @property
    def name(self):
        """Table name used in requests.

        .. note::

          This property will not change if ``table_id`` does not, but the
          return value is not cached.

        The table name is of the form

            ``"projects/../instances/../tables/{table_id}"``

        :rtype: str
        :returns: The table name.
        """
        project = self._instance._client.project
        instance_id = self._instance.instance_id
        table_client = self._instance._client.table_admin_client
        return table_client.table_path(
            project=project, instance=instance_id, table=self.table_id)

    def column_family(self, column_family_id, gc_rule=None):
        """Factory to create a column family associated with this table.

        :type column_family_id: str
        :param column_family_id: The ID of the column family. Must be of the
                                 form ``[_a-zA-Z0-9][-_.a-zA-Z0-9]*``.

        :type gc_rule: :class:`.GarbageCollectionRule`
        :param gc_rule: (Optional) The garbage collection settings for this
                        column family.

        :rtype: :class:`.ColumnFamily`
        :returns: A column family owned by this table.
        """
        return ColumnFamily(column_family_id, self, gc_rule=gc_rule)

    def row(self, row_key, filter_=None, append=False):
        """Factory to create a row associated with this table.

        .. warning::

           At most one of ``filter_`` and ``append`` can be used in a
           :class:`~google.cloud.bigtable.row.Row`.

        :type row_key: bytes
        :param row_key: The key for the row being created.

        :type filter_: :class:`.RowFilter`
        :param filter_: (Optional) Filter to be used for conditional mutations.
                        See :class:`.ConditionalRow` for more details.

        :type append: bool
        :param append: (Optional) Flag to determine if the row should be used
                       for append mutations.

        :rtype: :class:`~google.cloud.bigtable.row.Row`
        :returns: A row owned by this table.
        :raises: :class:`ValueError <exceptions.ValueError>` if both
                 ``filter_`` and ``append`` are used.
        """
        if append and filter_ is not None:
            raise ValueError('At most one of filter_ and append can be set')
        if append:
            return AppendRow(row_key, self)
        elif filter_ is not None:
            return ConditionalRow(row_key, self, filter_=filter_)
        else:
            return DirectRow(row_key, self)

    def __eq__(self, other):
        if not isinstance(other, self.__class__):
            return NotImplemented
        return (other.table_id == self.table_id and
                other._instance == self._instance)

    def __ne__(self, other):
        return not self == other

    def create(self, initial_split_keys=None):
        """Creates this table.

        .. note::

            A create request returns a
            :class:`._generated.table_pb2.Table` but we don't use
            this response.

        :type initial_split_keys: list
        :param initial_split_keys: The optional list of row keys that will be
                                    used to initially split the table into
                                    several tablets.
        """
        table_client = self._instance._client.table_admin_client
        instance_name = self._instance.name
<<<<<<< HEAD

        if initial_split_keys is not None:
            splits = []
            for initial_split_key in initial_split_keys:
                splits.append(
                    table_admin_messages_v2_pb2.CreateTableRequest.Split(
                        key=initial_split_key.encode('utf-8')))
        else:
            splits = None

        client._table_admin_client.create_table(
            parent=instance_name, table_id=self.table_id, table={},
            initial_splits=splits)
=======
        table_client.create_table(
            parent=instance_name, table_id=self.table_id, table={})
>>>>>>> 6465336e

    def delete(self):
        """Delete this table."""
        table_client = self._instance._client.table_admin_client
        table_client.delete_table(name=self.name)

    def list_column_families(self):
        """List the column families owned by this table.

        :rtype: dict
        :returns: Dictionary of column families attached to this table. Keys
                  are strings (column family names) and values are
                  :class:`.ColumnFamily` instances.
        :raises: :class:`ValueError <exceptions.ValueError>` if the column
                 family name from the response does not agree with the computed
                 name from the column family ID.
        """
        table_client = self._instance._client.table_admin_client
        table_pb = table_client.get_table(self.name)

        result = {}
        for column_family_id, value_pb in table_pb.column_families.items():
            gc_rule = _gc_rule_from_pb(value_pb.gc_rule)
            column_family = self.column_family(column_family_id,
                                               gc_rule=gc_rule)
            result[column_family_id] = column_family
        return result

    def read_row(self, row_key, filter_=None):
        """Read a single row from this table.

        :type row_key: bytes
        :param row_key: The key of the row to read from.

        :type filter_: :class:`.RowFilter`
        :param filter_: (Optional) The filter to apply to the contents of the
                        row. If unset, returns the entire row.

        :rtype: :class:`.PartialRowData`, :data:`NoneType <types.NoneType>`
        :returns: The contents of the row if any chunks were returned in
                  the response, otherwise :data:`None`.
        :raises: :class:`ValueError <exceptions.ValueError>` if a commit row
                 chunk is never encountered.
        """
        request_pb = _create_row_request(
            self.name, row_key=row_key, filter_=filter_,
            app_profile_id=self._app_profile_id)
        data_client = self._instance._client.table_data_client
        rows_data = PartialRowsData(data_client._read_rows, request_pb)

        rows_data.consume_all()
        if rows_data.state not in (rows_data.NEW_ROW, rows_data.START):
            raise ValueError('The row remains partial / is not committed.')

        if len(rows_data.rows) == 0:
            return None

        return rows_data.rows[row_key]

    def read_rows(self, start_key=None, end_key=None, limit=None,
                  filter_=None, end_inclusive=False):
        """Read rows from this table.

        :type start_key: bytes
        :param start_key: (Optional) The beginning of a range of row keys to
                          read from. The range will include ``start_key``. If
                          left empty, will be interpreted as the empty string.

        :type end_key: bytes
        :param end_key: (Optional) The end of a range of row keys to read from.
                        The range will not include ``end_key``. If left empty,
                        will be interpreted as an infinite string.

        :type limit: int
        :param limit: (Optional) The read will terminate after committing to N
                      rows' worth of results. The default (zero) is to return
                      all results.

        :type filter_: :class:`.RowFilter`
        :param filter_: (Optional) The filter to apply to the contents of the
                        specified row(s). If unset, reads every column in
                        each row.

        :type end_inclusive: bool
        :param end_inclusive: (Optional) Whether the ``end_key`` should be
                      considered inclusive. The default is False (exclusive).

        :rtype: :class:`.PartialRowsData`
        :returns: A :class:`.PartialRowsData` convenience wrapper for consuming
                  the streamed results.
        """
        request_pb = _create_row_request(
            self.name, start_key=start_key, end_key=end_key,
            filter_=filter_, limit=limit, end_inclusive=end_inclusive,
            app_profile_id=self._app_profile_id)
        data_client = self._instance._client.table_data_client
        return PartialRowsData(data_client._read_rows, request_pb)

    def yield_rows(self, start_key=None, end_key=None, limit=None,
                   filter_=None):
        """Read rows from this table.

        :type start_key: bytes
        :param start_key: (Optional) The beginning of a range of row keys to
                          read from. The range will include ``start_key``. If
                          left empty, will be interpreted as the empty string.

        :type end_key: bytes
        :param end_key: (Optional) The end of a range of row keys to read from.
                        The range will not include ``end_key``. If left empty,
                        will be interpreted as an infinite string.

        :type limit: int
        :param limit: (Optional) The read will terminate after committing to N
                      rows' worth of results. The default (zero) is to return
                      all results.

        :type filter_: :class:`.RowFilter`
        :param filter_: (Optional) The filter to apply to the contents of the
                        specified row(s). If unset, reads every column in
                        each row.

        :rtype: :class:`.PartialRowData`
        :returns: A :class:`.PartialRowData` for each row returned
        """
        request_pb = _create_row_request(
            self.name, start_key=start_key, end_key=end_key, filter_=filter_,
            limit=limit, app_profile_id=self._app_profile_id)
        data_client = self._instance._client.table_data_client
        generator = YieldRowsData(data_client._read_rows, request_pb)

        for row in generator.read_rows():
            yield row

    def mutate_rows(self, rows, retry=DEFAULT_RETRY):
        """Mutates multiple rows in bulk.

        The method tries to update all specified rows.
        If some of the rows weren't updated, it would not remove mutations.
        They can be applied to the row separately.
        If row mutations finished successfully, they would be cleaned up.

        Optionally, a ``retry`` strategy can be specified to re-attempt
        mutations on rows that return transient errors. This method will retry
        until all rows succeed or until the request deadline is reached. To
        specify a ``retry`` strategy of "do-nothing", a deadline of ``0.0``
        can be specified.

        :type rows: list
        :param rows: List or other iterable of :class:`.DirectRow` instances.

        :type retry: :class:`~google.api_core.retry.Retry`
        :param retry:
            (Optional) Retry delay and deadline arguments. To override, the
            default value :attr:`DEFAULT_RETRY` can be used and modified with
            the :meth:`~google.api_core.retry.Retry.with_delay` method or the
            :meth:`~google.api_core.retry.Retry.with_deadline` method.

        :rtype: list
        :returns: A list of response statuses (`google.rpc.status_pb2.Status`)
                  corresponding to success or failure of each row mutation
                  sent. These will be in the same order as the `rows`.
        """
        retryable_mutate_rows = _RetryableMutateRowsWorker(
            self._instance._client, self.name, rows,
            app_profile_id=self._app_profile_id)
        return retryable_mutate_rows(retry=retry)

    def sample_row_keys(self):
        """Read a sample of row keys in the table.

        The returned row keys will delimit contiguous sections of the table of
        approximately equal size, which can be used to break up the data for
        distributed tasks like mapreduces.

        The elements in the iterator are a SampleRowKeys response and they have
        the properties ``offset_bytes`` and ``row_key``. They occur in sorted
        order. The table might have contents before the first row key in the
        list and after the last one, but a key containing the empty string
        indicates "end of table" and will be the last response given, if
        present.

        .. note::

            Row keys in this list may not have ever been written to or read
            from, and users should therefore not make any assumptions about the
            row key structure that are specific to their use case.

        The ``offset_bytes`` field on a response indicates the approximate
        total storage space used by all rows in the table which precede
        ``row_key``. Buffering the contents of all rows between two subsequent
        samples would require space roughly equal to the difference in their
        ``offset_bytes`` fields.

        :rtype: :class:`~google.cloud.exceptions.GrpcRendezvous`
        :returns: A cancel-able iterator. Can be consumed by calling ``next()``
                  or by casting to a :class:`list` and can be cancelled by
                  calling ``cancel()``.
        """
        data_client = self._instance._client.table_data_client
        response_iterator = data_client.sample_row_keys(
            self.name, app_profile_id=self._app_profile_id)

        return response_iterator


class _RetryableMutateRowsWorker(object):
    """A callable worker that can retry to mutate rows with transient errors.

    This class is a callable that can retry mutating rows that result in
    transient errors. After all rows are successful or none of the rows
    are retryable, any subsequent call on this callable will be a no-op.
    """

    # pylint: disable=unsubscriptable-object
    RETRY_CODES = (
        StatusCode.DEADLINE_EXCEEDED.value[0],
        StatusCode.ABORTED.value[0],
        StatusCode.UNAVAILABLE.value[0],
    )
    # pylint: enable=unsubscriptable-object

    def __init__(self, client, table_name, rows, app_profile_id=None):
        self.client = client
        self.table_name = table_name
        self.rows = rows
        self.app_profile_id = app_profile_id
        self.responses_statuses = [None] * len(self.rows)

    def __call__(self, retry=DEFAULT_RETRY):
        """Attempt to mutate all rows and retry rows with transient errors.

        Will retry the rows with transient errors until all rows succeed or
        ``deadline`` specified in the `retry` is reached.

        :rtype: list
        :returns: A list of response statuses (`google.rpc.status_pb2.Status`)
                  corresponding to success or failure of each row mutation
                  sent. These will be in the same order as the ``rows``.
        """
        mutate_rows = self._do_mutate_retryable_rows
        if retry:
            mutate_rows = retry(self._do_mutate_retryable_rows)

        try:
            mutate_rows()
        except (_BigtableRetryableError, RetryError) as err:
            # - _BigtableRetryableError raised when no retry strategy is used
            #   and a retryable error on a mutation occurred.
            # - RetryError raised when retry deadline is reached.
            # In both cases, just return current `responses_statuses`.
            pass

        return self.responses_statuses

    @staticmethod
    def _is_retryable(status):
        return (status is None or
                status.code in _RetryableMutateRowsWorker.RETRY_CODES)

    def _do_mutate_retryable_rows(self):
        """Mutate all the rows that are eligible for retry.

        A row is eligible for retry if it has not been tried or if it resulted
        in a transient error in a previous call.

        :rtype: list
        :return: The responses statuses, which is a list of
                 :class:`~google.rpc.status_pb2.Status`.
        :raises: One of the following:

                 * :exc:`~.table._BigtableRetryableError` if any
                   row returned a transient error.
                 * :exc:`RuntimeError` if the number of responses doesn't
                   match the number of rows that were retried
        """
        retryable_rows = []
        index_into_all_rows = []
        for index, status in enumerate(self.responses_statuses):
            if self._is_retryable(status):
                retryable_rows.append(self.rows[index])
                index_into_all_rows.append(index)

        if not retryable_rows:
            # All mutations are either successful or non-retryable now.
            return self.responses_statuses

        mutate_rows_request = _mutate_rows_request(
            self.table_name, retryable_rows,
            app_profile_id=self.app_profile_id)
        data_client = self.client.table_data_client
        responses = data_client._mutate_rows(mutate_rows_request, retry=None)

        num_responses = 0
        num_retryable_responses = 0
        for response in responses:
            for entry in response.entries:
                num_responses += 1
                index = index_into_all_rows[entry.index]
                self.responses_statuses[index] = entry.status
                if self._is_retryable(entry.status):
                    num_retryable_responses += 1
                if entry.status.code == 0:
                    self.rows[index].clear()

        if len(retryable_rows) != num_responses:
            raise RuntimeError(
                'Unexpected number of responses', num_responses,
                'Expected', len(retryable_rows))

        if num_retryable_responses:
            raise _BigtableRetryableError

        return self.responses_statuses


def _create_row_request(table_name, row_key=None, start_key=None, end_key=None,
                        filter_=None, limit=None, end_inclusive=False,
                        app_profile_id=None):
    """Creates a request to read rows in a table.

    :type table_name: str
    :param table_name: The name of the table to read from.

    :type row_key: bytes
    :param row_key: (Optional) The key of a specific row to read from.

    :type start_key: bytes
    :param start_key: (Optional) The beginning of a range of row keys to
                      read from. The range will include ``start_key``. If
                      left empty, will be interpreted as the empty string.

    :type end_key: bytes
    :param end_key: (Optional) The end of a range of row keys to read from.
                    The range will not include ``end_key``. If left empty,
                    will be interpreted as an infinite string.

    :type filter_: :class:`.RowFilter`
    :param filter_: (Optional) The filter to apply to the contents of the
                    specified row(s). If unset, reads the entire table.

    :type limit: int
    :param limit: (Optional) The read will terminate after committing to N
                  rows' worth of results. The default (zero) is to return
                  all results.

    :type end_inclusive: bool
    :param end_inclusive: (Optional) Whether the ``end_key`` should be
                  considered inclusive. The default is False (exclusive).

    :type: app_profile_id: str
    :param app_profile_id: (Optional) The unique name of the AppProfile.

    :rtype: :class:`data_messages_v2_pb2.ReadRowsRequest`
    :returns: The ``ReadRowsRequest`` protobuf corresponding to the inputs.
    :raises: :class:`ValueError <exceptions.ValueError>` if both
             ``row_key`` and one of ``start_key`` and ``end_key`` are set
    """
    request_kwargs = {'table_name': table_name}
    if (row_key is not None and
            (start_key is not None or end_key is not None)):
        raise ValueError('Row key and row range cannot be '
                         'set simultaneously')
    range_kwargs = {}
    if start_key is not None or end_key is not None:
        if start_key is not None:
            range_kwargs['start_key_closed'] = _to_bytes(start_key)
        if end_key is not None:
            end_key_key = 'end_key_open'
            if end_inclusive:
                end_key_key = 'end_key_closed'
            range_kwargs[end_key_key] = _to_bytes(end_key)
    if filter_ is not None:
        request_kwargs['filter'] = filter_.to_pb()
    if limit is not None:
        request_kwargs['rows_limit'] = limit
    if app_profile_id is not None:
        request_kwargs['app_profile_id'] = app_profile_id

    message = data_messages_v2_pb2.ReadRowsRequest(**request_kwargs)

    if row_key is not None:
        message.rows.row_keys.append(_to_bytes(row_key))

    if range_kwargs:
        message.rows.row_ranges.add(**range_kwargs)

    return message


def _mutate_rows_request(table_name, rows, app_profile_id=None):
    """Creates a request to mutate rows in a table.

    :type table_name: str
    :param table_name: The name of the table to write to.

    :type rows: list
    :param rows: List or other iterable of :class:`.DirectRow` instances.

    :type: app_profile_id: str
    :param app_profile_id: (Optional) The unique name of the AppProfile.

    :rtype: :class:`data_messages_v2_pb2.MutateRowsRequest`
    :returns: The ``MutateRowsRequest`` protobuf corresponding to the inputs.
    :raises: :exc:`~.table.TooManyMutationsError` if the number of mutations is
             greater than 100,000
    """
    request_pb = data_messages_v2_pb2.MutateRowsRequest(
        table_name=table_name, app_profile_id=app_profile_id)
    mutations_count = 0
    for row in rows:
        _check_row_table_name(table_name, row)
        _check_row_type(row)
        entry = request_pb.entries.add()
        entry.row_key = row.row_key
        # NOTE: Since `_check_row_type` has verified `row` is a `DirectRow`,
        #  the mutations have no state.
        for mutation in row._get_mutations(None):
            mutations_count += 1
            entry.mutations.add().CopyFrom(mutation)
    if mutations_count > _MAX_BULK_MUTATIONS:
        raise TooManyMutationsError('Maximum number of mutations is %s' %
                                    (_MAX_BULK_MUTATIONS,))
    return request_pb


def _check_row_table_name(table_name, row):
    """Checks that a row belongs to a table.

    :type table_name: str
    :param table_name: The name of the table.

    :type row: :class:`~google.cloud.bigtable.row.Row`
    :param row: An instance of :class:`~google.cloud.bigtable.row.Row`
                subclasses.

    :raises: :exc:`~.table.TableMismatchError` if the row does not belong to
             the table.
    """
    if row.table.name != table_name:
        raise TableMismatchError(
            'Row %s is a part of %s table. Current table: %s' %
            (row.row_key, row.table.name, table_name))


def _check_row_type(row):
    """Checks that a row is an instance of :class:`.DirectRow`.

    :type row: :class:`~google.cloud.bigtable.row.Row`
    :param row: An instance of :class:`~google.cloud.bigtable.row.Row`
                subclasses.

    :raises: :class:`TypeError <exceptions.TypeError>` if the row is not an
             instance of DirectRow.
    """
    if not isinstance(row, DirectRow):
        raise TypeError('Bulk processing can not be applied for '
                        'conditional or append mutations.')<|MERGE_RESOLUTION|>--- conflicted
+++ resolved
@@ -192,7 +192,6 @@
         """
         table_client = self._instance._client.table_admin_client
         instance_name = self._instance.name
-<<<<<<< HEAD
 
         if initial_split_keys is not None:
             splits = []
@@ -203,13 +202,9 @@
         else:
             splits = None
 
-        client._table_admin_client.create_table(
+        table_client.create_table(
             parent=instance_name, table_id=self.table_id, table={},
             initial_splits=splits)
-=======
-        table_client.create_table(
-            parent=instance_name, table_id=self.table_id, table={})
->>>>>>> 6465336e
 
     def delete(self):
         """Delete this table."""
