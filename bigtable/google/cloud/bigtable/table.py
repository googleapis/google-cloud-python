# Copyright 2015 Google LLC
#
# Licensed under the Apache License, Version 2.0 (the "License");
# you may not use this file except in compliance with the License.
# You may obtain a copy of the License at
#
#     http://www.apache.org/licenses/LICENSE-2.0
#
# Unless required by applicable law or agreed to in writing, software
# distributed under the License is distributed on an "AS IS" BASIS,
# WITHOUT WARRANTIES OR CONDITIONS OF ANY KIND, either express or implied.
# See the License for the specific language governing permissions and
# limitations under the License.

"""User-friendly container for Google Cloud Bigtable Table."""


from grpc import StatusCode

from google.api_core.exceptions import RetryError
from google.api_core.retry import if_exception_type
from google.api_core.retry import Retry
from google.cloud._helpers import _to_bytes
from google.cloud.bigtable_v2.proto import (
    bigtable_pb2 as data_messages_v2_pb2)
from google.cloud.bigtable.column_family import _gc_rule_from_pb
from google.cloud.bigtable.column_family import ColumnFamily
from google.cloud.bigtable.row import AppendRow
from google.cloud.bigtable.row import ConditionalRow
from google.cloud.bigtable.row import DirectRow
from google.cloud.bigtable.row_data import PartialRowsData
from google.cloud.bigtable.row_data import YieldRowsData


# Maximum number of mutations in bulk (MutateRowsRequest message):
# (https://cloud.google.com/bigtable/docs/reference/data/rpc/
#  google.bigtable.v2#google.bigtable.v2.MutateRowRequest)
_MAX_BULK_MUTATIONS = 100000


class _BigtableRetryableError(Exception):
    """Retry-able error expected by the default retry strategy."""


DEFAULT_RETRY = Retry(
    predicate=if_exception_type(_BigtableRetryableError),
    initial=1.0,
    maximum=15.0,
    multiplier=2.0,
    deadline=120.0,  # 2 minutes
)
"""The default retry stategy to be used on retry-able errors.

Used by :meth:`~google.cloud.bigtable.table.Table.mutate_rows`.
"""


class TableMismatchError(ValueError):
    """Row from another table."""


class TooManyMutationsError(ValueError):
    """The number of mutations for bulk request is too big."""


class Table(object):
    """Representation of a Google Cloud Bigtable Table.

    .. note::

        We don't define any properties on a table other than the name.
        The only other fields are ``column_families`` and ``granularity``,
        The ``column_families`` are not stored locally and
        ``granularity`` is an enum with only one value.

    We can use a :class:`Table` to:

    * :meth:`create` the table
    * :meth:`delete` the table
    * :meth:`list_column_families` in the table

    :type table_id: str
    :param table_id: The ID of the table.

    :type instance: :class:`~google.cloud.bigtable.instance.Instance`
    :param instance: The instance that owns the table.

    :type: app_profile_id: str
    :param app_profile_id: (Optional) The unique name of the AppProfile.
    """

    def __init__(self, table_id, instance, app_profile_id=None):
        self.table_id = table_id
        self._instance = instance
        self._app_profile_id = app_profile_id

    @property
    def name(self):
        """Table name used in requests.

        .. note::

          This property will not change if ``table_id`` does not, but the
          return value is not cached.

        The table name is of the form

            ``"projects/../instances/../tables/{table_id}"``

        :rtype: str
        :returns: The table name.
        """
        project = self._instance._client.project
        instance_id = self._instance.instance_id
        table_client = self._instance._client.table_admin_client
        return table_client.table_path(
            project=project, instance=instance_id, table=self.table_id)

    def column_family(self, column_family_id, gc_rule=None):
        """Factory to create a column family associated with this table.

        :type column_family_id: str
        :param column_family_id: The ID of the column family. Must be of the
                                 form ``[_a-zA-Z0-9][-_.a-zA-Z0-9]*``.

        :type gc_rule: :class:`.GarbageCollectionRule`
        :param gc_rule: (Optional) The garbage collection settings for this
                        column family.

        :rtype: :class:`.ColumnFamily`
        :returns: A column family owned by this table.
        """
        return ColumnFamily(column_family_id, self, gc_rule=gc_rule)

    def row(self, row_key, filter_=None, append=False):
        """Factory to create a row associated with this table.

        .. warning::

           At most one of ``filter_`` and ``append`` can be used in a
           :class:`~google.cloud.bigtable.row.Row`.

        :type row_key: bytes
        :param row_key: The key for the row being created.

        :type filter_: :class:`.RowFilter`
        :param filter_: (Optional) Filter to be used for conditional mutations.
                        See :class:`.ConditionalRow` for more details.

        :type append: bool
        :param append: (Optional) Flag to determine if the row should be used
                       for append mutations.

        :rtype: :class:`~google.cloud.bigtable.row.Row`
        :returns: A row owned by this table.
        :raises: :class:`ValueError <exceptions.ValueError>` if both
                 ``filter_`` and ``append`` are used.
        """
        if append and filter_ is not None:
            raise ValueError('At most one of filter_ and append can be set')
        if append:
            return AppendRow(row_key, self)
        elif filter_ is not None:
            return ConditionalRow(row_key, self, filter_=filter_)
        else:
            return DirectRow(row_key, self)

    def __eq__(self, other):
        if not isinstance(other, self.__class__):
            return NotImplemented
        return (other.table_id == self.table_id and
                other._instance == self._instance)

    def __ne__(self, other):
        return not self == other

    def create(self):
        """Creates this table.

        .. note::

            A create request returns a
            :class:`._generated.table_pb2.Table` but we don't use
            this response.
        """
        table_client = self._instance._client.table_admin_client
        instance_name = self._instance.name
        table_client.create_table(
            parent=instance_name, table_id=self.table_id, table={})

    def delete(self):
        """Delete this table."""
        table_client = self._instance._client.table_admin_client
        table_client.delete_table(name=self.name)

    def list_column_families(self):
        """List the column families owned by this table.

        :rtype: dict
        :returns: Dictionary of column families attached to this table. Keys
                  are strings (column family names) and values are
                  :class:`.ColumnFamily` instances.
        :raises: :class:`ValueError <exceptions.ValueError>` if the column
                 family name from the response does not agree with the computed
                 name from the column family ID.
        """
        table_client = self._instance._client.table_admin_client
        table_pb = table_client.get_table(self.name)

        result = {}
        for column_family_id, value_pb in table_pb.column_families.items():
            gc_rule = _gc_rule_from_pb(value_pb.gc_rule)
            column_family = self.column_family(column_family_id,
                                               gc_rule=gc_rule)
            result[column_family_id] = column_family
        return result

    def read_row(self, row_key, filter_=None):
        """Read a single row from this table.

        :type row_key: bytes
        :param row_key: The key of the row to read from.

        :type filter_: :class:`.RowFilter`
        :param filter_: (Optional) The filter to apply to the contents of the
                        row. If unset, returns the entire row.

        :rtype: :class:`.PartialRowData`, :data:`NoneType <types.NoneType>`
        :returns: The contents of the row if any chunks were returned in
                  the response, otherwise :data:`None`.
        :raises: :class:`ValueError <exceptions.ValueError>` if a commit row
                 chunk is never encountered.
        """
        request_pb = _create_row_request(
            self.name, row_key=row_key, filter_=filter_,
            app_profile_id=self._app_profile_id)
        data_client = self._instance._client.table_data_client
        rows_data = PartialRowsData(data_client._read_rows, request_pb)

        rows_data.consume_all()
        if rows_data.state not in (rows_data.NEW_ROW, rows_data.START):
            raise ValueError('The row remains partial / is not committed.')

        if len(rows_data.rows) == 0:
            return None

        return rows_data.rows[row_key]

    def read_rows(self, start_key=None, end_key=None, limit=None,
                  filter_=None, end_inclusive=False):
        """Read rows from this table.

        :type start_key: bytes
        :param start_key: (Optional) The beginning of a range of row keys to
                          read from. The range will include ``start_key``. If
                          left empty, will be interpreted as the empty string.

        :type end_key: bytes
        :param end_key: (Optional) The end of a range of row keys to read from.
                        The range will not include ``end_key``. If left empty,
                        will be interpreted as an infinite string.

        :type limit: int
        :param limit: (Optional) The read will terminate after committing to N
                      rows' worth of results. The default (zero) is to return
                      all results.

        :type filter_: :class:`.RowFilter`
        :param filter_: (Optional) The filter to apply to the contents of the
                        specified row(s). If unset, reads every column in
                        each row.

        :type end_inclusive: bool
        :param end_inclusive: (Optional) Whether the ``end_key`` should be
                      considered inclusive. The default is False (exclusive).

        :rtype: :class:`.PartialRowsData`
        :returns: A :class:`.PartialRowsData` convenience wrapper for consuming
                  the streamed results.
        """
        request_pb = _create_row_request(
            self.name, start_key=start_key, end_key=end_key,
            filter_=filter_, limit=limit, end_inclusive=end_inclusive,
            app_profile_id=self._app_profile_id)
        data_client = self._instance._client.table_data_client
        return PartialRowsData(data_client._read_rows, request_pb)

    def yield_rows(self, start_key=None, end_key=None, limit=None,
                   filter_=None):
        """Read rows from this table.

        :type start_key: bytes
        :param start_key: (Optional) The beginning of a range of row keys to
                          read from. The range will include ``start_key``. If
                          left empty, will be interpreted as the empty string.

        :type end_key: bytes
        :param end_key: (Optional) The end of a range of row keys to read from.
                        The range will not include ``end_key``. If left empty,
                        will be interpreted as an infinite string.

        :type limit: int
        :param limit: (Optional) The read will terminate after committing to N
                      rows' worth of results. The default (zero) is to return
                      all results.

        :type filter_: :class:`.RowFilter`
        :param filter_: (Optional) The filter to apply to the contents of the
                        specified row(s). If unset, reads every column in
                        each row.

        :rtype: :class:`.PartialRowData`
        :returns: A :class:`.PartialRowData` for each row returned
        """
        request_pb = _create_row_request(
            self.name, start_key=start_key, end_key=end_key, filter_=filter_,
            limit=limit, app_profile_id=self._app_profile_id)
        data_client = self._instance._client.table_data_client
        generator = YieldRowsData(data_client._read_rows, request_pb)

        for row in generator.read_rows():
            yield row

    def save_mutations(self, row_mutations):
        """ Save row mutations

        :type row_mutations: list: [`RowMutations`]
        :param row_mutations: The list of RowMutations to save

        :rtype: list: [`~google.rpc.status_pb2.Status`]
        :return: The response statuses, which is a list of
                 :class:`~google.rpc.status_pb2.Status`.
        """
        retryable_mutate_rows_status = _RetryableMutateRowsWorker(
            self._instance._client, self.name, row_mutations)
        return retryable_mutate_rows_status()

    def mutate_rows(self, rows):
        """Mutates multiple rows in bulk.

        The method tries to update all specified rows.
        If some of the rows weren't updated, it would not remove mutations.
        They can be applied to the row separately.
        If row mutations finished successfully, they would be cleaned up.

        Optionally, a ``retry`` strategy can be specified to re-attempt
        mutations on rows that return transient errors. This method will retry
        until all rows succeed or until the request deadline is reached. To
        specify a ``retry`` strategy of "do-nothing", a deadline of ``0.0``
        can be specified.

        :type rows: list
        :param rows: List or other iterable of :class:`.DirectRow` instances.

        :rtype: list
        :returns: A list of response statuses (`google.rpc.status_pb2.Status`)
                  corresponding to success or failure of each row mutation
                  sent. These will be in the same order as the `rows`.
        """
        mutation_rows = []
        for row in rows:
            mutation_rows.append(row.row_mutations)

        return self.save_mutations(mutation_rows)

    def sample_row_keys(self):
        """Read a sample of row keys in the table.

        The returned row keys will delimit contiguous sections of the table of
        approximately equal size, which can be used to break up the data for
        distributed tasks like mapreduces.

        The elements in the iterator are a SampleRowKeys response and they have
        the properties ``offset_bytes`` and ``row_key``. They occur in sorted
        order. The table might have contents before the first row key in the
        list and after the last one, but a key containing the empty string
        indicates "end of table" and will be the last response given, if
        present.

        .. note::

            Row keys in this list may not have ever been written to or read
            from, and users should therefore not make any assumptions about the
            row key structure that are specific to their use case.

        The ``offset_bytes`` field on a response indicates the approximate
        total storage space used by all rows in the table which precede
        ``row_key``. Buffering the contents of all rows between two subsequent
        samples would require space roughly equal to the difference in their
        ``offset_bytes`` fields.

        :rtype: :class:`~google.cloud.exceptions.GrpcRendezvous`
        :returns: A cancel-able iterator. Can be consumed by calling ``next()``
                  or by casting to a :class:`list` and can be cancelled by
                  calling ``cancel()``.
        """
        data_client = self._instance._client.table_data_client
        response_iterator = data_client.sample_row_keys(
            self.name, app_profile_id=self._app_profile_id)

        return response_iterator


class _RetryableMutateRowsWorker(object):
    """A callable worker that can retry to mutate rows with transient errors.

    This class is a callable that can retry mutating rows that result in
    transient errors. After all rows are successful or none of the rows
    are retryable, any subsequent call on this callable will be a no-op.
    """

    # pylint: disable=unsubscriptable-object
    RETRY_CODES = (
        StatusCode.DEADLINE_EXCEEDED.value[0],
        StatusCode.ABORTED.value[0],
        StatusCode.UNAVAILABLE.value[0],
    )
    # pylint: enable=unsubscriptable-object

    def __init__(self, client, table_name, rows, app_profile_id=None):
        self.client = client
        self.table_name = table_name
        self.rows = rows
        self.app_profile_id = app_profile_id
        self.responses_statuses = [None] * len(self.rows)

    def __call__(self, retry=DEFAULT_RETRY):
        """Attempt to mutate all rows and retry rows with transient errors.

        Will retry the rows with transient errors until all rows succeed or
        ``deadline`` specified in the `retry` is reached.

        :rtype: list
        :returns: A list of response statuses (`google.rpc.status_pb2.Status`)
                  corresponding to success or failure of each row mutation
                  sent. These will be in the same order as the ``rows``.
        """
        mutate_rows = self._do_mutate_retryable_rows
        if retry:
            mutate_rows = retry(self._do_mutate_retryable_rows)

        try:
            mutate_rows()
        except (_BigtableRetryableError, RetryError) as err:
            # - _BigtableRetryableError raised when no retry strategy is used
            #   and a retryable error on a mutation occurred.
            # - RetryError raised when retry deadline is reached.
            # In both cases, just return current `responses_statuses`.
            pass

        return self.responses_statuses

    @staticmethod
    def _is_retryable(status):
        return (status is None or
                status.code in _RetryableMutateRowsWorker.RETRY_CODES)

    def _mutate_rows_entries(self, mutation_rows):
        entries = []
        mutations_count = 0
        for mutation_row in mutation_rows:
            mutations_count += 1
            entries.append(mutation_row.create_entry())

        if mutations_count > _MAX_BULK_MUTATIONS:
            raise TooManyMutationsError('Maximum number of mutations is %s' %
                                        (_MAX_BULK_MUTATIONS,))

        return entries

    def _do_mutate_retryable_rows(self):
        """Mutate all the rows that are eligible for retry.

        A row is eligible for retry if it has not been tried or if it resulted
        in a transient error in a previous call.

        :rtype: list
        :return: The responses statuses, which is a list of
                 :class:`~google.rpc.status_pb2.Status`.
        :raises: One of the following:

                 * :exc:`~.table._BigtableRetryableError` if any
                   row returned a transient error.
                 * :exc:`RuntimeError` if the number of responses doesn't
                   match the number of rows that were retried
        """
        retryable_rows = []
        index_into_all_rows = []
        for index, status in enumerate(self.responses_statuses):
            if self._is_retryable(status):
                retryable_rows.append(self.rows[index])
                index_into_all_rows.append(index)

        if not retryable_rows:
            # All mutations are either successful or non-retryable now.
            return self.responses_statuses

<<<<<<< HEAD
        mutate_rows_entries = self._mutate_rows_entries(retryable_rows)
        responses = self.client._table_data_client.mutate_rows(
            table_name=self.table_name,
            entries=mutate_rows_entries,
            app_profile_id=self.app_profile_id
        )
=======
        mutate_rows_request = _mutate_rows_request(
            self.table_name, retryable_rows,
            app_profile_id=self.app_profile_id)
        data_client = self.client.table_data_client
        responses = data_client._mutate_rows(mutate_rows_request, retry=None)
>>>>>>> 6465336e

        num_responses = 0
        num_retryable_responses = 0
        for response in responses:
            for entry in response.entries:
                num_responses += 1
                index = index_into_all_rows[entry.index]
                self.responses_statuses[index] = entry.status
                if self._is_retryable(entry.status):
                    num_retryable_responses += 1
                if entry.status.code == 0:
                    self.rows[index] = None

        if len(retryable_rows) != num_responses:
            raise RuntimeError(
                'Unexpected number of responses', num_responses,
                'Expected', len(retryable_rows))

        if num_retryable_responses:
            raise _BigtableRetryableError

        self.rows = []
        return self.responses_statuses


def _create_row_request(table_name, row_key=None, start_key=None, end_key=None,
                        filter_=None, limit=None, end_inclusive=False,
                        app_profile_id=None):
    """Creates a request to read rows in a table.

    :type table_name: str
    :param table_name: The name of the table to read from.

    :type row_key: bytes
    :param row_key: (Optional) The key of a specific row to read from.

    :type start_key: bytes
    :param start_key: (Optional) The beginning of a range of row keys to
                      read from. The range will include ``start_key``. If
                      left empty, will be interpreted as the empty string.

    :type end_key: bytes
    :param end_key: (Optional) The end of a range of row keys to read from.
                    The range will not include ``end_key``. If left empty,
                    will be interpreted as an infinite string.

    :type filter_: :class:`.RowFilter`
    :param filter_: (Optional) The filter to apply to the contents of the
                    specified row(s). If unset, reads the entire table.

    :type limit: int
    :param limit: (Optional) The read will terminate after committing to N
                  rows' worth of results. The default (zero) is to return
                  all results.

    :type end_inclusive: bool
    :param end_inclusive: (Optional) Whether the ``end_key`` should be
                  considered inclusive. The default is False (exclusive).

    :type: app_profile_id: str
    :param app_profile_id: (Optional) The unique name of the AppProfile.

    :rtype: :class:`data_messages_v2_pb2.ReadRowsRequest`
    :returns: The ``ReadRowsRequest`` protobuf corresponding to the inputs.
    :raises: :class:`ValueError <exceptions.ValueError>` if both
             ``row_key`` and one of ``start_key`` and ``end_key`` are set
    """
    request_kwargs = {'table_name': table_name}
    if (row_key is not None and
            (start_key is not None or end_key is not None)):
        raise ValueError('Row key and row range cannot be '
                         'set simultaneously')
    range_kwargs = {}
    if start_key is not None or end_key is not None:
        if start_key is not None:
            range_kwargs['start_key_closed'] = _to_bytes(start_key)
        if end_key is not None:
            end_key_key = 'end_key_open'
            if end_inclusive:
                end_key_key = 'end_key_closed'
            range_kwargs[end_key_key] = _to_bytes(end_key)
    if filter_ is not None:
        request_kwargs['filter'] = filter_.to_pb()
    if limit is not None:
        request_kwargs['rows_limit'] = limit
    if app_profile_id is not None:
        request_kwargs['app_profile_id'] = app_profile_id

    message = data_messages_v2_pb2.ReadRowsRequest(**request_kwargs)

    if row_key is not None:
        message.rows.row_keys.append(_to_bytes(row_key))

    if range_kwargs:
        message.rows.row_ranges.add(**range_kwargs)

    return message


def _mutate_rows_request(table_name, rows, app_profile_id=None):
    """Creates a request to mutate rows in a table.

    :type table_name: str
    :param table_name: The name of the table to write to.

    :type rows: list
    :param rows: List or other iterable of :class:`.DirectRow` instances.

    :type: app_profile_id: str
    :param app_profile_id: (Optional) The unique name of the AppProfile.

    :rtype: :class:`data_messages_v2_pb2.MutateRowsRequest`
    :returns: The ``MutateRowsRequest`` protobuf corresponding to the inputs.
    :raises: :exc:`~.table.TooManyMutationsError` if the number of mutations is
             greater than 100,000
    """
    request_pb = data_messages_v2_pb2.MutateRowsRequest(
        table_name=table_name, app_profile_id=app_profile_id)
    mutations_count = 0
    for row in rows:
        _check_row_table_name(table_name, row)
        _check_row_type(row)
        entry = request_pb.entries.add()
        entry.row_key = row.row_key
        # NOTE: Since `_check_row_type` has verified `row` is a `DirectRow`,
        #  the mutations have no state.
        for mutation in row.row_mutations.mutations:
            mutations_count += 1
            entry.mutations.add().CopyFrom(mutation)
    if mutations_count > _MAX_BULK_MUTATIONS:
        raise TooManyMutationsError('Maximum number of mutations is %s' %
                                    (_MAX_BULK_MUTATIONS,))
    return request_pb


def _check_row_table_name(table_name, row):
    """Checks that a row belongs to a table.

    :type table_name: str
    :param table_name: The name of the table.

    :type row: :class:`~google.cloud.bigtable.row.Row`
    :param row: An instance of :class:`~google.cloud.bigtable.row.Row`
                subclasses.

    :raises: :exc:`~.table.TableMismatchError` if the row does not belong to
             the table.
    """
    if row.table.name != table_name:
        raise TableMismatchError(
            'Row %s is a part of %s table. Current table: %s' %
            (row.row_key, row.table.name, table_name))


def _check_row_type(row):
    """Checks that a row is an instance of :class:`.DirectRow`.

    :type row: :class:`~google.cloud.bigtable.row.Row`
    :param row: An instance of :class:`~google.cloud.bigtable.row.Row`
                subclasses.

    :raises: :class:`TypeError <exceptions.TypeError>` if the row is not an
             instance of DirectRow.
    """
    if not isinstance(row, DirectRow):
        raise TypeError('Bulk processing can not be applied for '
                        'conditional or append mutations.')<|MERGE_RESOLUTION|>--- conflicted
+++ resolved
@@ -495,20 +495,12 @@
             # All mutations are either successful or non-retryable now.
             return self.responses_statuses
 
-<<<<<<< HEAD
         mutate_rows_entries = self._mutate_rows_entries(retryable_rows)
         responses = self.client._table_data_client.mutate_rows(
             table_name=self.table_name,
             entries=mutate_rows_entries,
             app_profile_id=self.app_profile_id
         )
-=======
-        mutate_rows_request = _mutate_rows_request(
-            self.table_name, retryable_rows,
-            app_profile_id=self.app_profile_id)
-        data_client = self.client.table_data_client
-        responses = data_client._mutate_rows(mutate_rows_request, retry=None)
->>>>>>> 6465336e
 
         num_responses = 0
         num_retryable_responses = 0
