# Copyright 2015 Google LLC
#
# Licensed under the Apache License, Version 2.0 (the "License");
# you may not use this file except in compliance with the License.
# You may obtain a copy of the License at
#
#     http://www.apache.org/licenses/LICENSE-2.0
#
# Unless required by applicable law or agreed to in writing, software
# distributed under the License is distributed on an "AS IS" BASIS,
# WITHOUT WARRANTIES OR CONDITIONS OF ANY KIND, either express or implied.
# See the License for the specific language governing permissions and
# limitations under the License.

"""User-friendly container for Google Cloud Bigtable Table."""


<<<<<<< HEAD
import six

=======
from google.api_core.exceptions import RetryError
from google.api_core.retry import if_exception_type
from google.api_core.retry import Retry
from google.cloud._helpers import _to_bytes
>>>>>>> 69a98409
from google.cloud.bigtable._generated import (
    bigtable_pb2 as data_messages_v2_pb2)
from google.cloud.bigtable._generated import (
    bigtable_table_admin_pb2 as table_admin_messages_v2_pb2)
from google.cloud.bigtable._generated import (
    table_pb2 as table_v2_pb2)
from google.cloud.bigtable.column_family import _gc_rule_from_pb
from google.cloud.bigtable.column_family import ColumnFamily
from google.cloud.bigtable.row import AppendRow
from google.cloud.bigtable.row import ConditionalRow
from google.cloud.bigtable.row import DirectRow
from google.cloud.bigtable.row_data import PartialRowsData
<<<<<<< HEAD
from google.gax import RetryOptions, BackoffSettings
from google.cloud.bigtable.retry import ReadRowsIterator, _create_row_request
from grpc import StatusCode

BACKOFF_SETTINGS = BackoffSettings(
    initial_retry_delay_millis=10,
    retry_delay_multiplier=1.3,
    max_retry_delay_millis=30000,
    initial_rpc_timeout_millis=25 * 60 * 1000,
    rpc_timeout_multiplier=1.0,
    max_rpc_timeout_millis=25 * 60 * 1000,
    total_timeout_millis=30 * 60 * 1000
)

RETRY_CODES = [
    StatusCode.DEADLINE_EXCEEDED,
    StatusCode.ABORTED,
    StatusCode.INTERNAL,
    StatusCode.UNAVAILABLE
]
=======
from grpc import StatusCode
>>>>>>> 69a98409


# Maximum number of mutations in bulk (MutateRowsRequest message):
# (https://cloud.google.com/bigtable/docs/reference/data/rpc/
#  google.bigtable.v2#google.bigtable.v2.MutateRowRequest)
_MAX_BULK_MUTATIONS = 100000


class _BigtableRetryableError(Exception):
    """Retry-able error expected by the default retry strategy."""


DEFAULT_RETRY = Retry(
    predicate=if_exception_type(_BigtableRetryableError),
    initial=1.0,
    maximum=15.0,
    multiplier=2.0,
    deadline=120.0,  # 2 minutes
)
"""The default retry stategy to be used on retry-able errors.

Used by :meth:`~google.cloud.bigtable.table.Table.mutate_rows`.
"""


class TableMismatchError(ValueError):
    """Row from another table."""


class TooManyMutationsError(ValueError):
    """The number of mutations for bulk request is too big."""


class Table(object):
    """Representation of a Google Cloud Bigtable Table.

    .. note::

        We don't define any properties on a table other than the name.
        The only other fields are ``column_families`` and ``granularity``,
        The ``column_families`` are not stored locally and
        ``granularity`` is an enum with only one value.

    We can use a :class:`Table` to:

    * :meth:`create` the table
    * :meth:`rename` the table
    * :meth:`delete` the table
    * :meth:`list_column_families` in the table

    :type table_id: str
    :param table_id: The ID of the table.

    :type instance: :class:`~google.cloud.bigtable.instance.Instance`
    :param instance: The instance that owns the table.
    """

    def __init__(self, table_id, instance):
        self.table_id = table_id
        self._instance = instance

    @property
    def name(self):
        """Table name used in requests.

        .. note::

          This property will not change if ``table_id`` does not, but the
          return value is not cached.

        The table name is of the form

            ``"projects/../instances/../tables/{table_id}"``

        :rtype: str
        :returns: The table name.
        """
        return self._instance.name + '/tables/' + self.table_id

    def column_family(self, column_family_id, gc_rule=None):
        """Factory to create a column family associated with this table.

        :type column_family_id: str
        :param column_family_id: The ID of the column family. Must be of the
                                 form ``[_a-zA-Z0-9][-_.a-zA-Z0-9]*``.

        :type gc_rule: :class:`.GarbageCollectionRule`
        :param gc_rule: (Optional) The garbage collection settings for this
                        column family.

        :rtype: :class:`.ColumnFamily`
        :returns: A column family owned by this table.
        """
        return ColumnFamily(column_family_id, self, gc_rule=gc_rule)

    def row(self, row_key, filter_=None, append=False):
        """Factory to create a row associated with this table.

        .. warning::

           At most one of ``filter_`` and ``append`` can be used in a
           :class:`~google.cloud.bigtable.row.Row`.

        :type row_key: bytes
        :param row_key: The key for the row being created.

        :type filter_: :class:`.RowFilter`
        :param filter_: (Optional) Filter to be used for conditional mutations.
                        See :class:`.ConditionalRow` for more details.

        :type append: bool
        :param append: (Optional) Flag to determine if the row should be used
                       for append mutations.

        :rtype: :class:`~google.cloud.bigtable.row.Row`
        :returns: A row owned by this table.
        :raises: :class:`ValueError <exceptions.ValueError>` if both
                 ``filter_`` and ``append`` are used.
        """
        if append and filter_ is not None:
            raise ValueError('At most one of filter_ and append can be set')
        if append:
            return AppendRow(row_key, self)
        elif filter_ is not None:
            return ConditionalRow(row_key, self, filter_=filter_)
        else:
            return DirectRow(row_key, self)

    def __eq__(self, other):
        if not isinstance(other, self.__class__):
            return NotImplemented
        return (other.table_id == self.table_id and
                other._instance == self._instance)

    def __ne__(self, other):
        return not self == other

    def create(self, initial_split_keys=None, column_families=()):
        """Creates this table.

        .. note::

            A create request returns a
            :class:`._generated.table_pb2.Table` but we don't use
            this response.

        :type initial_split_keys: list
        :param initial_split_keys: (Optional) List of row keys that will be
                                   used to initially split the table into
                                   several tablets (Tablets are similar to
                                   HBase regions). Given two split keys,
                                   ``"s1"`` and ``"s2"``, three tablets will be
                                   created, spanning the key ranges:
                                   ``[, s1)``, ``[s1, s2)``, ``[s2, )``.

        :type column_families: list
        :param column_families: (Optional) List or other iterable of
                                :class:`.ColumnFamily` instances.
        """
        if initial_split_keys is not None:
            split_pb = table_admin_messages_v2_pb2.CreateTableRequest.Split
            initial_split_keys = [
                split_pb(key=key) for key in initial_split_keys]

        table_pb = None
        if column_families:
            table_pb = table_v2_pb2.Table()
            for col_fam in column_families:
                curr_id = col_fam.column_family_id
                table_pb.column_families[curr_id].CopyFrom(col_fam.to_pb())

        request_pb = table_admin_messages_v2_pb2.CreateTableRequest(
            initial_splits=initial_split_keys or [],
            parent=self._instance.name,
            table_id=self.table_id,
            table=table_pb,
        )
        client = self._instance._client
        # We expect a `._generated.table_pb2.Table`
        client._table_stub.CreateTable(request_pb)

    def delete(self):
        """Delete this table."""
        request_pb = table_admin_messages_v2_pb2.DeleteTableRequest(
            name=self.name)
        client = self._instance._client
        # We expect a `google.protobuf.empty_pb2.Empty`
        client._table_stub.DeleteTable(request_pb)

    def list_column_families(self):
        """List the column families owned by this table.

        :rtype: dict
        :returns: Dictionary of column families attached to this table. Keys
                  are strings (column family names) and values are
                  :class:`.ColumnFamily` instances.
        :raises: :class:`ValueError <exceptions.ValueError>` if the column
                 family name from the response does not agree with the computed
                 name from the column family ID.
        """
        request_pb = table_admin_messages_v2_pb2.GetTableRequest(
            name=self.name)
        client = self._instance._client
        # We expect a `._generated.table_pb2.Table`
        table_pb = client._table_stub.GetTable(request_pb)

        result = {}
        for column_family_id, value_pb in table_pb.column_families.items():
            gc_rule = _gc_rule_from_pb(value_pb.gc_rule)
            column_family = self.column_family(column_family_id,
                                               gc_rule=gc_rule)
            result[column_family_id] = column_family
        return result

    def read_row(self, row_key, filter_=None):
        """Read a single row from this table.

        :type row_key: bytes
        :param row_key: The key of the row to read from.

        :type filter_: :class:`.RowFilter`
        :param filter_: (Optional) The filter to apply to the contents of the
                        row. If unset, returns the entire row.

        :rtype: :class:`.PartialRowData`, :data:`NoneType <types.NoneType>`
        :returns: The contents of the row if any chunks were returned in
                  the response, otherwise :data:`None`.
        :raises: :class:`ValueError <exceptions.ValueError>` if a commit row
                 chunk is never encountered.
        """
        request_pb = _create_row_request(self.name, row_key=row_key,
                                         filter_=filter_)
        client = self._instance._client
        response_iterator = client._data_stub.ReadRows(request_pb)
        rows_data = PartialRowsData(response_iterator)
        rows_data.consume_all()
        if rows_data.state not in (rows_data.NEW_ROW, rows_data.START):
            raise ValueError('The row remains partial / is not committed.')

        if len(rows_data.rows) == 0:
            return None

        return rows_data.rows[row_key]

    def read_rows(self, start_key=None, end_key=None, limit=None,
                  filter_=None, end_inclusive=False, backoff_settings=None):
        """Read rows from this table.

        :type start_key: bytes
        :param start_key: (Optional) The beginning of a range of row keys to
                          read from. The range will include ``start_key``. If
                          left empty, will be interpreted as the empty string.

        :type end_key: bytes
        :param end_key: (Optional) The end of a range of row keys to read from.
                        The range will not include ``end_key``. If left empty,
                        will be interpreted as an infinite string.

        :type limit: int
        :param limit: (Optional) The read will terminate after committing to N
                      rows' worth of results. The default (zero) is to return
                      all results.

        :type filter_: :class:`.RowFilter`
        :param filter_: (Optional) The filter to apply to the contents of the
                        specified row(s). If unset, reads every column in
                        each row.

        :type end_inclusive: bool
        :param end_inclusive: (Optional) Whether the ``end_key`` should be
                      considered inclusive. The default is False (exclusive).

        :rtype: :class:`.PartialRowsData`
        :returns: A :class:`.PartialRowsData` convenience wrapper for consuming
                  the streamed results.
        """
        client = self._instance._client
        if backoff_settings is None:
            backoff_settings = BACKOFF_SETTINGS
        RETRY_OPTIONS = RetryOptions(
            retry_codes=RETRY_CODES,
            backoff_settings=backoff_settings
        )

        retrying_iterator = ReadRowsIterator(client, self.name, start_key,
                                             end_key, filter_, limit,
                                             end_inclusive, RETRY_OPTIONS)
        return PartialRowsData(retrying_iterator)

    def mutate_rows(self, rows, retry=DEFAULT_RETRY):
        """Mutates multiple rows in bulk.

        The method tries to update all specified rows.
        If some of the rows weren't updated, it would not remove mutations.
        They can be applied to the row separately.
        If row mutations finished successfully, they would be cleaned up.

        Optionally, a ``retry`` strategy can be specified to re-attempt
        mutations on rows that return transient errors. This method will retry
        until all rows succeed or until the request deadline is reached. To
        specify a ``retry`` strategy of "do-nothing", a deadline of ``0.0``
        can be specified.

        :type rows: list
        :param rows: List or other iterable of :class:`.DirectRow` instances.

        :type retry: :class:`~google.api_core.retry.Retry`
        :param retry:
            (Optional) Retry delay and deadline arguments. To override, the
            default value :attr:`DEFAULT_RETRY` can be used and modified with
            the :meth:`~google.api_core.retry.Retry.with_delay` method or the
            :meth:`~google.api_core.retry.Retry.with_deadline` method.

        :rtype: list
        :returns: A list of response statuses (`google.rpc.status_pb2.Status`)
                  corresponding to success or failure of each row mutation
                  sent. These will be in the same order as the `rows`.
        """
        retryable_mutate_rows = _RetryableMutateRowsWorker(
            self._instance._client, self.name, rows)
        return retryable_mutate_rows(retry=retry)

    def sample_row_keys(self):
        """Read a sample of row keys in the table.

        The returned row keys will delimit contiguous sections of the table of
        approximately equal size, which can be used to break up the data for
        distributed tasks like mapreduces.

        The elements in the iterator are a SampleRowKeys response and they have
        the properties ``offset_bytes`` and ``row_key``. They occur in sorted
        order. The table might have contents before the first row key in the
        list and after the last one, but a key containing the empty string
        indicates "end of table" and will be the last response given, if
        present.

        .. note::

            Row keys in this list may not have ever been written to or read
            from, and users should therefore not make any assumptions about the
            row key structure that are specific to their use case.

        The ``offset_bytes`` field on a response indicates the approximate
        total storage space used by all rows in the table which precede
        ``row_key``. Buffering the contents of all rows between two subsequent
        samples would require space roughly equal to the difference in their
        ``offset_bytes`` fields.

        :rtype: :class:`~google.cloud.exceptions.GrpcRendezvous`
        :returns: A cancel-able iterator. Can be consumed by calling ``next()``
                  or by casting to a :class:`list` and can be cancelled by
                  calling ``cancel()``.
        """
        request_pb = data_messages_v2_pb2.SampleRowKeysRequest(
            table_name=self.name)
        client = self._instance._client
        response_iterator = client._data_stub.SampleRowKeys(request_pb)
        return response_iterator


<<<<<<< HEAD
=======
class _RetryableMutateRowsWorker(object):
    """A callable worker that can retry to mutate rows with transient errors.

    This class is a callable that can retry mutating rows that result in
    transient errors. After all rows are successful or none of the rows
    are retryable, any subsequent call on this callable will be a no-op.
    """

    # pylint: disable=unsubscriptable-object
    RETRY_CODES = (
        StatusCode.DEADLINE_EXCEEDED.value[0],
        StatusCode.ABORTED.value[0],
        StatusCode.UNAVAILABLE.value[0],
    )
    # pylint: enable=unsubscriptable-object

    def __init__(self, client, table_name, rows):
        self.client = client
        self.table_name = table_name
        self.rows = rows
        self.responses_statuses = [None] * len(self.rows)

    def __call__(self, retry=DEFAULT_RETRY):
        """Attempt to mutate all rows and retry rows with transient errors.

        Will retry the rows with transient errors until all rows succeed or
        ``deadline`` specified in the `retry` is reached.

        :rtype: list
        :returns: A list of response statuses (`google.rpc.status_pb2.Status`)
                  corresponding to success or failure of each row mutation
                  sent. These will be in the same order as the ``rows``.
        """
        mutate_rows = self._do_mutate_retryable_rows
        if retry:
            mutate_rows = retry(self._do_mutate_retryable_rows)

        try:
            mutate_rows()
        except (_BigtableRetryableError, RetryError) as err:
            # - _BigtableRetryableError raised when no retry strategy is used
            #   and a retryable error on a mutation occurred.
            # - RetryError raised when retry deadline is reached.
            # In both cases, just return current `responses_statuses`.
            pass

        return self.responses_statuses

    @staticmethod
    def _is_retryable(status):
        return (status is None or
                status.code in _RetryableMutateRowsWorker.RETRY_CODES)

    def _do_mutate_retryable_rows(self):
        """Mutate all the rows that are eligible for retry.

        A row is eligible for retry if it has not been tried or if it resulted
        in a transient error in a previous call.

        :rtype: list
        :return: The responses statuses, which is a list of
                 :class:`~google.rpc.status_pb2.Status`.
        :raises: One of the following:

                 * :exc:`~.table._BigtableRetryableError` if any
                   row returned a transient error.
                 * :exc:`RuntimeError` if the number of responses doesn't
                   match the number of rows that were retried
        """
        retryable_rows = []
        index_into_all_rows = []
        for index, status in enumerate(self.responses_statuses):
            if self._is_retryable(status):
                retryable_rows.append(self.rows[index])
                index_into_all_rows.append(index)

        if not retryable_rows:
            # All mutations are either successful or non-retryable now.
            return self.responses_statuses

        mutate_rows_request = _mutate_rows_request(
            self.table_name, retryable_rows)
        responses = self.client._data_stub.MutateRows(
            mutate_rows_request)

        num_responses = 0
        num_retryable_responses = 0
        for response in responses:
            for entry in response.entries:
                num_responses += 1
                index = index_into_all_rows[entry.index]
                self.responses_statuses[index] = entry.status
                if self._is_retryable(entry.status):
                    num_retryable_responses += 1
                if entry.status.code == 0:
                    self.rows[index].clear()

        if len(retryable_rows) != num_responses:
            raise RuntimeError(
                'Unexpected number of responses', num_responses,
                'Expected', len(retryable_rows))

        if num_retryable_responses:
            raise _BigtableRetryableError

        return self.responses_statuses


def _create_row_request(table_name, row_key=None, start_key=None, end_key=None,
                        filter_=None, limit=None, end_inclusive=False):
    """Creates a request to read rows in a table.

    :type table_name: str
    :param table_name: The name of the table to read from.

    :type row_key: bytes
    :param row_key: (Optional) The key of a specific row to read from.

    :type start_key: bytes
    :param start_key: (Optional) The beginning of a range of row keys to
                      read from. The range will include ``start_key``. If
                      left empty, will be interpreted as the empty string.

    :type end_key: bytes
    :param end_key: (Optional) The end of a range of row keys to read from.
                    The range will not include ``end_key``. If left empty,
                    will be interpreted as an infinite string.

    :type filter_: :class:`.RowFilter`
    :param filter_: (Optional) The filter to apply to the contents of the
                    specified row(s). If unset, reads the entire table.

    :type limit: int
    :param limit: (Optional) The read will terminate after committing to N
                  rows' worth of results. The default (zero) is to return
                  all results.

    :type end_inclusive: bool
    :param end_inclusive: (Optional) Whether the ``end_key`` should be
                  considered inclusive. The default is False (exclusive).

    :rtype: :class:`data_messages_v2_pb2.ReadRowsRequest`
    :returns: The ``ReadRowsRequest`` protobuf corresponding to the inputs.
    :raises: :class:`ValueError <exceptions.ValueError>` if both
             ``row_key`` and one of ``start_key`` and ``end_key`` are set
    """
    request_kwargs = {'table_name': table_name}
    if (row_key is not None and
            (start_key is not None or end_key is not None)):
        raise ValueError('Row key and row range cannot be '
                         'set simultaneously')
    range_kwargs = {}
    if start_key is not None or end_key is not None:
        if start_key is not None:
            range_kwargs['start_key_closed'] = _to_bytes(start_key)
        if end_key is not None:
            end_key_key = 'end_key_open'
            if end_inclusive:
                end_key_key = 'end_key_closed'
            range_kwargs[end_key_key] = _to_bytes(end_key)
    if filter_ is not None:
        request_kwargs['filter'] = filter_.to_pb()
    if limit is not None:
        request_kwargs['rows_limit'] = limit

    message = data_messages_v2_pb2.ReadRowsRequest(**request_kwargs)

    if row_key is not None:
        message.rows.row_keys.append(_to_bytes(row_key))

    if range_kwargs:
        message.rows.row_ranges.add(**range_kwargs)

    return message


>>>>>>> 69a98409
def _mutate_rows_request(table_name, rows):
    """Creates a request to mutate rows in a table.

    :type table_name: str
    :param table_name: The name of the table to write to.

    :type rows: list
    :param rows: List or other iterable of :class:`.DirectRow` instances.

    :rtype: :class:`data_messages_v2_pb2.MutateRowsRequest`
    :returns: The ``MutateRowsRequest`` protobuf corresponding to the inputs.
    :raises: :exc:`~.table.TooManyMutationsError` if the number of mutations is
             greater than 100,000
    """
    request_pb = data_messages_v2_pb2.MutateRowsRequest(table_name=table_name)
    mutations_count = 0
    for row in rows:
        _check_row_table_name(table_name, row)
        _check_row_type(row)
        entry = request_pb.entries.add()
        entry.row_key = row.row_key
        # NOTE: Since `_check_row_type` has verified `row` is a `DirectRow`,
        #  the mutations have no state.
        for mutation in row._get_mutations(None):
            mutations_count += 1
            entry.mutations.add().CopyFrom(mutation)
    if mutations_count > _MAX_BULK_MUTATIONS:
        raise TooManyMutationsError('Maximum number of mutations is %s' %
                                    (_MAX_BULK_MUTATIONS,))
    return request_pb


def _check_row_table_name(table_name, row):
    """Checks that a row belongs to a table.

    :type table_name: str
    :param table_name: The name of the table.

    :type row: :class:`~google.cloud.bigtable.row.Row`
    :param row: An instance of :class:`~google.cloud.bigtable.row.Row`
                subclasses.

    :raises: :exc:`~.table.TableMismatchError` if the row does not belong to
             the table.
    """
    if row.table.name != table_name:
        raise TableMismatchError(
            'Row %s is a part of %s table. Current table: %s' %
            (row.row_key, row.table.name, table_name))


def _check_row_type(row):
    """Checks that a row is an instance of :class:`.DirectRow`.

    :type row: :class:`~google.cloud.bigtable.row.Row`
    :param row: An instance of :class:`~google.cloud.bigtable.row.Row`
                subclasses.

    :raises: :class:`TypeError <exceptions.TypeError>` if the row is not an
             instance of DirectRow.
    """
    if not isinstance(row, DirectRow):
        raise TypeError('Bulk processing can not be applied for '
                        'conditional or append mutations.')<|MERGE_RESOLUTION|>--- conflicted
+++ resolved
@@ -15,15 +15,12 @@
 """User-friendly container for Google Cloud Bigtable Table."""
 
 
-<<<<<<< HEAD
 import six
 
-=======
 from google.api_core.exceptions import RetryError
 from google.api_core.retry import if_exception_type
 from google.api_core.retry import Retry
 from google.cloud._helpers import _to_bytes
->>>>>>> 69a98409
 from google.cloud.bigtable._generated import (
     bigtable_pb2 as data_messages_v2_pb2)
 from google.cloud.bigtable._generated import (
@@ -36,7 +33,6 @@
 from google.cloud.bigtable.row import ConditionalRow
 from google.cloud.bigtable.row import DirectRow
 from google.cloud.bigtable.row_data import PartialRowsData
-<<<<<<< HEAD
 from google.gax import RetryOptions, BackoffSettings
 from google.cloud.bigtable.retry import ReadRowsIterator, _create_row_request
 from grpc import StatusCode
@@ -57,9 +53,7 @@
     StatusCode.INTERNAL,
     StatusCode.UNAVAILABLE
 ]
-=======
-from grpc import StatusCode
->>>>>>> 69a98409
+
 
 
 # Maximum number of mutations in bulk (MutateRowsRequest message):
@@ -420,8 +414,6 @@
         return response_iterator
 
 
-<<<<<<< HEAD
-=======
 class _RetryableMutateRowsWorker(object):
     """A callable worker that can retry to mutate rows with transient errors.
 
@@ -598,7 +590,6 @@
     return message
 
 
->>>>>>> 69a98409
 def _mutate_rows_request(table_name, rows):
     """Creates a request to mutate rows in a table.
 
