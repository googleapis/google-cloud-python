--- conflicted
+++ resolved
@@ -56,7 +56,41 @@
       __all__ = (
     count: 5
   - paths: [
-<<<<<<< HEAD
+      packages/google-cloud-speech/google/cloud/speech_v1/__init__.py,
+    ]    
+    before: |
+      from .types.resource import CustomClass, PhraseSet, SpeechAdaptation\n
+      __all__ = \(
+    after: |
+      from .types.resource import CustomClass, PhraseSet, SpeechAdaptation\n
+      from google.cloud.speech_v1.helpers import SpeechHelpers\n\n
+      class SpeechClient(SpeechHelpers, SpeechClient):
+          __doc__ = SpeechClient.__doc__\n\n
+      __all__ = (
+    count: 1
+  - paths: [
+      packages/google-cloud-speech/google/cloud/speech_v1p1beta1/__init__.py,
+    ]    
+    before: |
+      \)\n
+      __all__ = \(
+    after: |
+      )\n
+      from google.cloud.speech_v1.helpers import SpeechHelpers
+      \n
+      class SpeechClient(SpeechHelpers, SpeechClient):
+          __doc__ = SpeechClient.__doc__\n\n
+      __all__ = (
+    count: 1
+  - paths: [
+      packages/google-cloud-speech/google/cloud/speech/__init__.py,
+    ]    
+    before: |
+      from google.cloud.speech_v1.services.speech.client import SpeechClient
+    after: |
+      from google.cloud.speech_v1 import SpeechClient
+    count: 1
+  - paths: [
       packages/google-cloud-monitoring/setup.py,
     ]
     before: |
@@ -107,39 +141,4 @@
           query.rst
           monitoring_v3/services_
           monitoring_v3/types_
-=======
-      packages/google-cloud-speech/google/cloud/speech_v1/__init__.py,
-    ]    
-    before: |
-      from .types.resource import CustomClass, PhraseSet, SpeechAdaptation\n
-      __all__ = \(
-    after: |
-      from .types.resource import CustomClass, PhraseSet, SpeechAdaptation\n
-      from google.cloud.speech_v1.helpers import SpeechHelpers\n\n
-      class SpeechClient(SpeechHelpers, SpeechClient):
-          __doc__ = SpeechClient.__doc__\n\n
-      __all__ = (
-    count: 1
-  - paths: [
-      packages/google-cloud-speech/google/cloud/speech_v1p1beta1/__init__.py,
-    ]    
-    before: |
-      \)\n
-      __all__ = \(
-    after: |
-      )\n
-      from google.cloud.speech_v1.helpers import SpeechHelpers
-      \n
-      class SpeechClient(SpeechHelpers, SpeechClient):
-          __doc__ = SpeechClient.__doc__\n\n
-      __all__ = (
-    count: 1
-  - paths: [
-      packages/google-cloud-speech/google/cloud/speech/__init__.py,
-    ]    
-    before: |
-      from google.cloud.speech_v1.services.speech.client import SpeechClient
-    after: |
-      from google.cloud.speech_v1 import SpeechClient
->>>>>>> fca24bdf
     count: 1