--- conflicted
+++ resolved
@@ -14,45 +14,6 @@
 description: Fix formatting issues in docs
 url: https://github.com/googleapis/gapic-generator-python/issues/1829
 replacements:
-  - paths: [
-<<<<<<< HEAD
-      packages/google-ai-generativelanguage/google/ai/generativelanguage_v1alpha/types/retriever.py,
-      packages/google-ai-generativelanguage/google/ai/generativelanguage_v1beta/types/retriever.py,
-    ]
-    before: \"corpora/\*/documents/\"
-    after: "`corpora/*/documents/`"
-    count: 2
-  - paths: [
-      packages/google-ai-generativelanguage/google/ai/generativelanguage_v1beta/types/retriever.py,
-    ]
-    before: \"corpora/\*/documents/\*/chunks/\"
-    after: "`corpora/*/documents/*/chunks/`"
-    count: 1    
-=======
-      packages/google-cloud-compute/google/cloud/compute_v1/types/compute.py,
-    ]
-    before: \"IT_\"
-    after: "`IT_`"
-    count: 2
-  - paths: [
-      packages/google-cloud-compute-v1beta/google/cloud/compute_v1beta/types/compute.py,
-    ]
-    before: \"IT_\"
-    after: "`IT_`"
-    count: 2
-  - paths: [
-      packages/google-cloud-compute/google/cloud/compute_v1/types/compute.py,
-    ]
-    before: \"NS_\"
-    after: "`NS_`"
-    count: 2
-  - paths: [
-      packages/google-cloud-compute-v1beta/google/cloud/compute_v1beta/types/compute.py,
-    ]
-    before: \"NS_\"
-    after: "`NS_`"
-    count: 2
->>>>>>> b38c1d13
   - paths: [
       packages/google-ai-generativelanguage/google/ai/generativelanguage_v1beta3/services/permission_service/async_client.py,
       packages/google-ai-generativelanguage/google/ai/generativelanguage_v1beta3/services/permission_service/client.py
