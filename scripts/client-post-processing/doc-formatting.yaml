--- conflicted
+++ resolved
@@ -502,13 +502,12 @@
                       }\n
     count: 2
   - paths: [
-<<<<<<< HEAD
       packages/google-cloud-financialservices/google/cloud/financialservices_v1/types/engine_version.py,
     ]
     before: \"state:\*\"
     after: "`state:*`"
     count: 1
-=======
+  - paths: [
       packages/google-cloud-automl/google/cloud/automl_v1/types/io.py,
     ]
     before: "Classification\n    ''''''''''''''"
@@ -582,5 +581,4 @@
       \    \^\^\^\^\^\^\^\^\^\^\^\^\^\^\^\^\^\^\^\^\^\^\^
     after: |
       AutoML Natural Language:
-    count: 2
->>>>>>> e69027ba
+    count: 2