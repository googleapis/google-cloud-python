--- conflicted
+++ resolved
@@ -650,7 +650,6 @@
                     from the first search call.
     count: 3
   - paths: [
-<<<<<<< HEAD
       packages/google-cloud-maintenance-api/google/cloud/maintenance_api_v1beta/types/maintenance_service.py,
     ]
     before: |
@@ -669,7 +668,8 @@
     ]
     before: 'resource.resourceName=~"\*/instance-20241212-211259"'
     after: 'resource.resourceName=~"\*/instance-20241212-211259"'
-=======
+    count: 1
+  - paths: [
       packages/google-cloud-storagebatchoperations/google/cloud/storagebatchoperations_v1/types/storage_batch_operations_types.py,
     ]
     before: |
@@ -684,5 +684,4 @@
                   metadata. Unset values will be ignored.
                   Set empty values to clear the metadata. Refer
                   to documentation in
->>>>>>> 6c265645
     count: 1