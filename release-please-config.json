--- conflicted
+++ resolved
@@ -3690,21 +3690,22 @@
             "extra-files": [],
             "release-type": "python"
         },
-<<<<<<< HEAD
         "packages/google-shopping-merchant-ordertracking": {
             "extra-files": [
                 "google/shopping/merchant_ordertracking_v1beta/gapic_version.py",
                 {
                     "type": "json",
                     "path": "samples/generated_samples/snippet_metadata_google.shopping.merchant.ordertracking.v1beta.json",
-=======
+                     "jsonpath": "$.clientLibrary.version"
+                }
+            ]
+        },
         "packages/google-cloud-lustre": {
             "extra-files": [
                 "google/cloud/lustre_v1/gapic_version.py",
                 {
                     "type": "json",
                     "path": "samples/generated_samples/snippet_metadata_google.cloud.lustre.v1.json",
->>>>>>> 0e603767
                     "jsonpath": "$.clientLibrary.version"
                 }
             ]
