--- conflicted
+++ resolved
@@ -7,19 +7,18 @@
                 "google/cloud/discoveryengine/gapic_version.py"
             ]
         },
-<<<<<<< HEAD
+        "packages/google-cloud-enterpriseknowledgegraph": {
+            "component": "google-cloud-enterpriseknowledgegraph",
+            "release-type": "python",
+            "extra-files": [
+                "google/cloud/enterpriseknowledgegraph/gapic_version.py"
+            ]
+        },
         "packages/google-cloud-contentwarehouse": {
             "component": "google-cloud-contentwarehouse",
             "release-type": "simple",
             "extra-files": [
                 "google/cloud/contentwarehouse/gapic_version.py"
-=======
-        "packages/google-cloud-enterpriseknowledgegraph": {
-            "component": "google-cloud-enterpriseknowledgegraph",
-            "release-type": "python",
-            "extra-files": [
-                "google/cloud/enterpriseknowledgegraph/gapic_version.py"
->>>>>>> 8b7aa67f
             ]
         }
     }
