--- conflicted
+++ resolved
@@ -1808,11 +1808,8 @@
             "release-type": "python"
         },
         "packages/google-cloud-os-login": {
-<<<<<<< HEAD
-=======
-            "bump-minor-pre-major": true,
-            "bump-patch-for-minor-pre-major": true,
->>>>>>> a8da9e94
+            "bump-minor-pre-major": true,
+            "bump-patch-for-minor-pre-major": true,
             "component": "google-cloud-os-login",
             "extra-files": [
                 "google/cloud/oslogin/gapic_version.py",
