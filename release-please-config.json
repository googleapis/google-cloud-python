{
    "packages": {
        "packages/google-ai-generativelanguage": {
            "component": "google-ai-generativelanguage",
            "extra-files": [
                "google/ai/generativelanguage/gapic_version.py",
                "google/ai/generativelanguage_v1beta2/gapic_version.py",
                {
                    "jsonpath": "$.clientLibrary.version",
                    "path": "samples/generated_samples/snippet_metadata_google.ai.generativelanguage.v1beta2.json",
                    "type": "json"
                }
            ],
            "release-type": "python"
        },
        "packages/google-apps-script-type": {
            "component": "google-apps-script-type",
            "extra-files": [
                "google/apps/script/type/calendar/gapic_version.py",
                "google/apps/script/type/docs/gapic_version.py",
                "google/apps/script/type/drive/gapic_version.py",
                "google/apps/script/type/gapic_version.py",
                "google/apps/script/type/gmail/gapic_version.py",
                "google/apps/script/type/sheets/gapic_version.py",
                "google/apps/script/type/slides/gapic_version.py"
            ],
            "release-type": "python"
        },
        "packages/google-area120-tables": {
            "component": "google-area120-tables",
            "extra-files": [
                "google/area120/tables/gapic_version.py",
                "google/area120/tables_v1alpha1/gapic_version.py"
            ],
            "release-type": "python"
        },
        "packages/google-cloud-access-approval": {
            "component": "google-cloud-access-approval",
            "extra-files": [
                "google/cloud/accessapproval/gapic_version.py",
                "google/cloud/accessapproval_v1/gapic_version.py"
            ],
            "release-type": "python"
        },
        "packages/google-cloud-advisorynotifications": {
            "component": "google-cloud-advisorynotifications",
            "extra-files": [
                "google/cloud/advisorynotifications/gapic_version.py",
                "google/cloud/advisorynotifications_v1/gapic_version.py",
                {
                    "jsonpath": "$.clientLibrary.version",
                    "path": "samples/generated_samples/snippet_metadata_google.cloud.advisorynotifications.v1.json",
                    "type": "json"
                }
            ],
            "release-type": "python"
        },
        "packages/google-cloud-alloydb": {
            "component": "google-cloud-alloydb",
            "extra-files": [
                "google/cloud/alloydb/gapic_version.py",
                "google/cloud/alloydb_v1/gapic_version.py",
                "google/cloud/alloydb_v1alpha/gapic_version.py",
                "google/cloud/alloydb_v1beta/gapic_version.py",
                {
                    "jsonpath": "$.clientLibrary.version",
                    "path": "samples/generated_samples/snippet_metadata_google.cloud.alloydb.v1alpha.json",
                    "type": "json"
                },
                {
                    "jsonpath": "$.clientLibrary.version",
                    "path": "samples/generated_samples/snippet_metadata_google.cloud.alloydb.v1beta.json",
                    "type": "json"
                },
                {
                    "jsonpath": "$.clientLibrary.version",
                    "path": "samples/generated_samples/snippet_metadata_google.cloud.alloydb.v1.json",
                    "type": "json"
                }
            ],
            "release-type": "python"
        },
        "packages/google-cloud-api-gateway": {
            "component": "google-cloud-api-gateway",
            "extra-files": [
                "google/cloud/apigateway/gapic_version.py",
                "google/cloud/apigateway_v1/gapic_version.py"
            ],
            "release-type": "python"
        },
        "packages/google-cloud-api-keys": {
            "component": "google-cloud-api-keys",
            "extra-files": [
                "google/cloud/api_keys/gapic_version.py",
                "google/cloud/api_keys_v2/gapic_version.py"
            ],
            "release-type": "python"
        },
        "packages/google-cloud-apigee-connect": {
            "component": "google-cloud-apigee-connect",
            "extra-files": [
                "google/cloud/apigeeconnect/gapic_version.py",
                "google/cloud/apigeeconnect_v1/gapic_version.py"
            ],
            "release-type": "python"
        },
        "packages/google-cloud-apigee-registry": {
            "component": "google-cloud-apigee-registry",
            "extra-files": [
                "google/cloud/apigee_registry/gapic_version.py",
                "google/cloud/apigee_registry_v1/gapic_version.py"
            ],
            "release-type": "python"
        },
        "packages/google-cloud-appengine-logging": {
            "component": "google-cloud-appengine-logging",
            "extra-files": [
                "google/cloud/appengine_logging/gapic_version.py",
                "google/cloud/appengine_logging_v1/gapic_version.py"
            ],
            "release-type": "python"
        },
        "packages/google-cloud-artifact-registry": {
            "component": "google-cloud-artifact-registry",
            "extra-files": [
                "google/cloud/artifactregistry/gapic_version.py",
                "google/cloud/artifactregistry_v1/gapic_version.py",
                "google/cloud/artifactregistry_v1beta2/gapic_version.py"
            ],
            "release-type": "python"
        },
        "packages/google-cloud-bare-metal-solution": {
            "component": "google-cloud-bare-metal-solution",
            "extra-files": [
                "google/cloud/bare_metal_solution/gapic_version.py",
                "google/cloud/bare_metal_solution_v2/gapic_version.py"
            ],
            "release-type": "python"
        },
        "packages/google-cloud-beyondcorp-appconnections": {
            "component": "google-cloud-beyondcorp-appconnections",
            "extra-files": [
                "google/cloud/beyondcorp_appconnections/gapic_version.py",
                "google/cloud/beyondcorp_appconnections_v1/gapic_version.py"
            ],
            "release-type": "python"
        },
        "packages/google-cloud-beyondcorp-appconnectors": {
            "component": "google-cloud-beyondcorp-appconnectors",
            "extra-files": [
                "google/cloud/beyondcorp_appconnectors/gapic_version.py",
                "google/cloud/beyondcorp_appconnectors_v1/gapic_version.py"
            ],
            "release-type": "python"
        },
        "packages/google-cloud-beyondcorp-appgateways": {
            "component": "google-cloud-beyondcorp-appgateways",
            "extra-files": [
                "google/cloud/beyondcorp_appgateways/gapic_version.py",
                "google/cloud/beyondcorp_appgateways_v1/gapic_version.py"
            ],
            "release-type": "python"
        },
        "packages/google-cloud-beyondcorp-clientconnectorservices": {
            "component": "google-cloud-beyondcorp-clientconnectorservices",
            "extra-files": [
                "google/cloud/beyondcorp_clientconnectorservices/gapic_version.py",
                "google/cloud/beyondcorp_clientconnectorservices_v1/gapic_version.py"
            ],
            "release-type": "python"
        },
        "packages/google-cloud-beyondcorp-clientgateways": {
            "component": "google-cloud-beyondcorp-clientgateways",
            "extra-files": [
                "google/cloud/beyondcorp_clientgateways/gapic_version.py",
                "google/cloud/beyondcorp_clientgateways_v1/gapic_version.py"
            ],
            "release-type": "python"
        },
        "packages/google-cloud-bigquery-analyticshub": {
            "component": "google-cloud-bigquery-analyticshub",
            "extra-files": [
                "google/cloud/bigquery/analyticshub/gapic_version.py",
                "google/cloud/bigquery/analyticshub_v1/gapic_version.py"
            ],
            "release-type": "python"
        },
        "packages/google-cloud-bigquery-biglake": {
            "component": "google-cloud-bigquery-biglake",
            "extra-files": [
                "google/cloud/bigquery/biglake/gapic_version.py",
                "google/cloud/bigquery/biglake_v1/gapic_version.py",
                "google/cloud/bigquery/biglake_v1alpha1/gapic_version.py",
                {
                    "jsonpath": "$.clientLibrary.version",
                    "path": "samples/generated_samples/snippet_metadata_google.cloud.bigquery.biglake.v1alpha1.json",
                    "type": "json"
                },
                {
                    "jsonpath": "$.clientLibrary.version",
                    "path": "samples/generated_samples/snippet_metadata_google.cloud.bigquery.biglake.v1.json",
                    "type": "json"
                }
            ],
            "release-type": "python"
        },
        "packages/google-cloud-bigquery-data-exchange": {
            "component": "google-cloud-bigquery-data-exchange",
            "extra-files": [
                "google/cloud/bigquery_data_exchange/gapic_version.py",
                "google/cloud/bigquery_data_exchange_v1beta1/gapic_version.py"
            ],
            "release-type": "python"
        },
        "packages/google-cloud-bigquery-datapolicies": {
            "component": "google-cloud-bigquery-datapolicies",
            "extra-files": [
                "google/cloud/bigquery/datapolicies/gapic_version.py",
                "google/cloud/bigquery/datapolicies_v1/gapic_version.py",
                "google/cloud/bigquery/datapolicies_v1beta1/gapic_version.py"
            ],
            "release-type": "python"
        },
        "packages/google-cloud-bigquery-logging": {
            "component": "google-cloud-bigquery-logging",
            "extra-files": [
                "google/cloud/bigquery_logging/gapic_version.py",
                "google/cloud/bigquery_logging_v1/gapic_version.py"
            ],
            "release-type": "python"
        },
        "packages/google-cloud-billing": {
            "component": "google-cloud-billing",
            "extra-files": [
                "google/cloud/billing/gapic_version.py",
                "google/cloud/billing_v1/gapic_version.py"
            ],
            "release-type": "python"
        },
        "packages/google-cloud-billing-budgets": {
            "component": "google-cloud-billing-budgets",
            "extra-files": [
                "google/cloud/billing/budgets/gapic_version.py",
                "google/cloud/billing/budgets_v1/gapic_version.py",
                "google/cloud/billing/budgets_v1beta1/gapic_version.py",
                {
                    "jsonpath": "$.clientLibrary.version",
                    "path": "samples/generated_samples/snippet_metadata_google.cloud.billing.budgets.v1beta1.json",
                    "type": "json"
                },
                {
                    "jsonpath": "$.clientLibrary.version",
                    "path": "samples/generated_samples/snippet_metadata_google.cloud.billing.budgets.v1.json",
                    "type": "json"
                }
            ],
            "release-type": "python"
        },
        "packages/google-cloud-certificate-manager": {
            "component": "google-cloud-certificate-manager",
            "extra-files": [
                "google/cloud/certificate_manager/gapic_version.py",
                "google/cloud/certificate_manager_v1/gapic_version.py"
            ],
            "release-type": "python"
        },
        "packages/google-cloud-channel": {
            "component": "google-cloud-channel",
            "extra-files": [
                "google/cloud/channel/gapic_version.py",
                "google/cloud/channel_v1/gapic_version.py"
            ],
            "release-type": "python"
        },
        "packages/google-cloud-confidentialcomputing": {
            "component": "google-cloud-confidentialcomputing",
            "extra-files": [
                "google/cloud/confidentialcomputing/gapic_version.py",
                "google/cloud/confidentialcomputing_v1/gapic_version.py",
                {
                    "jsonpath": "$.clientLibrary.version",
                    "path": "samples/generated_samples/snippet_metadata_google.cloud.confidentialcomputing.v1.json",
                    "type": "json"
                }
            ],
            "release-type": "python"
        },
        "packages/google-cloud-contact-center-insights": {
            "component": "google-cloud-contact-center-insights",
            "extra-files": [
                "google/cloud/contact_center_insights/gapic_version.py",
                "google/cloud/contact_center_insights_v1/gapic_version.py"
            ],
            "release-type": "python"
        },
        "packages/google-cloud-contentwarehouse": {
            "component": "google-cloud-contentwarehouse",
            "extra-files": [
                "google/cloud/contentwarehouse/gapic_version.py",
                "google/cloud/contentwarehouse_v1/gapic_version.py",
                {
                    "jsonpath": "$.clientLibrary.version",
                    "path": "samples/generated_samples/snippet_metadata_google.cloud.contentwarehouse.v1.json",
                    "type": "json"
                }
            ],
            "release-type": "python"
        },
        "packages/google-cloud-data-fusion": {
            "component": "google-cloud-data-fusion",
            "extra-files": [
                "google/cloud/data_fusion/gapic_version.py",
                "google/cloud/data_fusion_v1/gapic_version.py"
            ],
            "release-type": "python"
        },
        "packages/google-cloud-data-qna": {
            "component": "google-cloud-data-qna",
            "extra-files": [
                "google/cloud/dataqna/gapic_version.py",
                "google/cloud/dataqna_v1alpha/gapic_version.py"
            ],
            "release-type": "python"
        },
        "packages/google-cloud-datacatalog": {
            "component": "google-cloud-datacatalog",
            "extra-files": [
                "google/cloud/datacatalog/gapic_version.py",
                "google/cloud/datacatalog_v1/gapic_version.py",
                "google/cloud/datacatalog_v1beta1/gapic_version.py"
            ],
            "release-type": "python"
        },
        "packages/google-cloud-datacatalog-lineage": {
            "component": "google-cloud-datacatalog-lineage",
            "extra-files": [
                "google/cloud/datacatalog/lineage/gapic_version.py",
                "google/cloud/datacatalog/lineage_v1/gapic_version.py",
                {
                    "jsonpath": "$.clientLibrary.version",
                    "path": "samples/generated_samples/snippet_metadata_google.cloud.datacatalog.lineage.v1.json",
                    "type": "json"
                }
            ],
            "release-type": "python"
        },
        "packages/google-cloud-dataform": {
            "component": "google-cloud-dataform",
            "extra-files": [
                "google/cloud/dataform/gapic_version.py",
                "google/cloud/dataform_v1beta1/gapic_version.py"
            ],
            "release-type": "python"
        },
        "packages/google-cloud-datalabeling": {
            "component": "google-cloud-datalabeling",
            "extra-files": [
                "google/cloud/datalabeling/gapic_version.py",
                "google/cloud/datalabeling_v1beta1/gapic_version.py"
            ],
            "release-type": "python"
        },
        "packages/google-cloud-dataplex": {
            "component": "google-cloud-dataplex",
            "extra-files": [
                "google/cloud/dataplex/gapic_version.py",
                "google/cloud/dataplex_v1/gapic_version.py"
            ],
            "release-type": "python"
        },
        "packages/google-cloud-dataproc-metastore": {
            "component": "google-cloud-dataproc-metastore",
            "extra-files": [
                "google/cloud/metastore/gapic_version.py",
                "google/cloud/metastore_v1/gapic_version.py",
                "google/cloud/metastore_v1alpha/gapic_version.py",
                "google/cloud/metastore_v1beta/gapic_version.py"
            ],
            "release-type": "python"
        },
        "packages/google-cloud-datastream": {
            "component": "google-cloud-datastream",
            "extra-files": [
                "google/cloud/datastream/gapic_version.py",
                "google/cloud/datastream_v1/gapic_version.py",
                "google/cloud/datastream_v1alpha1/gapic_version.py"
            ],
            "release-type": "python"
        },
        "packages/google-cloud-deploy": {
            "component": "google-cloud-deploy",
            "extra-files": [
                "google/cloud/deploy/gapic_version.py",
                "google/cloud/deploy_v1/gapic_version.py"
            ],
            "release-type": "python"
        },
        "packages/google-cloud-discoveryengine": {
            "component": "google-cloud-discoveryengine",
            "extra-files": [
                "google/cloud/discoveryengine/gapic_version.py",
                "google/cloud/discoveryengine_v1/gapic_version.py",
                "google/cloud/discoveryengine_v1beta/gapic_version.py",
                {
                    "jsonpath": "$.clientLibrary.version",
                    "path": "samples/generated_samples/snippet_metadata_google.cloud.discoveryengine.v1.json",
                    "type": "json"
                },
                {
                    "jsonpath": "$.clientLibrary.version",
                    "path": "samples/generated_samples/snippet_metadata_google.cloud.discoveryengine.v1beta.json",
                    "type": "json"
                }
            ],
            "release-type": "python"
        },
        "packages/google-cloud-dms": {
            "component": "google-cloud-dms",
            "extra-files": [
                "google/cloud/clouddms/gapic_version.py",
                "google/cloud/clouddms_v1/gapic_version.py"
            ],
            "release-type": "python"
        },
        "packages/google-cloud-documentai": {
            "component": "google-cloud-documentai",
            "extra-files": [
                "google/cloud/documentai/gapic_version.py",
                "google/cloud/documentai_v1/gapic_version.py",
                "google/cloud/documentai_v1beta2/gapic_version.py",
                "google/cloud/documentai_v1beta3/gapic_version.py"
            ],
            "release-type": "python"
        },
        "packages/google-cloud-domains": {
            "component": "google-cloud-domains",
            "extra-files": [
                "google/cloud/domains/gapic_version.py",
                "google/cloud/domains_v1/gapic_version.py",
                "google/cloud/domains_v1beta1/gapic_version.py"
            ],
            "release-type": "python"
        },
        "packages/google-cloud-edgecontainer": {
            "component": "google-cloud-edgecontainer",
            "extra-files": [
                "google/cloud/edgecontainer/gapic_version.py",
                "google/cloud/edgecontainer_v1/gapic_version.py"
            ],
            "release-type": "python"
        },
        "packages/google-cloud-enterpriseknowledgegraph": {
            "component": "google-cloud-enterpriseknowledgegraph",
            "extra-files": [
                "google/cloud/enterpriseknowledgegraph/gapic_version.py",
                "google/cloud/enterpriseknowledgegraph_v1/gapic_version.py",
                {
                    "jsonpath": "$.clientLibrary.version",
                    "path": "samples/generated_samples/snippet_metadata_google.cloud.enterpriseknowledgegraph.v1.json",
                    "type": "json"
                }
            ],
            "release-type": "python"
        },
        "packages/google-cloud-essential-contacts": {
            "component": "google-cloud-essential-contacts",
            "extra-files": [
                "google/cloud/essential_contacts/gapic_version.py",
                "google/cloud/essential_contacts_v1/gapic_version.py"
            ],
            "release-type": "python"
        },
        "packages/google-cloud-eventarc": {
            "component": "google-cloud-eventarc",
            "extra-files": [
                "google/cloud/eventarc/gapic_version.py",
                "google/cloud/eventarc_v1/gapic_version.py"
            ],
            "release-type": "python"
        },
        "packages/google-cloud-eventarc-publishing": {
            "component": "google-cloud-eventarc-publishing",
            "extra-files": [
                "google/cloud/eventarc_publishing/gapic_version.py",
                "google/cloud/eventarc_publishing_v1/gapic_version.py"
            ],
            "release-type": "python"
        },
        "packages/google-cloud-functions": {
            "component": "google-cloud-functions",
            "extra-files": [
                "google/cloud/functions/gapic_version.py",
                "google/cloud/functions_v1/gapic_version.py",
                "google/cloud/functions_v2/gapic_version.py"
            ],
            "release-type": "python"
        },
        "packages/google-cloud-gke-connect-gateway": {
            "component": "google-cloud-gke-connect-gateway",
            "extra-files": [
                "google/cloud/gkeconnect/gateway/gapic_version.py",
                "google/cloud/gkeconnect/gateway_v1beta1/gapic_version.py"
            ],
            "release-type": "python"
        },
        "packages/google-cloud-gke-multicloud": {
            "component": "google-cloud-gke-multicloud",
            "extra-files": [
                "google/cloud/gke_multicloud/gapic_version.py",
<<<<<<< HEAD
                "google/cloud/gke_multicloud_v1/gapic_version.py",
                {
                    "jsonpath": "$.clientLibrary.version",
                    "path": "samples/generated_samples/snippet_metadata_google.cloud.gkemulticloud.v1.json",
                    "type": "json"
                }
=======
                "google/cloud/gke_multicloud_v1/gapic_version.py"
>>>>>>> e3eb1673
            ],
            "release-type": "python"
        },
        "packages/google-cloud-iam-logging": {
            "component": "google-cloud-iam-logging",
            "extra-files": [
                "google/cloud/iam_logging/gapic_version.py",
                "google/cloud/iam_logging_v1/gapic_version.py"
            ],
            "release-type": "python"
        },
        "packages/google-cloud-iap": {
            "component": "google-cloud-iap",
            "extra-files": [
                "google/cloud/iap/gapic_version.py",
                "google/cloud/iap_v1/gapic_version.py"
            ],
            "release-type": "python"
        },
        "packages/google-cloud-ids": {
            "component": "google-cloud-ids",
            "extra-files": [
                "google/cloud/ids/gapic_version.py",
                "google/cloud/ids_v1/gapic_version.py"
            ],
            "release-type": "python"
        },
        "packages/google-cloud-life-sciences": {
            "component": "google-cloud-life-sciences",
            "extra-files": [
                "google/cloud/lifesciences/gapic_version.py",
<<<<<<< HEAD
                "google/cloud/lifesciences_v2beta/gapic_version.py",
                {
                    "jsonpath": "$.clientLibrary.version",
                    "path": "samples/generated_samples/snippet_metadata_google.cloud.lifesciences.v2beta.json",
                    "type": "json"
                }
=======
                "google/cloud/lifesciences_v2beta/gapic_version.py"
>>>>>>> e3eb1673
            ],
            "release-type": "python"
        },
        "packages/google-cloud-managed-identities": {
            "component": "google-cloud-managed-identities",
            "extra-files": [
                "google/cloud/managedidentities/gapic_version.py",
<<<<<<< HEAD
                "google/cloud/managedidentities_v1/gapic_version.py",
                {
                    "jsonpath": "$.clientLibrary.version",
                    "path": "samples/generated_samples/snippet_metadata_google.cloud.managedidentities.v1.json",
                    "type": "json"
                }
=======
                "google/cloud/managedidentities_v1/gapic_version.py"
>>>>>>> e3eb1673
            ],
            "release-type": "python"
        },
        "packages/google-cloud-media-translation": {
            "component": "google-cloud-media-translation",
            "extra-files": [
                "google/cloud/mediatranslation/gapic_version.py",
                "google/cloud/mediatranslation_v1beta1/gapic_version.py"
            ],
            "release-type": "python"
        },
        "packages/google-cloud-memcache": {
            "component": "google-cloud-memcache",
            "extra-files": [
                "google/cloud/memcache/gapic_version.py",
                "google/cloud/memcache_v1/gapic_version.py",
                "google/cloud/memcache_v1beta2/gapic_version.py"
            ],
            "release-type": "python"
        },
        "packages/google-cloud-monitoring-metrics-scopes": {
            "component": "google-cloud-monitoring-metrics-scopes",
            "extra-files": [
                "google/cloud/monitoring_metrics_scope/gapic_version.py",
                "google/cloud/monitoring_metrics_scope_v1/gapic_version.py"
            ],
            "release-type": "python"
        },
        "packages/google-cloud-network-connectivity": {
            "component": "google-cloud-network-connectivity",
            "extra-files": [
                "google/cloud/networkconnectivity/gapic_version.py",
                "google/cloud/networkconnectivity_v1/gapic_version.py",
                "google/cloud/networkconnectivity_v1alpha1/gapic_version.py"
            ],
            "release-type": "python"
        },
        "packages/google-cloud-network-management": {
            "component": "google-cloud-network-management",
            "extra-files": [
                "google/cloud/network_management/gapic_version.py",
                "google/cloud/network_management_v1/gapic_version.py"
            ],
            "release-type": "python"
        },
        "packages/google-cloud-network-security": {
            "component": "google-cloud-network-security",
            "extra-files": [
                "google/cloud/network_security/gapic_version.py",
                "google/cloud/network_security_v1/gapic_version.py",
                "google/cloud/network_security_v1beta1/gapic_version.py"
            ],
            "release-type": "python"
        },
        "packages/google-cloud-notebooks": {
            "component": "google-cloud-notebooks",
            "extra-files": [
                "google/cloud/notebooks/gapic_version.py",
                "google/cloud/notebooks_v1/gapic_version.py",
                "google/cloud/notebooks_v1beta1/gapic_version.py"
            ],
            "release-type": "python"
        },
        "packages/google-cloud-orchestration-airflow": {
            "component": "google-cloud-orchestration-airflow",
            "extra-files": [
                "google/cloud/orchestration/airflow/service/gapic_version.py",
                "google/cloud/orchestration/airflow/service_v1/gapic_version.py",
                "google/cloud/orchestration/airflow/service_v1beta1/gapic_version.py"
            ],
            "release-type": "python"
        },
        "packages/google-cloud-phishing-protection": {
            "component": "google-cloud-phishing-protection",
            "extra-files": [
                "google/cloud/phishingprotection/gapic_version.py",
                "google/cloud/phishingprotection_v1beta1/gapic_version.py"
            ],
            "release-type": "python"
        },
        "packages/google-cloud-policy-troubleshooter": {
            "component": "google-cloud-policy-troubleshooter",
            "extra-files": [
                "google/cloud/policytroubleshooter/gapic_version.py",
                "google/cloud/policytroubleshooter_v1/gapic_version.py"
            ],
            "release-type": "python"
        },
        "packages/google-cloud-private-ca": {
            "component": "google-cloud-private-ca",
            "extra-files": [
                "google/cloud/security/privateca/gapic_version.py",
                "google/cloud/security/privateca_v1/gapic_version.py",
                "google/cloud/security/privateca_v1beta1/gapic_version.py"
            ],
            "release-type": "python"
        },
        "packages/google-cloud-private-catalog": {
            "component": "google-cloud-private-catalog",
            "extra-files": [
                "google/cloud/privatecatalog/gapic_version.py",
                "google/cloud/privatecatalog_v1beta1/gapic_version.py"
            ],
            "release-type": "python"
        },
        "packages/google-cloud-public-ca": {
            "component": "google-cloud-public-ca",
            "extra-files": [
                "google/cloud/security/publicca/gapic_version.py",
                "google/cloud/security/publicca_v1beta1/gapic_version.py"
            ],
            "release-type": "python"
        },
        "packages/google-cloud-rapidmigrationassessment": {
            "component": "google-cloud-rapidmigrationassessment",
            "extra-files": [
                "google/cloud/rapidmigrationassessment/gapic_version.py",
                "google/cloud/rapidmigrationassessment_v1/gapic_version.py",
                {
                    "jsonpath": "$.clientLibrary.version",
                    "path": "samples/generated_samples/snippet_metadata_google.cloud.rapidmigrationassessment.v1.json",
                    "type": "json"
                }
            ],
            "release-type": "python"
        },
        "packages/google-cloud-recaptcha-enterprise": {
            "component": "google-cloud-recaptcha-enterprise",
            "extra-files": [
                "google/cloud/recaptchaenterprise/gapic_version.py",
                "google/cloud/recaptchaenterprise_v1/gapic_version.py"
            ],
            "release-type": "python"
        },
        "packages/google-cloud-recommendations-ai": {
            "component": "google-cloud-recommendations-ai",
            "extra-files": [
                "google/cloud/recommendationengine/gapic_version.py",
                "google/cloud/recommendationengine_v1beta1/gapic_version.py"
            ],
            "release-type": "python"
        },
        "packages/google-cloud-recommender": {
            "component": "google-cloud-recommender",
            "extra-files": [
                "google/cloud/recommender/gapic_version.py",
                "google/cloud/recommender_v1/gapic_version.py",
                "google/cloud/recommender_v1beta1/gapic_version.py"
            ],
            "release-type": "python"
        },
        "packages/google-cloud-redis": {
            "component": "google-cloud-redis",
            "extra-files": [
                "google/cloud/redis/gapic_version.py",
                "google/cloud/redis_v1/gapic_version.py",
                "google/cloud/redis_v1beta1/gapic_version.py"
            ],
            "release-type": "python"
        },
        "packages/google-cloud-resource-manager": {
            "component": "google-cloud-resource-manager",
            "extra-files": [
                "google/cloud/resourcemanager/gapic_version.py",
                "google/cloud/resourcemanager_v3/gapic_version.py"
            ],
            "release-type": "python"
        },
        "packages/google-cloud-resource-settings": {
            "component": "google-cloud-resource-settings",
            "extra-files": [
                "google/cloud/resourcesettings/gapic_version.py",
                "google/cloud/resourcesettings_v1/gapic_version.py"
            ],
            "release-type": "python"
        },
        "packages/google-cloud-secret-manager": {
            "component": "google-cloud-secret-manager",
            "extra-files": [
                "google/cloud/secretmanager/gapic_version.py",
                "google/cloud/secretmanager_v1/gapic_version.py",
                "google/cloud/secretmanager_v1beta1/gapic_version.py"
            ],
            "release-type": "python"
        },
        "packages/google-cloud-securitycenter": {
            "component": "google-cloud-securitycenter",
            "extra-files": [
                "google/cloud/securitycenter/gapic_version.py",
                "google/cloud/securitycenter_v1/gapic_version.py",
                "google/cloud/securitycenter_v1beta1/gapic_version.py",
                "google/cloud/securitycenter_v1p1beta1/gapic_version.py"
            ],
            "release-type": "python"
        },
        "packages/google-cloud-service-control": {
            "component": "google-cloud-service-control",
            "extra-files": [
                "google/cloud/servicecontrol/gapic_version.py",
                "google/cloud/servicecontrol_v1/gapic_version.py",
                "google/cloud/servicecontrol_v2/gapic_version.py"
            ],
            "release-type": "python"
        },
        "packages/google-cloud-service-directory": {
            "component": "google-cloud-service-directory",
            "extra-files": [
                "google/cloud/servicedirectory/gapic_version.py",
                "google/cloud/servicedirectory_v1/gapic_version.py",
                "google/cloud/servicedirectory_v1beta1/gapic_version.py"
            ],
            "release-type": "python"
        },
        "packages/google-cloud-service-usage": {
            "component": "google-cloud-service-usage",
            "extra-files": [
                "google/cloud/service_usage/gapic_version.py",
                "google/cloud/service_usage_v1/gapic_version.py"
            ],
            "release-type": "python"
        },
        "packages/google-cloud-shell": {
            "component": "google-cloud-shell",
            "extra-files": [
                "google/cloud/shell/gapic_version.py",
                "google/cloud/shell_v1/gapic_version.py"
            ],
            "release-type": "python"
        },
        "packages/google-cloud-source-context": {
            "component": "google-cloud-source-context",
            "extra-files": [
                "google/cloud/source_context/gapic_version.py",
                "google/cloud/source_context_v1/gapic_version.py"
            ],
            "release-type": "python"
        },
        "packages/google-cloud-storageinsights": {
            "component": "google-cloud-storageinsights",
            "extra-files": [
                "google/cloud/storageinsights/gapic_version.py",
                "google/cloud/storageinsights_v1/gapic_version.py",
                {
                    "jsonpath": "$.clientLibrary.version",
                    "path": "samples/generated_samples/snippet_metadata_google.cloud.storageinsights.v1.json",
                    "type": "json"
                }
            ],
            "release-type": "python"
        },
        "packages/google-cloud-support": {
            "component": "google-cloud-support",
            "extra-files": [
                "google/cloud/support/gapic_version.py",
                "google/cloud/support_v2/gapic_version.py",
                {
                    "jsonpath": "$.clientLibrary.version",
                    "path": "samples/generated_samples/snippet_metadata_google.cloud.support.v2.json",
                    "type": "json"
                }
            ],
            "release-type": "python"
        },
        "packages/google-cloud-talent": {
            "component": "google-cloud-talent",
            "extra-files": [
                "google/cloud/talent/gapic_version.py",
                "google/cloud/talent_v4/gapic_version.py",
                "google/cloud/talent_v4beta1/gapic_version.py"
            ],
            "release-type": "python"
        },
        "packages/google-cloud-tpu": {
            "component": "google-cloud-tpu",
            "extra-files": [
                "google/cloud/tpu/gapic_version.py",
                "google/cloud/tpu_v1/gapic_version.py",
                "google/cloud/tpu_v2/gapic_version.py",
                "google/cloud/tpu_v2alpha1/gapic_version.py"
            ],
            "release-type": "python"
        },
        "packages/google-cloud-vm-migration": {
            "component": "google-cloud-vm-migration",
            "extra-files": [
                "google/cloud/vmmigration/gapic_version.py",
                "google/cloud/vmmigration_v1/gapic_version.py"
            ],
            "release-type": "python"
        },
        "packages/google-cloud-vmwareengine": {
            "component": "google-cloud-vmwareengine",
            "extra-files": [
                "google/cloud/vmwareengine/gapic_version.py",
                "google/cloud/vmwareengine_v1/gapic_version.py",
                {
                    "jsonpath": "$.clientLibrary.version",
                    "path": "samples/generated_samples/snippet_metadata_google.cloud.vmwareengine.v1.json",
                    "type": "json"
                }
            ],
            "release-type": "python"
        },
        "packages/google-cloud-vpc-access": {
            "component": "google-cloud-vpc-access",
            "extra-files": [
                "google/cloud/vpcaccess/gapic_version.py",
                "google/cloud/vpcaccess_v1/gapic_version.py"
            ],
            "release-type": "python"
        },
        "packages/google-cloud-webrisk": {
            "component": "google-cloud-webrisk",
            "extra-files": [
                "google/cloud/webrisk/gapic_version.py",
                "google/cloud/webrisk_v1/gapic_version.py",
                "google/cloud/webrisk_v1beta1/gapic_version.py"
            ],
            "release-type": "python"
        },
        "packages/google-cloud-websecurityscanner": {
            "component": "google-cloud-websecurityscanner",
            "extra-files": [
                "google/cloud/websecurityscanner/gapic_version.py",
                "google/cloud/websecurityscanner_v1/gapic_version.py",
                "google/cloud/websecurityscanner_v1alpha/gapic_version.py",
                "google/cloud/websecurityscanner_v1beta/gapic_version.py"
            ],
            "release-type": "python"
        },
        "packages/google-cloud-workstations": {
            "component": "google-cloud-workstations",
            "extra-files": [
                "google/cloud/workstations/gapic_version.py",
                "google/cloud/workstations_v1/gapic_version.py",
                "google/cloud/workstations_v1beta/gapic_version.py",
                {
                    "jsonpath": "$.clientLibrary.version",
                    "path": "samples/generated_samples/snippet_metadata_google.cloud.workstations.v1.json",
                    "type": "json"
                },
                {
                    "jsonpath": "$.clientLibrary.version",
                    "path": "samples/generated_samples/snippet_metadata_google.cloud.workstations.v1beta.json",
                    "type": "json"
                }
            ],
            "release-type": "python"
        },
        "packages/google-geo-type": {
            "component": "google-geo-type",
            "extra-files": [
                "google/geo/type/gapic_version.py"
            ],
            "release-type": "python"
        },
        "packages/google-maps-addressvalidation": {
            "component": "google-maps-addressvalidation",
            "extra-files": [
                "google/maps/addressvalidation/gapic_version.py",
                "google/maps/addressvalidation_v1/gapic_version.py",
                {
                    "jsonpath": "$.clientLibrary.version",
                    "path": "samples/generated_samples/snippet_metadata_google.maps.addressvalidation.v1.json",
                    "type": "json"
                }
            ],
            "release-type": "python"
        },
        "packages/google-maps-mapsplatformdatasets": {
            "component": "google-maps-mapsplatformdatasets",
            "extra-files": [
                "google/maps/mapsplatformdatasets/gapic_version.py",
                "google/maps/mapsplatformdatasets_v1/gapic_version.py",
                "google/maps/mapsplatformdatasets_v1alpha/gapic_version.py",
                {
                    "jsonpath": "$.clientLibrary.version",
                    "path": "samples/generated_samples/snippet_metadata_google.maps.mapsplatformdatasets.v1alpha.json",
                    "type": "json"
                },
                {
                    "jsonpath": "$.clientLibrary.version",
                    "path": "samples/generated_samples/snippet_metadata_google.maps.mapsplatformdatasets.v1.json",
                    "type": "json"
                }
            ],
            "release-type": "python"
        },
        "packages/google-maps-places": {
            "component": "google-maps-places",
            "extra-files": [
                "google/maps/places/gapic_version.py",
                "google/maps/places_v1/gapic_version.py",
                {
                    "jsonpath": "$.clientLibrary.version",
                    "path": "samples/generated_samples/snippet_metadata_google.maps.places.v1.json",
                    "type": "json"
                }
            ],
            "release-type": "python"
        },
        "packages/google-maps-routing": {
            "component": "google-maps-routing",
            "extra-files": [
                "google/maps/routing/gapic_version.py",
                "google/maps/routing_v2/gapic_version.py",
                {
                    "jsonpath": "$.clientLibrary.version",
                    "path": "samples/generated_samples/snippet_metadata_google.maps.routing.v2.json",
                    "type": "json"
                }
            ],
            "release-type": "python"
        }
    }
}<|MERGE_RESOLUTION|>--- conflicted
+++ resolved
@@ -507,16 +507,7 @@
             "component": "google-cloud-gke-multicloud",
             "extra-files": [
                 "google/cloud/gke_multicloud/gapic_version.py",
-<<<<<<< HEAD
-                "google/cloud/gke_multicloud_v1/gapic_version.py",
-                {
-                    "jsonpath": "$.clientLibrary.version",
-                    "path": "samples/generated_samples/snippet_metadata_google.cloud.gkemulticloud.v1.json",
-                    "type": "json"
-                }
-=======
                 "google/cloud/gke_multicloud_v1/gapic_version.py"
->>>>>>> e3eb1673
             ],
             "release-type": "python"
         },
@@ -548,16 +539,7 @@
             "component": "google-cloud-life-sciences",
             "extra-files": [
                 "google/cloud/lifesciences/gapic_version.py",
-<<<<<<< HEAD
-                "google/cloud/lifesciences_v2beta/gapic_version.py",
-                {
-                    "jsonpath": "$.clientLibrary.version",
-                    "path": "samples/generated_samples/snippet_metadata_google.cloud.lifesciences.v2beta.json",
-                    "type": "json"
-                }
-=======
                 "google/cloud/lifesciences_v2beta/gapic_version.py"
->>>>>>> e3eb1673
             ],
             "release-type": "python"
         },
@@ -565,16 +547,7 @@
             "component": "google-cloud-managed-identities",
             "extra-files": [
                 "google/cloud/managedidentities/gapic_version.py",
-<<<<<<< HEAD
-                "google/cloud/managedidentities_v1/gapic_version.py",
-                {
-                    "jsonpath": "$.clientLibrary.version",
-                    "path": "samples/generated_samples/snippet_metadata_google.cloud.managedidentities.v1.json",
-                    "type": "json"
-                }
-=======
                 "google/cloud/managedidentities_v1/gapic_version.py"
->>>>>>> e3eb1673
             ],
             "release-type": "python"
         },
