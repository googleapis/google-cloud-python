{
    "packages": {
        "packages/google-ads-admanager": {
            "bump-minor-pre-major": true,
            "bump-patch-for-minor-pre-major": true,
            "component": "google-ads-admanager",
            "extra-files": [
                "google/ads/admanager/gapic_version.py",
                "google/ads/admanager_v1/gapic_version.py",
                {
                    "jsonpath": "$.clientLibrary.version",
                    "path": "samples/generated_samples/snippet_metadata_google.ads.admanager.v1.json",
                    "type": "json"
                }
            ],
            "release-type": "python"
        },
        "packages/google-ads-marketingplatform-admin": {
            "bump-minor-pre-major": true,
            "bump-patch-for-minor-pre-major": true,
            "component": "google-ads-marketingplatform-admin",
            "extra-files": [
                "google/ads/marketingplatform_admin/gapic_version.py",
                "google/ads/marketingplatform_admin_v1alpha/gapic_version.py",
                {
                    "jsonpath": "$.clientLibrary.version",
                    "path": "samples/generated_samples/snippet_metadata_google.marketingplatform.admin.v1alpha.json",
                    "type": "json"
                }
            ],
            "release-type": "python"
        },
        "packages/google-ai-generativelanguage": {
            "bump-minor-pre-major": true,
            "bump-patch-for-minor-pre-major": true,
            "component": "google-ai-generativelanguage",
            "extra-files": [
                "google/ai/generativelanguage/gapic_version.py",
                "google/ai/generativelanguage_v1/gapic_version.py",
                "google/ai/generativelanguage_v1alpha/gapic_version.py",
                "google/ai/generativelanguage_v1beta/gapic_version.py",
                "google/ai/generativelanguage_v1beta2/gapic_version.py",
                "google/ai/generativelanguage_v1beta3/gapic_version.py",
                {
                    "jsonpath": "$.clientLibrary.version",
                    "path": "samples/generated_samples/snippet_metadata_google.ai.generativelanguage.v1.json",
                    "type": "json"
                },
                {
                    "jsonpath": "$.clientLibrary.version",
                    "path": "samples/generated_samples/snippet_metadata_google.ai.generativelanguage.v1alpha.json",
                    "type": "json"
                },
                {
                    "jsonpath": "$.clientLibrary.version",
                    "path": "samples/generated_samples/snippet_metadata_google.ai.generativelanguage.v1beta.json",
                    "type": "json"
                },
                {
                    "jsonpath": "$.clientLibrary.version",
                    "path": "samples/generated_samples/snippet_metadata_google.ai.generativelanguage.v1beta2.json",
                    "type": "json"
                },
                {
                    "jsonpath": "$.clientLibrary.version",
                    "path": "samples/generated_samples/snippet_metadata_google.ai.generativelanguage.v1beta3.json",
                    "type": "json"
                }
            ],
            "release-type": "python"
        },
        "packages/google-analytics-admin": {
            "bump-minor-pre-major": true,
            "bump-patch-for-minor-pre-major": true,
            "component": "google-analytics-admin",
            "extra-files": [
                "google/analytics/admin/gapic_version.py",
                "google/analytics/admin_v1alpha/gapic_version.py",
                "google/analytics/admin_v1beta/gapic_version.py",
                {
                    "jsonpath": "$.clientLibrary.version",
                    "path": "samples/generated_samples/snippet_metadata_google.analytics.admin.v1beta.json",
                    "type": "json"
                }
            ],
            "release-type": "python"
        },
        "packages/google-analytics-data": {
            "bump-minor-pre-major": true,
            "bump-patch-for-minor-pre-major": true,
            "component": "google-analytics-data",
            "extra-files": [
                "google/analytics/data/gapic_version.py",
                "google/analytics/data_v1alpha/gapic_version.py",
                "google/analytics/data_v1beta/gapic_version.py",
                {
                    "jsonpath": "$.clientLibrary.version",
                    "path": "samples/generated_samples/snippet_metadata_google.analytics.data.v1alpha.json",
                    "type": "json"
                },
                {
                    "jsonpath": "$.clientLibrary.version",
                    "path": "samples/generated_samples/snippet_metadata_google.analytics.data.v1beta.json",
                    "type": "json"
                }
            ],
            "release-type": "python"
        },
        "packages/google-apps-card": {
            "bump-minor-pre-major": true,
            "bump-patch-for-minor-pre-major": true,
            "component": "google-apps-card",
            "extra-files": [
                "google/apps/card/gapic_version.py",
                "google/apps/card_v1/gapic_version.py"
            ],
            "release-type": "python"
        },
        "packages/google-apps-chat": {
            "bump-minor-pre-major": true,
            "bump-patch-for-minor-pre-major": true,
            "component": "google-apps-chat",
            "extra-files": [
                "google/apps/chat/gapic_version.py",
                "google/apps/chat_v1/gapic_version.py",
                {
                    "jsonpath": "$.clientLibrary.version",
                    "path": "samples/generated_samples/snippet_metadata_google.chat.v1.json",
                    "type": "json"
                }
            ],
            "release-type": "python"
        },
        "packages/google-apps-events-subscriptions": {
            "bump-minor-pre-major": true,
            "bump-patch-for-minor-pre-major": true,
            "component": "google-apps-events-subscriptions",
            "extra-files": [
                "google/apps/events_subscriptions/gapic_version.py",
                "google/apps/events_subscriptions_v1/gapic_version.py",
                {
                    "jsonpath": "$.clientLibrary.version",
                    "path": "samples/generated_samples/snippet_metadata_google.apps.events.subscriptions.v1.json",
                    "type": "json"
                }
            ],
            "release-type": "python"
        },
        "packages/google-apps-meet": {
            "bump-minor-pre-major": true,
            "bump-patch-for-minor-pre-major": true,
            "component": "google-apps-meet",
            "extra-files": [
                "google/apps/meet/gapic_version.py",
                "google/apps/meet_v2/gapic_version.py",
                "google/apps/meet_v2beta/gapic_version.py",
                {
                    "jsonpath": "$.clientLibrary.version",
                    "path": "samples/generated_samples/snippet_metadata_google.apps.meet.v2.json",
                    "type": "json"
                },
                {
                    "jsonpath": "$.clientLibrary.version",
                    "path": "samples/generated_samples/snippet_metadata_google.apps.meet.v2beta.json",
                    "type": "json"
                }
            ],
            "release-type": "python"
        },
        "packages/google-apps-script-type": {
            "bump-minor-pre-major": true,
            "bump-patch-for-minor-pre-major": true,
            "component": "google-apps-script-type",
            "extra-files": [
                "google/apps/script/type/calendar/gapic_version.py",
                "google/apps/script/type/docs/gapic_version.py",
                "google/apps/script/type/drive/gapic_version.py",
                "google/apps/script/type/gapic_version.py",
                "google/apps/script/type/gmail/gapic_version.py",
                "google/apps/script/type/sheets/gapic_version.py",
                "google/apps/script/type/slides/gapic_version.py"
            ],
            "release-type": "python"
        },
        "packages/google-area120-tables": {
            "bump-minor-pre-major": true,
            "bump-patch-for-minor-pre-major": true,
            "component": "google-area120-tables",
            "extra-files": [
                "google/area120/tables/gapic_version.py",
                "google/area120/tables_v1alpha1/gapic_version.py",
                {
                    "jsonpath": "$.clientLibrary.version",
                    "path": "samples/generated_samples/snippet_metadata_google.area120.tables.v1alpha1.json",
                    "type": "json"
                }
            ],
            "release-type": "python"
        },
        "packages/google-cloud-access-approval": {
            "bump-minor-pre-major": true,
            "bump-patch-for-minor-pre-major": true,
            "component": "google-cloud-access-approval",
            "extra-files": [
                "google/cloud/accessapproval/gapic_version.py",
                "google/cloud/accessapproval_v1/gapic_version.py",
                {
                    "jsonpath": "$.clientLibrary.version",
                    "path": "samples/generated_samples/snippet_metadata_google.cloud.accessapproval.v1.json",
                    "type": "json"
                }
            ],
            "release-type": "python"
        },
        "packages/google-cloud-access-context-manager": {
            "bump-minor-pre-major": true,
            "bump-patch-for-minor-pre-major": true,
            "component": "google-cloud-access-context-manager",
            "extra-files": [],
            "release-type": "python"
        },
        "packages/google-cloud-advisorynotifications": {
            "bump-minor-pre-major": true,
            "bump-patch-for-minor-pre-major": true,
            "component": "google-cloud-advisorynotifications",
            "extra-files": [
                "google/cloud/advisorynotifications/gapic_version.py",
                "google/cloud/advisorynotifications_v1/gapic_version.py",
                {
                    "jsonpath": "$.clientLibrary.version",
                    "path": "samples/generated_samples/snippet_metadata_google.cloud.advisorynotifications.v1.json",
                    "type": "json"
                }
            ],
            "release-type": "python"
        },
        "packages/google-cloud-alloydb": {
            "bump-minor-pre-major": true,
            "bump-patch-for-minor-pre-major": true,
            "component": "google-cloud-alloydb",
            "extra-files": [
                "google/cloud/alloydb/gapic_version.py",
                "google/cloud/alloydb_v1/gapic_version.py",
                "google/cloud/alloydb_v1alpha/gapic_version.py",
                "google/cloud/alloydb_v1beta/gapic_version.py",
                {
                    "jsonpath": "$.clientLibrary.version",
                    "path": "samples/generated_samples/snippet_metadata_google.cloud.alloydb.v1.json",
                    "type": "json"
                },
                {
                    "jsonpath": "$.clientLibrary.version",
                    "path": "samples/generated_samples/snippet_metadata_google.cloud.alloydb.v1alpha.json",
                    "type": "json"
                },
                {
                    "jsonpath": "$.clientLibrary.version",
                    "path": "samples/generated_samples/snippet_metadata_google.cloud.alloydb.v1beta.json",
                    "type": "json"
                }
            ],
            "release-type": "python"
        },
        "packages/google-cloud-alloydb-connectors": {
            "bump-minor-pre-major": true,
            "bump-patch-for-minor-pre-major": true,
            "component": "google-cloud-alloydb-connectors",
            "extra-files": [
                "google/cloud/alloydb/connectors/gapic_version.py",
                "google/cloud/alloydb/connectors_v1/gapic_version.py"
            ],
            "release-type": "python"
        },
        "packages/google-cloud-api-gateway": {
            "bump-minor-pre-major": true,
            "bump-patch-for-minor-pre-major": true,
            "component": "google-cloud-api-gateway",
            "extra-files": [
                "google/cloud/apigateway/gapic_version.py",
                "google/cloud/apigateway_v1/gapic_version.py",
                {
                    "jsonpath": "$.clientLibrary.version",
                    "path": "samples/generated_samples/snippet_metadata_google.cloud.apigateway.v1.json",
                    "type": "json"
                }
            ],
            "release-type": "python"
        },
        "packages/google-cloud-api-keys": {
            "bump-minor-pre-major": true,
            "bump-patch-for-minor-pre-major": true,
            "component": "google-cloud-api-keys",
            "extra-files": [
                "google/cloud/api_keys/gapic_version.py",
                "google/cloud/api_keys_v2/gapic_version.py",
                {
                    "jsonpath": "$.clientLibrary.version",
                    "path": "samples/generated_samples/snippet_metadata_google.api.apikeys.v2.json",
                    "type": "json"
                }
            ],
            "release-type": "python"
        },
        "packages/google-cloud-apigee-connect": {
            "bump-minor-pre-major": true,
            "bump-patch-for-minor-pre-major": true,
            "component": "google-cloud-apigee-connect",
            "extra-files": [
                "google/cloud/apigeeconnect/gapic_version.py",
                "google/cloud/apigeeconnect_v1/gapic_version.py",
                {
                    "jsonpath": "$.clientLibrary.version",
                    "path": "samples/generated_samples/snippet_metadata_google.cloud.apigeeconnect.v1.json",
                    "type": "json"
                }
            ],
            "release-type": "python"
        },
        "packages/google-cloud-apigee-registry": {
            "bump-minor-pre-major": true,
            "bump-patch-for-minor-pre-major": true,
            "component": "google-cloud-apigee-registry",
            "extra-files": [
                "google/cloud/apigee_registry/gapic_version.py",
                "google/cloud/apigee_registry_v1/gapic_version.py",
                {
                    "jsonpath": "$.clientLibrary.version",
                    "path": "samples/generated_samples/snippet_metadata_google.cloud.apigeeregistry.v1.json",
                    "type": "json"
                }
            ],
            "release-type": "python"
        },
        "packages/google-cloud-apihub": {
            "bump-minor-pre-major": true,
            "bump-patch-for-minor-pre-major": true,
            "component": "google-cloud-apihub",
            "extra-files": [
                "google/cloud/apihub/gapic_version.py",
                "google/cloud/apihub_v1/gapic_version.py",
                {
                    "jsonpath": "$.clientLibrary.version",
                    "path": "samples/generated_samples/snippet_metadata_google.cloud.apihub.v1.json",
                    "type": "json"
                }
            ],
            "release-type": "python"
        },
        "packages/google-cloud-appengine-admin": {
            "bump-minor-pre-major": true,
            "bump-patch-for-minor-pre-major": true,
            "component": "google-cloud-appengine-admin",
            "extra-files": [
                "google/cloud/appengine_admin/gapic_version.py",
                "google/cloud/appengine_admin_v1/gapic_version.py",
                {
                    "jsonpath": "$.clientLibrary.version",
                    "path": "samples/generated_samples/snippet_metadata_google.appengine.v1.json",
                    "type": "json"
                }
            ],
            "release-type": "python"
        },
        "packages/google-cloud-appengine-logging": {
            "bump-minor-pre-major": true,
            "bump-patch-for-minor-pre-major": true,
            "component": "google-cloud-appengine-logging",
            "extra-files": [
                "google/cloud/appengine_logging/gapic_version.py",
                "google/cloud/appengine_logging_v1/gapic_version.py"
            ],
            "release-type": "python"
        },
        "packages/google-cloud-apphub": {
            "bump-minor-pre-major": true,
            "bump-patch-for-minor-pre-major": true,
            "component": "google-cloud-apphub",
            "extra-files": [
                "google/cloud/apphub/gapic_version.py",
                "google/cloud/apphub_v1/gapic_version.py",
                {
                    "jsonpath": "$.clientLibrary.version",
                    "path": "samples/generated_samples/snippet_metadata_google.cloud.apphub.v1.json",
                    "type": "json"
                }
            ],
            "release-type": "python"
        },
        "packages/google-cloud-artifact-registry": {
            "bump-minor-pre-major": true,
            "bump-patch-for-minor-pre-major": true,
            "component": "google-cloud-artifact-registry",
            "extra-files": [
                "google/cloud/artifactregistry/gapic_version.py",
                "google/cloud/artifactregistry_v1/gapic_version.py",
                "google/cloud/artifactregistry_v1beta2/gapic_version.py",
                {
                    "jsonpath": "$.clientLibrary.version",
                    "path": "samples/generated_samples/snippet_metadata_google.devtools.artifactregistry.v1.json",
                    "type": "json"
                },
                {
                    "jsonpath": "$.clientLibrary.version",
                    "path": "samples/generated_samples/snippet_metadata_google.devtools.artifactregistry.v1beta2.json",
                    "type": "json"
                }
            ],
            "release-type": "python"
        },
        "packages/google-cloud-asset": {
            "bump-minor-pre-major": true,
            "bump-patch-for-minor-pre-major": true,
            "component": "google-cloud-asset",
            "extra-files": [
                "google/cloud/asset/gapic_version.py",
                "google/cloud/asset_v1/gapic_version.py",
                "google/cloud/asset_v1p1beta1/gapic_version.py",
                "google/cloud/asset_v1p2beta1/gapic_version.py",
                "google/cloud/asset_v1p4beta1/gapic_version.py",
                "google/cloud/asset_v1p5beta1/gapic_version.py",
                {
                    "jsonpath": "$.clientLibrary.version",
                    "path": "samples/generated_samples/snippet_metadata_google.cloud.asset.v1.json",
                    "type": "json"
                },
                {
                    "jsonpath": "$.clientLibrary.version",
                    "path": "samples/generated_samples/snippet_metadata_google.cloud.asset.v1p1beta1.json",
                    "type": "json"
                },
                {
                    "jsonpath": "$.clientLibrary.version",
                    "path": "samples/generated_samples/snippet_metadata_google.cloud.asset.v1p2beta1.json",
                    "type": "json"
                },
                {
                    "jsonpath": "$.clientLibrary.version",
                    "path": "samples/generated_samples/snippet_metadata_google.cloud.asset.v1p5beta1.json",
                    "type": "json"
                }
            ],
            "release-type": "python"
        },
        "packages/google-cloud-assured-workloads": {
            "bump-minor-pre-major": true,
            "bump-patch-for-minor-pre-major": true,
            "component": "google-cloud-assured-workloads",
            "extra-files": [
                "google/cloud/assuredworkloads/gapic_version.py",
                "google/cloud/assuredworkloads_v1/gapic_version.py",
                "google/cloud/assuredworkloads_v1beta1/gapic_version.py",
                {
                    "jsonpath": "$.clientLibrary.version",
                    "path": "samples/generated_samples/snippet_metadata_google.cloud.assuredworkloads.v1.json",
                    "type": "json"
                },
                {
                    "jsonpath": "$.clientLibrary.version",
                    "path": "samples/generated_samples/snippet_metadata_google.cloud.assuredworkloads.v1beta1.json",
                    "type": "json"
                }
            ],
            "release-type": "python"
        },
        "packages/google-cloud-audit-log": {
            "bump-minor-pre-major": true,
            "bump-patch-for-minor-pre-major": true,
            "component": "google-cloud-audit-log",
            "extra-files": [],
            "release-type": "python"
        },
        "packages/google-cloud-automl": {
            "bump-minor-pre-major": true,
            "bump-patch-for-minor-pre-major": true,
            "component": "google-cloud-automl",
            "extra-files": [
                "google/cloud/automl/gapic_version.py",
                "google/cloud/automl_v1/gapic_version.py",
                "google/cloud/automl_v1beta1/gapic_version.py",
                {
                    "jsonpath": "$.clientLibrary.version",
                    "path": "samples/generated_samples/snippet_metadata_google.cloud.automl.v1.json",
                    "type": "json"
                },
                {
                    "jsonpath": "$.clientLibrary.version",
                    "path": "samples/generated_samples/snippet_metadata_google.cloud.automl.v1beta1.json",
                    "type": "json"
                }
            ],
            "release-type": "python"
        },
        "packages/google-cloud-backupdr": {
            "bump-minor-pre-major": true,
            "bump-patch-for-minor-pre-major": true,
            "component": "google-cloud-backupdr",
            "extra-files": [
                "google/cloud/backupdr/gapic_version.py",
                "google/cloud/backupdr_v1/gapic_version.py",
                {
                    "jsonpath": "$.clientLibrary.version",
                    "path": "samples/generated_samples/snippet_metadata_google.cloud.backupdr.v1.json",
                    "type": "json"
                }
            ],
            "release-type": "python"
        },
        "packages/google-cloud-bare-metal-solution": {
            "bump-minor-pre-major": true,
            "bump-patch-for-minor-pre-major": true,
            "component": "google-cloud-bare-metal-solution",
            "extra-files": [
                "google/cloud/bare_metal_solution/gapic_version.py",
                "google/cloud/bare_metal_solution_v2/gapic_version.py",
                {
                    "jsonpath": "$.clientLibrary.version",
                    "path": "samples/generated_samples/snippet_metadata_google.cloud.baremetalsolution.v2.json",
                    "type": "json"
                }
            ],
            "release-type": "python"
        },
        "packages/google-cloud-batch": {
            "bump-minor-pre-major": true,
            "bump-patch-for-minor-pre-major": true,
            "component": "google-cloud-batch",
            "extra-files": [
                "google/cloud/batch/gapic_version.py",
                "google/cloud/batch_v1/gapic_version.py",
                "google/cloud/batch_v1alpha/gapic_version.py",
                {
                    "jsonpath": "$.clientLibrary.version",
                    "path": "samples/generated_samples/snippet_metadata_google.cloud.batch.v1.json",
                    "type": "json"
                },
                {
                    "jsonpath": "$.clientLibrary.version",
                    "path": "samples/generated_samples/snippet_metadata_google.cloud.batch.v1alpha.json",
                    "type": "json"
                }
            ],
            "release-type": "python"
        },
        "packages/google-cloud-beyondcorp-appconnections": {
            "bump-minor-pre-major": true,
            "bump-patch-for-minor-pre-major": true,
            "component": "google-cloud-beyondcorp-appconnections",
            "extra-files": [
                "google/cloud/beyondcorp_appconnections/gapic_version.py",
                "google/cloud/beyondcorp_appconnections_v1/gapic_version.py",
                {
                    "jsonpath": "$.clientLibrary.version",
                    "path": "samples/generated_samples/snippet_metadata_google.cloud.beyondcorp.appconnections.v1.json",
                    "type": "json"
                }
            ],
            "release-type": "python"
        },
        "packages/google-cloud-beyondcorp-appconnectors": {
            "bump-minor-pre-major": true,
            "bump-patch-for-minor-pre-major": true,
            "component": "google-cloud-beyondcorp-appconnectors",
            "extra-files": [
                "google/cloud/beyondcorp_appconnectors/gapic_version.py",
                "google/cloud/beyondcorp_appconnectors_v1/gapic_version.py",
                {
                    "jsonpath": "$.clientLibrary.version",
                    "path": "samples/generated_samples/snippet_metadata_google.cloud.beyondcorp.appconnectors.v1.json",
                    "type": "json"
                }
            ],
            "release-type": "python"
        },
        "packages/google-cloud-beyondcorp-appgateways": {
            "bump-minor-pre-major": true,
            "bump-patch-for-minor-pre-major": true,
            "component": "google-cloud-beyondcorp-appgateways",
            "extra-files": [
                "google/cloud/beyondcorp_appgateways/gapic_version.py",
                "google/cloud/beyondcorp_appgateways_v1/gapic_version.py",
                {
                    "jsonpath": "$.clientLibrary.version",
                    "path": "samples/generated_samples/snippet_metadata_google.cloud.beyondcorp.appgateways.v1.json",
                    "type": "json"
                }
            ],
            "release-type": "python"
        },
        "packages/google-cloud-beyondcorp-clientconnectorservices": {
            "bump-minor-pre-major": true,
            "bump-patch-for-minor-pre-major": true,
            "component": "google-cloud-beyondcorp-clientconnectorservices",
            "extra-files": [
                "google/cloud/beyondcorp_clientconnectorservices/gapic_version.py",
                "google/cloud/beyondcorp_clientconnectorservices_v1/gapic_version.py",
                {
                    "jsonpath": "$.clientLibrary.version",
                    "path": "samples/generated_samples/snippet_metadata_google.cloud.beyondcorp.clientconnectorservices.v1.json",
                    "type": "json"
                }
            ],
            "release-type": "python"
        },
        "packages/google-cloud-beyondcorp-clientgateways": {
            "bump-minor-pre-major": true,
            "bump-patch-for-minor-pre-major": true,
            "component": "google-cloud-beyondcorp-clientgateways",
            "extra-files": [
                "google/cloud/beyondcorp_clientgateways/gapic_version.py",
                "google/cloud/beyondcorp_clientgateways_v1/gapic_version.py",
                {
                    "jsonpath": "$.clientLibrary.version",
                    "path": "samples/generated_samples/snippet_metadata_google.cloud.beyondcorp.clientgateways.v1.json",
                    "type": "json"
                }
            ],
            "release-type": "python"
        },
        "packages/google-cloud-bigquery-analyticshub": {
            "bump-minor-pre-major": true,
            "bump-patch-for-minor-pre-major": true,
            "component": "google-cloud-bigquery-analyticshub",
            "extra-files": [
                "google/cloud/bigquery_analyticshub/gapic_version.py",
                "google/cloud/bigquery_analyticshub_v1/gapic_version.py",
                {
                    "jsonpath": "$.clientLibrary.version",
                    "path": "samples/generated_samples/snippet_metadata_google.cloud.bigquery.analyticshub.v1.json",
                    "type": "json"
                }
            ],
            "release-type": "python"
        },
        "packages/google-cloud-bigquery-biglake": {
            "bump-minor-pre-major": true,
            "bump-patch-for-minor-pre-major": true,
            "component": "google-cloud-bigquery-biglake",
            "extra-files": [
                "google/cloud/bigquery_biglake/gapic_version.py",
                "google/cloud/bigquery_biglake_v1/gapic_version.py",
                "google/cloud/bigquery_biglake_v1alpha1/gapic_version.py",
                {
                    "jsonpath": "$.clientLibrary.version",
                    "path": "samples/generated_samples/snippet_metadata_google.cloud.bigquery.biglake.v1.json",
                    "type": "json"
                },
                {
                    "jsonpath": "$.clientLibrary.version",
                    "path": "samples/generated_samples/snippet_metadata_google.cloud.bigquery.biglake.v1alpha1.json",
                    "type": "json"
                }
            ],
            "release-type": "python"
        },
        "packages/google-cloud-bigquery-connection": {
            "bump-minor-pre-major": true,
            "bump-patch-for-minor-pre-major": true,
            "component": "google-cloud-bigquery-connection",
            "extra-files": [
                "google/cloud/bigquery_connection/gapic_version.py",
                "google/cloud/bigquery_connection_v1/gapic_version.py",
                {
                    "jsonpath": "$.clientLibrary.version",
                    "path": "samples/generated_samples/snippet_metadata_google.cloud.bigquery.connection.v1.json",
                    "type": "json"
                }
            ],
            "release-type": "python"
        },
        "packages/google-cloud-bigquery-data-exchange": {
            "bump-minor-pre-major": true,
            "bump-patch-for-minor-pre-major": true,
            "component": "google-cloud-bigquery-data-exchange",
            "extra-files": [
                "google/cloud/bigquery_data_exchange/gapic_version.py",
                "google/cloud/bigquery_data_exchange_v1beta1/gapic_version.py",
                {
                    "jsonpath": "$.clientLibrary.version",
                    "path": "samples/generated_samples/snippet_metadata_google.cloud.bigquery.dataexchange.v1beta1.json",
                    "type": "json"
                }
            ],
            "release-type": "python"
        },
        "packages/google-cloud-bigquery-datapolicies": {
            "bump-minor-pre-major": true,
            "bump-patch-for-minor-pre-major": true,
            "component": "google-cloud-bigquery-datapolicies",
            "extra-files": [
                "google/cloud/bigquery_datapolicies/gapic_version.py",
                "google/cloud/bigquery_datapolicies_v1/gapic_version.py",
                "google/cloud/bigquery_datapolicies_v1beta1/gapic_version.py",
                {
                    "jsonpath": "$.clientLibrary.version",
                    "path": "samples/generated_samples/snippet_metadata_google.cloud.bigquery.datapolicies.v1.json",
                    "type": "json"
                },
                {
                    "jsonpath": "$.clientLibrary.version",
                    "path": "samples/generated_samples/snippet_metadata_google.cloud.bigquery.datapolicies.v1beta1.json",
                    "type": "json"
                }
            ],
            "release-type": "python"
        },
        "packages/google-cloud-bigquery-datatransfer": {
            "bump-minor-pre-major": true,
            "bump-patch-for-minor-pre-major": true,
            "component": "google-cloud-bigquery-datatransfer",
            "extra-files": [
                "google/cloud/bigquery_datatransfer/gapic_version.py",
                "google/cloud/bigquery_datatransfer_v1/gapic_version.py",
                {
                    "jsonpath": "$.clientLibrary.version",
                    "path": "samples/generated_samples/snippet_metadata_google.cloud.bigquery.datatransfer.v1.json",
                    "type": "json"
                }
            ],
            "release-type": "python"
        },
        "packages/google-cloud-bigquery-logging": {
            "bump-minor-pre-major": true,
            "bump-patch-for-minor-pre-major": true,
            "component": "google-cloud-bigquery-logging",
            "extra-files": [
                "google/cloud/bigquery_logging/gapic_version.py",
                "google/cloud/bigquery_logging_v1/gapic_version.py"
            ],
            "release-type": "python"
        },
        "packages/google-cloud-bigquery-migration": {
            "bump-minor-pre-major": true,
            "bump-patch-for-minor-pre-major": true,
            "component": "google-cloud-bigquery-migration",
            "extra-files": [
                "google/cloud/bigquery_migration/gapic_version.py",
                "google/cloud/bigquery_migration_v2/gapic_version.py",
                "google/cloud/bigquery_migration_v2alpha/gapic_version.py",
                {
                    "jsonpath": "$.clientLibrary.version",
                    "path": "samples/generated_samples/snippet_metadata_google.cloud.bigquery.migration.v2.json",
                    "type": "json"
                },
                {
                    "jsonpath": "$.clientLibrary.version",
                    "path": "samples/generated_samples/snippet_metadata_google.cloud.bigquery.migration.v2alpha.json",
                    "type": "json"
                }
            ],
            "release-type": "python"
        },
        "packages/google-cloud-bigquery-reservation": {
            "bump-minor-pre-major": true,
            "bump-patch-for-minor-pre-major": true,
            "component": "google-cloud-bigquery-reservation",
            "extra-files": [
                "google/cloud/bigquery_reservation/gapic_version.py",
                "google/cloud/bigquery_reservation_v1/gapic_version.py",
                {
                    "jsonpath": "$.clientLibrary.version",
                    "path": "samples/generated_samples/snippet_metadata_google.cloud.bigquery.reservation.v1.json",
                    "type": "json"
                }
            ],
            "release-type": "python"
        },
        "packages/google-cloud-billing": {
            "bump-minor-pre-major": true,
            "bump-patch-for-minor-pre-major": true,
            "component": "google-cloud-billing",
            "extra-files": [
                "google/cloud/billing/gapic_version.py",
                "google/cloud/billing_v1/gapic_version.py",
                {
                    "jsonpath": "$.clientLibrary.version",
                    "path": "samples/generated_samples/snippet_metadata_google.cloud.billing.v1.json",
                    "type": "json"
                }
            ],
            "release-type": "python"
        },
        "packages/google-cloud-billing-budgets": {
            "bump-minor-pre-major": true,
            "bump-patch-for-minor-pre-major": true,
            "component": "google-cloud-billing-budgets",
            "extra-files": [
                "google/cloud/billing/budgets/gapic_version.py",
                "google/cloud/billing/budgets_v1/gapic_version.py",
                "google/cloud/billing/budgets_v1beta1/gapic_version.py",
                {
                    "jsonpath": "$.clientLibrary.version",
                    "path": "samples/generated_samples/snippet_metadata_google.cloud.billing.budgets.v1.json",
                    "type": "json"
                },
                {
                    "jsonpath": "$.clientLibrary.version",
                    "path": "samples/generated_samples/snippet_metadata_google.cloud.billing.budgets.v1beta1.json",
                    "type": "json"
                }
            ],
            "release-type": "python"
        },
        "packages/google-cloud-binary-authorization": {
            "bump-minor-pre-major": true,
            "bump-patch-for-minor-pre-major": true,
            "component": "google-cloud-binary-authorization",
            "extra-files": [
                "google/cloud/binaryauthorization/gapic_version.py",
                "google/cloud/binaryauthorization_v1/gapic_version.py",
                "google/cloud/binaryauthorization_v1beta1/gapic_version.py",
                {
                    "jsonpath": "$.clientLibrary.version",
                    "path": "samples/generated_samples/snippet_metadata_google.cloud.binaryauthorization.v1.json",
                    "type": "json"
                },
                {
                    "jsonpath": "$.clientLibrary.version",
                    "path": "samples/generated_samples/snippet_metadata_google.cloud.binaryauthorization.v1beta1.json",
                    "type": "json"
                }
            ],
            "release-type": "python"
        },
        "packages/google-cloud-build": {
            "bump-minor-pre-major": true,
            "bump-patch-for-minor-pre-major": true,
            "component": "google-cloud-build",
            "extra-files": [
                "google/cloud/devtools/cloudbuild/gapic_version.py",
                "google/cloud/devtools/cloudbuild_v1/gapic_version.py",
                "google/cloud/devtools/cloudbuild_v2/gapic_version.py",
                {
                    "jsonpath": "$.clientLibrary.version",
                    "path": "samples/generated_samples/snippet_metadata_google.devtools.cloudbuild.v1.json",
                    "type": "json"
                },
                {
                    "jsonpath": "$.clientLibrary.version",
                    "path": "samples/generated_samples/snippet_metadata_google.devtools.cloudbuild.v2.json",
                    "type": "json"
                }
            ],
            "release-type": "python"
        },
        "packages/google-cloud-certificate-manager": {
            "bump-minor-pre-major": true,
            "bump-patch-for-minor-pre-major": true,
            "component": "google-cloud-certificate-manager",
            "extra-files": [
                "google/cloud/certificate_manager/gapic_version.py",
                "google/cloud/certificate_manager_v1/gapic_version.py",
                {
                    "jsonpath": "$.clientLibrary.version",
                    "path": "samples/generated_samples/snippet_metadata_google.cloud.certificatemanager.v1.json",
                    "type": "json"
                }
            ],
            "release-type": "python"
        },
        "packages/google-cloud-channel": {
            "bump-minor-pre-major": true,
            "bump-patch-for-minor-pre-major": true,
            "component": "google-cloud-channel",
            "extra-files": [
                "google/cloud/channel/gapic_version.py",
                "google/cloud/channel_v1/gapic_version.py",
                {
                    "jsonpath": "$.clientLibrary.version",
                    "path": "samples/generated_samples/snippet_metadata_google.cloud.channel.v1.json",
                    "type": "json"
                }
            ],
            "release-type": "python"
        },
        "packages/google-cloud-cloudcontrolspartner": {
            "bump-minor-pre-major": true,
            "bump-patch-for-minor-pre-major": true,
            "component": "google-cloud-cloudcontrolspartner",
            "extra-files": [
                "google/cloud/cloudcontrolspartner/gapic_version.py",
                "google/cloud/cloudcontrolspartner_v1/gapic_version.py",
                "google/cloud/cloudcontrolspartner_v1beta/gapic_version.py",
                {
                    "jsonpath": "$.clientLibrary.version",
                    "path": "samples/generated_samples/snippet_metadata_google.cloud.cloudcontrolspartner.v1.json",
                    "type": "json"
                },
                {
                    "jsonpath": "$.clientLibrary.version",
                    "path": "samples/generated_samples/snippet_metadata_google.cloud.cloudcontrolspartner.v1beta.json",
                    "type": "json"
                }
            ],
            "release-type": "python"
        },
        "packages/google-cloud-commerce-consumer-procurement": {
            "bump-minor-pre-major": true,
            "bump-patch-for-minor-pre-major": true,
            "component": "google-cloud-commerce-consumer-procurement",
            "extra-files": [
                "google/cloud/commerce_consumer_procurement/gapic_version.py",
                "google/cloud/commerce_consumer_procurement_v1/gapic_version.py",
                "google/cloud/commerce_consumer_procurement_v1alpha1/gapic_version.py",
                {
                    "jsonpath": "$.clientLibrary.version",
                    "path": "samples/generated_samples/snippet_metadata_google.cloud.commerce.consumer.procurement.v1.json",
                    "type": "json"
                },
                {
                    "jsonpath": "$.clientLibrary.version",
                    "path": "samples/generated_samples/snippet_metadata_google.cloud.commerce.consumer.procurement.v1alpha1.json",
                    "type": "json"
                }
            ],
            "release-type": "python"
        },
        "packages/google-cloud-common": {
            "bump-minor-pre-major": true,
            "bump-patch-for-minor-pre-major": true,
            "component": "google-cloud-common",
            "extra-files": [
                "google/cloud/common/gapic_version.py"
            ],
            "release-type": "python"
        },
        "packages/google-cloud-compute": {
            "bump-minor-pre-major": true,
            "bump-patch-for-minor-pre-major": true,
            "component": "google-cloud-compute",
            "extra-files": [
                "google/cloud/compute/gapic_version.py",
                "google/cloud/compute_v1/gapic_version.py",
                {
                    "jsonpath": "$.clientLibrary.version",
                    "path": "samples/generated_samples/snippet_metadata_google.cloud.compute.v1.json",
                    "type": "json"
                }
            ],
            "release-type": "python"
        },
        "packages/google-cloud-confidentialcomputing": {
            "bump-minor-pre-major": true,
            "bump-patch-for-minor-pre-major": true,
            "component": "google-cloud-confidentialcomputing",
            "extra-files": [
                "google/cloud/confidentialcomputing/gapic_version.py",
                "google/cloud/confidentialcomputing_v1/gapic_version.py",
                {
                    "jsonpath": "$.clientLibrary.version",
                    "path": "samples/generated_samples/snippet_metadata_google.cloud.confidentialcomputing.v1.json",
                    "type": "json"
                }
            ],
            "release-type": "python"
        },
        "packages/google-cloud-config": {
            "bump-minor-pre-major": true,
            "bump-patch-for-minor-pre-major": true,
            "component": "google-cloud-config",
            "extra-files": [
                "google/cloud/config/gapic_version.py",
                "google/cloud/config_v1/gapic_version.py",
                {
                    "jsonpath": "$.clientLibrary.version",
                    "path": "samples/generated_samples/snippet_metadata_google.cloud.config.v1.json",
                    "type": "json"
                }
            ],
            "release-type": "python"
        },
        "packages/google-cloud-contact-center-insights": {
            "bump-minor-pre-major": true,
            "bump-patch-for-minor-pre-major": true,
            "component": "google-cloud-contact-center-insights",
            "extra-files": [
                "google/cloud/contact_center_insights/gapic_version.py",
                "google/cloud/contact_center_insights_v1/gapic_version.py",
                {
                    "jsonpath": "$.clientLibrary.version",
                    "path": "samples/generated_samples/snippet_metadata_google.cloud.contactcenterinsights.v1.json",
                    "type": "json"
                }
            ],
            "release-type": "python"
        },
        "packages/google-cloud-container": {
            "bump-minor-pre-major": true,
            "bump-patch-for-minor-pre-major": true,
            "component": "google-cloud-container",
            "extra-files": [
                "google/cloud/container/gapic_version.py",
                "google/cloud/container_v1/gapic_version.py",
                "google/cloud/container_v1beta1/gapic_version.py",
                {
                    "jsonpath": "$.clientLibrary.version",
                    "path": "samples/generated_samples/snippet_metadata_google.container.v1.json",
                    "type": "json"
                },
                {
                    "jsonpath": "$.clientLibrary.version",
                    "path": "samples/generated_samples/snippet_metadata_google.container.v1beta1.json",
                    "type": "json"
                }
            ],
            "release-type": "python"
        },
        "packages/google-cloud-containeranalysis": {
            "bump-minor-pre-major": true,
            "bump-patch-for-minor-pre-major": true,
            "component": "google-cloud-containeranalysis",
            "extra-files": [
                "google/cloud/devtools/containeranalysis/gapic_version.py",
                "google/cloud/devtools/containeranalysis_v1/gapic_version.py",
                {
                    "jsonpath": "$.clientLibrary.version",
                    "path": "samples/generated_samples/snippet_metadata_google.devtools.containeranalysis.v1.json",
                    "type": "json"
                }
            ],
            "release-type": "python"
        },
        "packages/google-cloud-contentwarehouse": {
            "bump-minor-pre-major": true,
            "bump-patch-for-minor-pre-major": true,
            "component": "google-cloud-contentwarehouse",
            "extra-files": [
                "google/cloud/contentwarehouse/gapic_version.py",
                "google/cloud/contentwarehouse_v1/gapic_version.py",
                {
                    "jsonpath": "$.clientLibrary.version",
                    "path": "samples/generated_samples/snippet_metadata_google.cloud.contentwarehouse.v1.json",
                    "type": "json"
                }
            ],
            "release-type": "python"
        },
        "packages/google-cloud-data-fusion": {
            "bump-minor-pre-major": true,
            "bump-patch-for-minor-pre-major": true,
            "component": "google-cloud-data-fusion",
            "extra-files": [
                "google/cloud/data_fusion/gapic_version.py",
                "google/cloud/data_fusion_v1/gapic_version.py",
                {
                    "jsonpath": "$.clientLibrary.version",
                    "path": "samples/generated_samples/snippet_metadata_google.cloud.datafusion.v1.json",
                    "type": "json"
                }
            ],
            "release-type": "python"
        },
        "packages/google-cloud-data-qna": {
            "bump-minor-pre-major": true,
            "bump-patch-for-minor-pre-major": true,
            "component": "google-cloud-data-qna",
            "extra-files": [
                "google/cloud/dataqna/gapic_version.py",
                "google/cloud/dataqna_v1alpha/gapic_version.py",
                {
                    "jsonpath": "$.clientLibrary.version",
                    "path": "samples/generated_samples/snippet_metadata_google.cloud.dataqna.v1alpha.json",
                    "type": "json"
                }
            ],
            "release-type": "python"
        },
        "packages/google-cloud-datacatalog": {
            "bump-minor-pre-major": true,
            "bump-patch-for-minor-pre-major": true,
            "component": "google-cloud-datacatalog",
            "extra-files": [
                "google/cloud/datacatalog/gapic_version.py",
                "google/cloud/datacatalog_v1/gapic_version.py",
                "google/cloud/datacatalog_v1beta1/gapic_version.py",
                {
                    "jsonpath": "$.clientLibrary.version",
                    "path": "samples/generated_samples/snippet_metadata_google.cloud.datacatalog.v1.json",
                    "type": "json"
                },
                {
                    "jsonpath": "$.clientLibrary.version",
                    "path": "samples/generated_samples/snippet_metadata_google.cloud.datacatalog.v1beta1.json",
                    "type": "json"
                }
            ],
            "release-type": "python"
        },
        "packages/google-cloud-datacatalog-lineage": {
            "bump-minor-pre-major": true,
            "bump-patch-for-minor-pre-major": true,
            "component": "google-cloud-datacatalog-lineage",
            "extra-files": [
                "google/cloud/datacatalog_lineage/gapic_version.py",
                "google/cloud/datacatalog_lineage_v1/gapic_version.py",
                {
                    "jsonpath": "$.clientLibrary.version",
                    "path": "samples/generated_samples/snippet_metadata_google.cloud.datacatalog.lineage.v1.json",
                    "type": "json"
                }
            ],
            "release-type": "python"
        },
        "packages/google-cloud-dataflow-client": {
            "bump-minor-pre-major": true,
            "bump-patch-for-minor-pre-major": true,
            "component": "google-cloud-dataflow-client",
            "extra-files": [
                "google/cloud/dataflow/gapic_version.py",
                "google/cloud/dataflow_v1beta3/gapic_version.py",
                {
                    "jsonpath": "$.clientLibrary.version",
                    "path": "samples/generated_samples/snippet_metadata_google.dataflow.v1beta3.json",
                    "type": "json"
                }
            ],
            "release-type": "python"
        },
        "packages/google-cloud-dataform": {
            "bump-minor-pre-major": true,
            "bump-patch-for-minor-pre-major": true,
            "component": "google-cloud-dataform",
            "extra-files": [
                "google/cloud/dataform/gapic_version.py",
                "google/cloud/dataform_v1beta1/gapic_version.py",
                {
                    "jsonpath": "$.clientLibrary.version",
                    "path": "samples/generated_samples/snippet_metadata_google.cloud.dataform.v1beta1.json",
                    "type": "json"
                }
            ],
            "release-type": "python"
        },
        "packages/google-cloud-datalabeling": {
            "bump-minor-pre-major": true,
            "bump-patch-for-minor-pre-major": true,
            "component": "google-cloud-datalabeling",
            "extra-files": [
                "google/cloud/datalabeling/gapic_version.py",
                "google/cloud/datalabeling_v1beta1/gapic_version.py",
                {
                    "jsonpath": "$.clientLibrary.version",
                    "path": "samples/generated_samples/snippet_metadata_google.cloud.datalabeling.v1beta1.json",
                    "type": "json"
                }
            ],
            "release-type": "python"
        },
        "packages/google-cloud-dataplex": {
            "bump-minor-pre-major": true,
            "bump-patch-for-minor-pre-major": true,
            "component": "google-cloud-dataplex",
            "extra-files": [
                "google/cloud/dataplex/gapic_version.py",
                "google/cloud/dataplex_v1/gapic_version.py",
                {
                    "jsonpath": "$.clientLibrary.version",
                    "path": "samples/generated_samples/snippet_metadata_google.cloud.dataplex.v1.json",
                    "type": "json"
                }
            ],
            "release-type": "python"
        },
        "packages/google-cloud-dataproc": {
            "bump-minor-pre-major": true,
            "bump-patch-for-minor-pre-major": true,
            "component": "google-cloud-dataproc",
            "extra-files": [
                "google/cloud/dataproc/gapic_version.py",
                "google/cloud/dataproc_v1/gapic_version.py",
                {
                    "jsonpath": "$.clientLibrary.version",
                    "path": "samples/generated_samples/snippet_metadata_google.cloud.dataproc.v1.json",
                    "type": "json"
                }
            ],
            "release-type": "python"
        },
        "packages/google-cloud-dataproc-metastore": {
            "bump-minor-pre-major": true,
            "bump-patch-for-minor-pre-major": true,
            "component": "google-cloud-dataproc-metastore",
            "extra-files": [
                "google/cloud/metastore/gapic_version.py",
                "google/cloud/metastore_v1/gapic_version.py",
                "google/cloud/metastore_v1alpha/gapic_version.py",
                "google/cloud/metastore_v1beta/gapic_version.py",
                {
                    "jsonpath": "$.clientLibrary.version",
                    "path": "samples/generated_samples/snippet_metadata_google.cloud.metastore.v1.json",
                    "type": "json"
                },
                {
                    "jsonpath": "$.clientLibrary.version",
                    "path": "samples/generated_samples/snippet_metadata_google.cloud.metastore.v1alpha.json",
                    "type": "json"
                },
                {
                    "jsonpath": "$.clientLibrary.version",
                    "path": "samples/generated_samples/snippet_metadata_google.cloud.metastore.v1beta.json",
                    "type": "json"
                }
            ],
            "release-type": "python"
        },
        "packages/google-cloud-datastream": {
            "bump-minor-pre-major": true,
            "bump-patch-for-minor-pre-major": true,
            "component": "google-cloud-datastream",
            "extra-files": [
                "google/cloud/datastream/gapic_version.py",
                "google/cloud/datastream_v1/gapic_version.py",
                "google/cloud/datastream_v1alpha1/gapic_version.py",
                {
                    "jsonpath": "$.clientLibrary.version",
                    "path": "samples/generated_samples/snippet_metadata_google.cloud.datastream.v1.json",
                    "type": "json"
                },
                {
                    "jsonpath": "$.clientLibrary.version",
                    "path": "samples/generated_samples/snippet_metadata_google.cloud.datastream.v1alpha1.json",
                    "type": "json"
                }
            ],
            "release-type": "python"
        },
        "packages/google-cloud-deploy": {
            "bump-minor-pre-major": true,
            "bump-patch-for-minor-pre-major": true,
            "component": "google-cloud-deploy",
            "extra-files": [
                "google/cloud/deploy/gapic_version.py",
                "google/cloud/deploy_v1/gapic_version.py",
                {
                    "jsonpath": "$.clientLibrary.version",
                    "path": "samples/generated_samples/snippet_metadata_google.cloud.deploy.v1.json",
                    "type": "json"
                }
            ],
            "release-type": "python"
        },
        "packages/google-cloud-developerconnect": {
            "bump-minor-pre-major": true,
            "bump-patch-for-minor-pre-major": true,
            "component": "google-cloud-developerconnect",
            "extra-files": [
                "google/cloud/developerconnect/gapic_version.py",
                "google/cloud/developerconnect_v1/gapic_version.py",
                {
                    "jsonpath": "$.clientLibrary.version",
                    "path": "samples/generated_samples/snippet_metadata_google.cloud.developerconnect.v1.json",
                    "type": "json"
                }
            ],
            "release-type": "python"
        },
        "packages/google-cloud-dialogflow": {
            "bump-minor-pre-major": true,
            "bump-patch-for-minor-pre-major": true,
            "component": "google-cloud-dialogflow",
            "extra-files": [
                "google/cloud/dialogflow/gapic_version.py",
                "google/cloud/dialogflow_v2/gapic_version.py",
                "google/cloud/dialogflow_v2beta1/gapic_version.py",
                {
                    "jsonpath": "$.clientLibrary.version",
                    "path": "samples/generated_samples/snippet_metadata_google.cloud.dialogflow.v2.json",
                    "type": "json"
                },
                {
                    "jsonpath": "$.clientLibrary.version",
                    "path": "samples/generated_samples/snippet_metadata_google.cloud.dialogflow.v2beta1.json",
                    "type": "json"
                }
            ],
            "release-type": "python"
        },
        "packages/google-cloud-dialogflow-cx": {
            "bump-minor-pre-major": true,
            "bump-patch-for-minor-pre-major": true,
            "component": "google-cloud-dialogflow-cx",
            "extra-files": [
                "google/cloud/dialogflowcx/gapic_version.py",
                "google/cloud/dialogflowcx_v3/gapic_version.py",
                "google/cloud/dialogflowcx_v3beta1/gapic_version.py",
                {
                    "jsonpath": "$.clientLibrary.version",
                    "path": "samples/generated_samples/snippet_metadata_google.cloud.dialogflow.cx.v3.json",
                    "type": "json"
                },
                {
                    "jsonpath": "$.clientLibrary.version",
                    "path": "samples/generated_samples/snippet_metadata_google.cloud.dialogflow.cx.v3beta1.json",
                    "type": "json"
                }
            ],
            "release-type": "python"
        },
        "packages/google-cloud-discoveryengine": {
            "bump-minor-pre-major": true,
            "bump-patch-for-minor-pre-major": true,
            "component": "google-cloud-discoveryengine",
            "extra-files": [
                "google/cloud/discoveryengine/gapic_version.py",
                "google/cloud/discoveryengine_v1/gapic_version.py",
                "google/cloud/discoveryengine_v1alpha/gapic_version.py",
                "google/cloud/discoveryengine_v1beta/gapic_version.py",
                {
                    "jsonpath": "$.clientLibrary.version",
                    "path": "samples/generated_samples/snippet_metadata_google.cloud.discoveryengine.v1.json",
                    "type": "json"
                },
                {
                    "jsonpath": "$.clientLibrary.version",
                    "path": "samples/generated_samples/snippet_metadata_google.cloud.discoveryengine.v1alpha.json",
                    "type": "json"
                },
                {
                    "jsonpath": "$.clientLibrary.version",
                    "path": "samples/generated_samples/snippet_metadata_google.cloud.discoveryengine.v1beta.json",
                    "type": "json"
                }
            ],
            "release-type": "python"
        },
        "packages/google-cloud-dlp": {
            "bump-minor-pre-major": true,
            "bump-patch-for-minor-pre-major": true,
            "component": "google-cloud-dlp",
            "extra-files": [
                "google/cloud/dlp/gapic_version.py",
                "google/cloud/dlp_v2/gapic_version.py",
                {
                    "jsonpath": "$.clientLibrary.version",
                    "path": "samples/generated_samples/snippet_metadata_google.privacy.dlp.v2.json",
                    "type": "json"
                }
            ],
            "release-type": "python"
        },
        "packages/google-cloud-dms": {
            "bump-minor-pre-major": true,
            "bump-patch-for-minor-pre-major": true,
            "component": "google-cloud-dms",
            "extra-files": [
                "google/cloud/clouddms/gapic_version.py",
                "google/cloud/clouddms_v1/gapic_version.py",
                {
                    "jsonpath": "$.clientLibrary.version",
                    "path": "samples/generated_samples/snippet_metadata_google.cloud.clouddms.v1.json",
                    "type": "json"
                }
            ],
            "release-type": "python"
        },
        "packages/google-cloud-documentai": {
            "bump-minor-pre-major": true,
            "bump-patch-for-minor-pre-major": true,
            "component": "google-cloud-documentai",
            "extra-files": [
                "google/cloud/documentai/gapic_version.py",
                "google/cloud/documentai_v1/gapic_version.py",
                "google/cloud/documentai_v1beta3/gapic_version.py",
                {
                    "jsonpath": "$.clientLibrary.version",
                    "path": "samples/generated_samples/snippet_metadata_google.cloud.documentai.v1.json",
                    "type": "json"
                },
                {
                    "jsonpath": "$.clientLibrary.version",
                    "path": "samples/generated_samples/snippet_metadata_google.cloud.documentai.v1beta3.json",
                    "type": "json"
                }
            ],
            "release-type": "python"
        },
        "packages/google-cloud-domains": {
            "bump-minor-pre-major": true,
            "bump-patch-for-minor-pre-major": true,
            "component": "google-cloud-domains",
            "extra-files": [
                "google/cloud/domains/gapic_version.py",
                "google/cloud/domains_v1/gapic_version.py",
                "google/cloud/domains_v1beta1/gapic_version.py",
                {
                    "jsonpath": "$.clientLibrary.version",
                    "path": "samples/generated_samples/snippet_metadata_google.cloud.domains.v1.json",
                    "type": "json"
                },
                {
                    "jsonpath": "$.clientLibrary.version",
                    "path": "samples/generated_samples/snippet_metadata_google.cloud.domains.v1beta1.json",
                    "type": "json"
                }
            ],
            "release-type": "python"
        },
        "packages/google-cloud-edgecontainer": {
            "bump-minor-pre-major": true,
            "bump-patch-for-minor-pre-major": true,
            "component": "google-cloud-edgecontainer",
            "extra-files": [
                "google/cloud/edgecontainer/gapic_version.py",
                "google/cloud/edgecontainer_v1/gapic_version.py",
                {
                    "jsonpath": "$.clientLibrary.version",
                    "path": "samples/generated_samples/snippet_metadata_google.cloud.edgecontainer.v1.json",
                    "type": "json"
                }
            ],
            "release-type": "python"
        },
        "packages/google-cloud-edgenetwork": {
            "bump-minor-pre-major": true,
            "bump-patch-for-minor-pre-major": true,
            "component": "google-cloud-edgenetwork",
            "extra-files": [
                "google/cloud/edgenetwork/gapic_version.py",
                "google/cloud/edgenetwork_v1/gapic_version.py",
                {
                    "jsonpath": "$.clientLibrary.version",
                    "path": "samples/generated_samples/snippet_metadata_google.cloud.edgenetwork.v1.json",
                    "type": "json"
                }
            ],
            "release-type": "python"
        },
        "packages/google-cloud-enterpriseknowledgegraph": {
            "bump-minor-pre-major": true,
            "bump-patch-for-minor-pre-major": true,
            "component": "google-cloud-enterpriseknowledgegraph",
            "extra-files": [
                "google/cloud/enterpriseknowledgegraph/gapic_version.py",
                "google/cloud/enterpriseknowledgegraph_v1/gapic_version.py",
                {
                    "jsonpath": "$.clientLibrary.version",
                    "path": "samples/generated_samples/snippet_metadata_google.cloud.enterpriseknowledgegraph.v1.json",
                    "type": "json"
                }
            ],
            "release-type": "python"
        },
        "packages/google-cloud-essential-contacts": {
            "bump-minor-pre-major": true,
            "bump-patch-for-minor-pre-major": true,
            "component": "google-cloud-essential-contacts",
            "extra-files": [
                "google/cloud/essential_contacts/gapic_version.py",
                "google/cloud/essential_contacts_v1/gapic_version.py",
                {
                    "jsonpath": "$.clientLibrary.version",
                    "path": "samples/generated_samples/snippet_metadata_google.cloud.essentialcontacts.v1.json",
                    "type": "json"
                }
            ],
            "release-type": "python"
        },
        "packages/google-cloud-eventarc": {
            "bump-minor-pre-major": true,
            "bump-patch-for-minor-pre-major": true,
            "component": "google-cloud-eventarc",
            "extra-files": [
                "google/cloud/eventarc/gapic_version.py",
                "google/cloud/eventarc_v1/gapic_version.py",
                {
                    "jsonpath": "$.clientLibrary.version",
                    "path": "samples/generated_samples/snippet_metadata_google.cloud.eventarc.v1.json",
                    "type": "json"
                }
            ],
            "release-type": "python"
        },
        "packages/google-cloud-eventarc-publishing": {
            "bump-minor-pre-major": true,
            "bump-patch-for-minor-pre-major": true,
            "component": "google-cloud-eventarc-publishing",
            "extra-files": [
                "google/cloud/eventarc_publishing/gapic_version.py",
                "google/cloud/eventarc_publishing_v1/gapic_version.py",
                {
                    "jsonpath": "$.clientLibrary.version",
                    "path": "samples/generated_samples/snippet_metadata_google.cloud.eventarc.publishing.v1.json",
                    "type": "json"
                }
            ],
            "release-type": "python"
        },
        "packages/google-cloud-filestore": {
            "bump-minor-pre-major": true,
            "bump-patch-for-minor-pre-major": true,
            "component": "google-cloud-filestore",
            "extra-files": [
                "google/cloud/filestore/gapic_version.py",
                "google/cloud/filestore_v1/gapic_version.py",
                {
                    "jsonpath": "$.clientLibrary.version",
                    "path": "samples/generated_samples/snippet_metadata_google.cloud.filestore.v1.json",
                    "type": "json"
                }
            ],
            "release-type": "python"
        },
        "packages/google-cloud-functions": {
            "bump-minor-pre-major": true,
            "bump-patch-for-minor-pre-major": true,
            "component": "google-cloud-functions",
            "extra-files": [
                "google/cloud/functions/gapic_version.py",
                "google/cloud/functions_v1/gapic_version.py",
                "google/cloud/functions_v2/gapic_version.py",
                {
                    "jsonpath": "$.clientLibrary.version",
                    "path": "samples/generated_samples/snippet_metadata_google.cloud.functions.v1.json",
                    "type": "json"
                },
                {
                    "jsonpath": "$.clientLibrary.version",
                    "path": "samples/generated_samples/snippet_metadata_google.cloud.functions.v2.json",
                    "type": "json"
                }
            ],
            "release-type": "python"
        },
        "packages/google-cloud-gdchardwaremanagement": {
            "bump-minor-pre-major": true,
            "bump-patch-for-minor-pre-major": true,
            "component": "google-cloud-gdchardwaremanagement",
            "extra-files": [
                "google/cloud/gdchardwaremanagement/gapic_version.py",
                "google/cloud/gdchardwaremanagement_v1alpha/gapic_version.py",
                {
                    "jsonpath": "$.clientLibrary.version",
                    "path": "samples/generated_samples/snippet_metadata_google.cloud.gdchardwaremanagement.v1alpha.json",
                    "type": "json"
                }
            ],
            "release-type": "python"
        },
        "packages/google-cloud-gke-backup": {
            "bump-minor-pre-major": true,
            "bump-patch-for-minor-pre-major": true,
            "component": "google-cloud-gke-backup",
            "extra-files": [
                "google/cloud/gke_backup/gapic_version.py",
                "google/cloud/gke_backup_v1/gapic_version.py",
                {
                    "jsonpath": "$.clientLibrary.version",
                    "path": "samples/generated_samples/snippet_metadata_google.cloud.gkebackup.v1.json",
                    "type": "json"
                }
            ],
            "release-type": "python"
        },
        "packages/google-cloud-gke-connect-gateway": {
            "bump-minor-pre-major": true,
            "bump-patch-for-minor-pre-major": true,
            "component": "google-cloud-gke-connect-gateway",
            "extra-files": [
                "google/cloud/gkeconnect/gateway/gapic_version.py",
                "google/cloud/gkeconnect/gateway_v1/gapic_version.py",
                "google/cloud/gkeconnect/gateway_v1beta1/gapic_version.py",
                {
                    "jsonpath": "$.clientLibrary.version",
                    "path": "samples/generated_samples/snippet_metadata_google.cloud.gkeconnect.gateway.v1.json",
                    "type": "json"
                },
                {
                    "jsonpath": "$.clientLibrary.version",
                    "path": "samples/generated_samples/snippet_metadata_google.cloud.gkeconnect.gateway.v1beta1.json",
                    "type": "json"
                }
            ],
            "release-type": "python"
        },
        "packages/google-cloud-gke-hub": {
            "bump-minor-pre-major": true,
            "bump-patch-for-minor-pre-major": true,
            "component": "google-cloud-gke-hub",
            "extra-files": [
                "google/cloud/gkehub/gapic_version.py",
                "google/cloud/gkehub_v1/configmanagement_v1/gapic_version.py",
                "google/cloud/gkehub_v1/gapic_version.py",
                "google/cloud/gkehub_v1/multiclusteringress_v1/gapic_version.py",
                "google/cloud/gkehub_v1beta1/gapic_version.py",
                {
                    "jsonpath": "$.clientLibrary.version",
                    "path": "samples/generated_samples/snippet_metadata_google.cloud.gkehub.v1.json",
                    "type": "json"
                },
                {
                    "jsonpath": "$.clientLibrary.version",
                    "path": "samples/generated_samples/snippet_metadata_google.cloud.gkehub.v1beta1.json",
                    "type": "json"
                }
            ],
            "release-type": "python"
        },
        "packages/google-cloud-gke-multicloud": {
            "bump-minor-pre-major": true,
            "bump-patch-for-minor-pre-major": true,
            "component": "google-cloud-gke-multicloud",
            "extra-files": [
                "google/cloud/gke_multicloud/gapic_version.py",
                "google/cloud/gke_multicloud_v1/gapic_version.py",
                {
                    "jsonpath": "$.clientLibrary.version",
                    "path": "samples/generated_samples/snippet_metadata_google.cloud.gkemulticloud.v1.json",
                    "type": "json"
                }
            ],
            "release-type": "python"
        },
        "packages/google-cloud-gsuiteaddons": {
            "bump-minor-pre-major": true,
            "bump-patch-for-minor-pre-major": true,
            "component": "google-cloud-gsuiteaddons",
            "extra-files": [
                "google/cloud/gsuiteaddons/gapic_version.py",
                "google/cloud/gsuiteaddons_v1/gapic_version.py",
                {
                    "jsonpath": "$.clientLibrary.version",
                    "path": "samples/generated_samples/snippet_metadata_google.cloud.gsuiteaddons.v1.json",
                    "type": "json"
                }
            ],
            "release-type": "python"
        },
        "packages/google-cloud-iam": {
            "bump-minor-pre-major": true,
            "bump-patch-for-minor-pre-major": true,
            "component": "google-cloud-iam",
            "extra-files": [
                "google/cloud/iam/gapic_version.py",
                "google/cloud/iam_admin/gapic_version.py",
                "google/cloud/iam_admin_v1/gapic_version.py",
                "google/cloud/iam_credentials/gapic_version.py",
                "google/cloud/iam_credentials_v1/gapic_version.py",
                "google/cloud/iam_v2/gapic_version.py",
                "google/cloud/iam_v2beta/gapic_version.py",
                {
                    "jsonpath": "$.clientLibrary.version",
                    "path": "samples/generated_samples/snippet_metadata_google.iam.admin.v1.json",
                    "type": "json"
                },
                {
                    "jsonpath": "$.clientLibrary.version",
                    "path": "samples/generated_samples/snippet_metadata_google.iam.credentials.v1.json",
                    "type": "json"
                },
                {
                    "jsonpath": "$.clientLibrary.version",
                    "path": "samples/generated_samples/snippet_metadata_google.iam.v2.json",
                    "type": "json"
                },
                {
                    "jsonpath": "$.clientLibrary.version",
                    "path": "samples/generated_samples/snippet_metadata_google.iam.v2beta.json",
                    "type": "json"
                }
            ],
            "release-type": "python"
        },
        "packages/google-cloud-iam-logging": {
            "bump-minor-pre-major": true,
            "bump-patch-for-minor-pre-major": true,
            "component": "google-cloud-iam-logging",
            "extra-files": [
                "google/cloud/iam_logging/gapic_version.py",
                "google/cloud/iam_logging_v1/gapic_version.py"
            ],
            "release-type": "python"
        },
        "packages/google-cloud-iap": {
            "bump-minor-pre-major": true,
            "bump-patch-for-minor-pre-major": true,
            "component": "google-cloud-iap",
            "extra-files": [
                "google/cloud/iap/gapic_version.py",
                "google/cloud/iap_v1/gapic_version.py",
                {
                    "jsonpath": "$.clientLibrary.version",
                    "path": "samples/generated_samples/snippet_metadata_google.cloud.iap.v1.json",
                    "type": "json"
                }
            ],
            "release-type": "python"
        },
        "packages/google-cloud-ids": {
            "bump-minor-pre-major": true,
            "bump-patch-for-minor-pre-major": true,
            "component": "google-cloud-ids",
            "extra-files": [
                "google/cloud/ids/gapic_version.py",
                "google/cloud/ids_v1/gapic_version.py",
                {
                    "jsonpath": "$.clientLibrary.version",
                    "path": "samples/generated_samples/snippet_metadata_google.cloud.ids.v1.json",
                    "type": "json"
                }
            ],
            "release-type": "python"
        },
        "packages/google-cloud-kms": {
            "bump-minor-pre-major": true,
            "bump-patch-for-minor-pre-major": true,
            "component": "google-cloud-kms",
            "extra-files": [
                "google/cloud/kms/gapic_version.py",
                "google/cloud/kms_v1/gapic_version.py",
                {
                    "jsonpath": "$.clientLibrary.version",
                    "path": "samples/generated_samples/snippet_metadata_google.cloud.kms.v1.json",
                    "type": "json"
                }
            ],
            "release-type": "python"
        },
        "packages/google-cloud-kms-inventory": {
            "bump-minor-pre-major": true,
            "bump-patch-for-minor-pre-major": true,
            "component": "google-cloud-kms-inventory",
            "extra-files": [
                "google/cloud/kms_inventory/gapic_version.py",
                "google/cloud/kms_inventory_v1/gapic_version.py",
                {
                    "jsonpath": "$.clientLibrary.version",
                    "path": "samples/generated_samples/snippet_metadata_google.cloud.kms.inventory.v1.json",
                    "type": "json"
                }
            ],
            "release-type": "python"
        },
        "packages/google-cloud-language": {
            "bump-minor-pre-major": true,
            "bump-patch-for-minor-pre-major": true,
            "component": "google-cloud-language",
            "extra-files": [
                "google/cloud/language/gapic_version.py",
                "google/cloud/language_v1/gapic_version.py",
                "google/cloud/language_v1beta2/gapic_version.py",
                "google/cloud/language_v2/gapic_version.py",
                {
                    "jsonpath": "$.clientLibrary.version",
                    "path": "samples/generated_samples/snippet_metadata_google.cloud.language.v1.json",
                    "type": "json"
                },
                {
                    "jsonpath": "$.clientLibrary.version",
                    "path": "samples/generated_samples/snippet_metadata_google.cloud.language.v1beta2.json",
                    "type": "json"
                },
                {
                    "jsonpath": "$.clientLibrary.version",
                    "path": "samples/generated_samples/snippet_metadata_google.cloud.language.v2.json",
                    "type": "json"
                }
            ],
            "release-type": "python"
        },
        "packages/google-cloud-life-sciences": {
            "bump-minor-pre-major": true,
            "bump-patch-for-minor-pre-major": true,
            "component": "google-cloud-life-sciences",
            "extra-files": [
                "google/cloud/lifesciences/gapic_version.py",
                "google/cloud/lifesciences_v2beta/gapic_version.py",
                {
                    "jsonpath": "$.clientLibrary.version",
                    "path": "samples/generated_samples/snippet_metadata_google.cloud.lifesciences.v2beta.json",
                    "type": "json"
                }
            ],
            "release-type": "python"
        },
        "packages/google-cloud-managed-identities": {
            "bump-minor-pre-major": true,
            "bump-patch-for-minor-pre-major": true,
            "component": "google-cloud-managed-identities",
            "extra-files": [
                "google/cloud/managedidentities/gapic_version.py",
                "google/cloud/managedidentities_v1/gapic_version.py",
                {
                    "jsonpath": "$.clientLibrary.version",
                    "path": "samples/generated_samples/snippet_metadata_google.cloud.managedidentities.v1.json",
                    "type": "json"
                }
            ],
            "release-type": "python"
        },
        "packages/google-cloud-managedkafka": {
            "bump-minor-pre-major": true,
            "bump-patch-for-minor-pre-major": true,
            "component": "google-cloud-managedkafka",
            "extra-files": [
                "google/cloud/managedkafka/gapic_version.py",
                "google/cloud/managedkafka_v1/gapic_version.py",
                {
                    "jsonpath": "$.clientLibrary.version",
                    "path": "samples/generated_samples/snippet_metadata_google.cloud.managedkafka.v1.json",
                    "type": "json"
                }
            ],
            "release-type": "python"
        },
        "packages/google-cloud-media-translation": {
            "bump-minor-pre-major": true,
            "bump-patch-for-minor-pre-major": true,
            "component": "google-cloud-media-translation",
            "extra-files": [
                "google/cloud/mediatranslation/gapic_version.py",
                "google/cloud/mediatranslation_v1beta1/gapic_version.py",
                {
                    "jsonpath": "$.clientLibrary.version",
                    "path": "samples/generated_samples/snippet_metadata_google.cloud.mediatranslation.v1beta1.json",
                    "type": "json"
                }
            ],
            "release-type": "python"
        },
        "packages/google-cloud-memcache": {
            "bump-minor-pre-major": true,
            "bump-patch-for-minor-pre-major": true,
            "component": "google-cloud-memcache",
            "extra-files": [
                "google/cloud/memcache/gapic_version.py",
                "google/cloud/memcache_v1/gapic_version.py",
                "google/cloud/memcache_v1beta2/gapic_version.py",
                {
                    "jsonpath": "$.clientLibrary.version",
                    "path": "samples/generated_samples/snippet_metadata_google.cloud.memcache.v1.json",
                    "type": "json"
                },
                {
                    "jsonpath": "$.clientLibrary.version",
                    "path": "samples/generated_samples/snippet_metadata_google.cloud.memcache.v1beta2.json",
                    "type": "json"
                }
            ],
            "release-type": "python"
        },
        "packages/google-cloud-memorystore": {
            "bump-minor-pre-major": true,
            "bump-patch-for-minor-pre-major": true,
            "component": "google-cloud-memorystore",
            "extra-files": [
                "google/cloud/memorystore/gapic_version.py",
                "google/cloud/memorystore_v1/gapic_version.py",
                "google/cloud/memorystore_v1beta/gapic_version.py",
                {
                    "jsonpath": "$.clientLibrary.version",
                    "path": "samples/generated_samples/snippet_metadata_google.cloud.memorystore.v1.json",
                    "type": "json"
                },
                {
                    "jsonpath": "$.clientLibrary.version",
                    "path": "samples/generated_samples/snippet_metadata_google.cloud.memorystore.v1beta.json",
                    "type": "json"
                }
            ],
            "release-type": "python"
        },
        "packages/google-cloud-migrationcenter": {
            "bump-minor-pre-major": true,
            "bump-patch-for-minor-pre-major": true,
            "component": "google-cloud-migrationcenter",
            "extra-files": [
                "google/cloud/migrationcenter/gapic_version.py",
                "google/cloud/migrationcenter_v1/gapic_version.py",
                {
                    "jsonpath": "$.clientLibrary.version",
                    "path": "samples/generated_samples/snippet_metadata_google.cloud.migrationcenter.v1.json",
                    "type": "json"
                }
            ],
            "release-type": "python"
        },
        "packages/google-cloud-monitoring": {
            "bump-minor-pre-major": true,
            "bump-patch-for-minor-pre-major": true,
            "component": "google-cloud-monitoring",
            "extra-files": [
                "google/cloud/monitoring/gapic_version.py",
                "google/cloud/monitoring_v3/gapic_version.py",
                {
                    "jsonpath": "$.clientLibrary.version",
                    "path": "samples/generated_samples/snippet_metadata_google.monitoring.v3.json",
                    "type": "json"
                }
            ],
            "release-type": "python"
        },
        "packages/google-cloud-monitoring-dashboards": {
            "bump-minor-pre-major": true,
            "bump-patch-for-minor-pre-major": true,
            "component": "google-cloud-monitoring-dashboards",
            "extra-files": [
                "google/cloud/monitoring_dashboard/gapic_version.py",
                "google/cloud/monitoring_dashboard_v1/gapic_version.py",
                "google/monitoring/dashboard_v1/gapic_version.py",
                {
                    "jsonpath": "$.clientLibrary.version",
                    "path": "samples/generated_samples/snippet_metadata_google.monitoring.dashboard.v1.json",
                    "type": "json"
                }
            ],
            "release-type": "python"
        },
        "packages/google-cloud-monitoring-metrics-scopes": {
            "bump-minor-pre-major": true,
            "bump-patch-for-minor-pre-major": true,
            "component": "google-cloud-monitoring-metrics-scopes",
            "extra-files": [
                "google/cloud/monitoring_metrics_scope/gapic_version.py",
                "google/cloud/monitoring_metrics_scope_v1/gapic_version.py",
                {
                    "jsonpath": "$.clientLibrary.version",
                    "path": "samples/generated_samples/snippet_metadata_google.monitoring.metricsscope.v1.json",
                    "type": "json"
                }
            ],
            "release-type": "python"
        },
        "packages/google-cloud-netapp": {
            "bump-minor-pre-major": true,
            "bump-patch-for-minor-pre-major": true,
            "component": "google-cloud-netapp",
            "extra-files": [
                "google/cloud/netapp/gapic_version.py",
                "google/cloud/netapp_v1/gapic_version.py",
                {
                    "jsonpath": "$.clientLibrary.version",
                    "path": "samples/generated_samples/snippet_metadata_google.cloud.netapp.v1.json",
                    "type": "json"
                }
            ],
            "release-type": "python"
        },
        "packages/google-cloud-network-connectivity": {
            "bump-minor-pre-major": true,
            "bump-patch-for-minor-pre-major": true,
            "component": "google-cloud-network-connectivity",
            "extra-files": [
                "google/cloud/networkconnectivity/gapic_version.py",
                "google/cloud/networkconnectivity_v1/gapic_version.py",
                "google/cloud/networkconnectivity_v1alpha1/gapic_version.py",
                {
                    "jsonpath": "$.clientLibrary.version",
                    "path": "samples/generated_samples/snippet_metadata_google.cloud.networkconnectivity.v1.json",
                    "type": "json"
                },
                {
                    "jsonpath": "$.clientLibrary.version",
                    "path": "samples/generated_samples/snippet_metadata_google.cloud.networkconnectivity.v1alpha1.json",
                    "type": "json"
                }
            ],
            "release-type": "python"
        },
        "packages/google-cloud-network-management": {
            "bump-minor-pre-major": true,
            "bump-patch-for-minor-pre-major": true,
            "component": "google-cloud-network-management",
            "extra-files": [
                "google/cloud/network_management/gapic_version.py",
                "google/cloud/network_management_v1/gapic_version.py",
                {
                    "jsonpath": "$.clientLibrary.version",
                    "path": "samples/generated_samples/snippet_metadata_google.cloud.networkmanagement.v1.json",
                    "type": "json"
                }
            ],
            "release-type": "python"
        },
        "packages/google-cloud-network-security": {
            "bump-minor-pre-major": true,
            "bump-patch-for-minor-pre-major": true,
            "component": "google-cloud-network-security",
            "extra-files": [
                "google/cloud/network_security/gapic_version.py",
                "google/cloud/network_security_v1/gapic_version.py",
                "google/cloud/network_security_v1beta1/gapic_version.py",
                {
                    "jsonpath": "$.clientLibrary.version",
                    "path": "samples/generated_samples/snippet_metadata_google.cloud.networksecurity.v1.json",
                    "type": "json"
                },
                {
                    "jsonpath": "$.clientLibrary.version",
                    "path": "samples/generated_samples/snippet_metadata_google.cloud.networksecurity.v1beta1.json",
                    "type": "json"
                }
            ],
            "release-type": "python"
        },
        "packages/google-cloud-network-services": {
            "bump-minor-pre-major": true,
            "bump-patch-for-minor-pre-major": true,
            "component": "google-cloud-network-services",
            "extra-files": [
                "google/cloud/network_services/gapic_version.py",
                "google/cloud/network_services_v1/gapic_version.py",
                {
                    "jsonpath": "$.clientLibrary.version",
                    "path": "samples/generated_samples/snippet_metadata_google.cloud.networkservices.v1.json",
                    "type": "json"
                }
            ],
            "release-type": "python"
        },
        "packages/google-cloud-notebooks": {
            "bump-minor-pre-major": true,
            "bump-patch-for-minor-pre-major": true,
            "component": "google-cloud-notebooks",
            "extra-files": [
                "google/cloud/notebooks/gapic_version.py",
                "google/cloud/notebooks_v1/gapic_version.py",
                "google/cloud/notebooks_v1beta1/gapic_version.py",
                "google/cloud/notebooks_v2/gapic_version.py",
                {
                    "jsonpath": "$.clientLibrary.version",
                    "path": "samples/generated_samples/snippet_metadata_google.cloud.notebooks.v1.json",
                    "type": "json"
                },
                {
                    "jsonpath": "$.clientLibrary.version",
                    "path": "samples/generated_samples/snippet_metadata_google.cloud.notebooks.v1beta1.json",
                    "type": "json"
                },
                {
                    "jsonpath": "$.clientLibrary.version",
                    "path": "samples/generated_samples/snippet_metadata_google.cloud.notebooks.v2.json",
                    "type": "json"
                }
            ],
            "release-type": "python"
        },
        "packages/google-cloud-optimization": {
            "bump-minor-pre-major": true,
            "bump-patch-for-minor-pre-major": true,
            "component": "google-cloud-optimization",
            "extra-files": [
                "google/cloud/optimization/gapic_version.py",
                "google/cloud/optimization_v1/gapic_version.py",
                {
                    "jsonpath": "$.clientLibrary.version",
                    "path": "samples/generated_samples/snippet_metadata_google.cloud.optimization.v1.json",
                    "type": "json"
                }
            ],
            "release-type": "python"
        },
        "packages/google-cloud-oracledatabase": {
            "bump-minor-pre-major": true,
            "bump-patch-for-minor-pre-major": true,
            "component": "google-cloud-oracledatabase",
            "extra-files": [
                "google/cloud/oracledatabase/gapic_version.py",
                "google/cloud/oracledatabase_v1/gapic_version.py",
                {
                    "jsonpath": "$.clientLibrary.version",
                    "path": "samples/generated_samples/snippet_metadata_google.cloud.oracledatabase.v1.json",
                    "type": "json"
                }
            ],
            "release-type": "python"
        },
        "packages/google-cloud-orchestration-airflow": {
            "bump-minor-pre-major": true,
            "bump-patch-for-minor-pre-major": true,
            "component": "google-cloud-orchestration-airflow",
            "extra-files": [
                "google/cloud/orchestration/airflow/service/gapic_version.py",
                "google/cloud/orchestration/airflow/service_v1/gapic_version.py",
                "google/cloud/orchestration/airflow/service_v1beta1/gapic_version.py",
                {
                    "jsonpath": "$.clientLibrary.version",
                    "path": "samples/generated_samples/snippet_metadata_google.cloud.orchestration.airflow.service.v1.json",
                    "type": "json"
                },
                {
                    "jsonpath": "$.clientLibrary.version",
                    "path": "samples/generated_samples/snippet_metadata_google.cloud.orchestration.airflow.service.v1beta1.json",
                    "type": "json"
                }
            ],
            "release-type": "python"
        },
        "packages/google-cloud-org-policy": {
            "bump-minor-pre-major": true,
            "bump-patch-for-minor-pre-major": true,
            "component": "google-cloud-org-policy",
            "extra-files": [
                "google/cloud/orgpolicy/gapic_version.py",
                "google/cloud/orgpolicy_v2/gapic_version.py"
            ],
            "release-type": "python"
        },
        "packages/google-cloud-os-config": {
            "bump-minor-pre-major": true,
            "bump-patch-for-minor-pre-major": true,
            "component": "google-cloud-os-config",
            "extra-files": [
                "google/cloud/osconfig/gapic_version.py",
                "google/cloud/osconfig_v1/gapic_version.py",
                "google/cloud/osconfig_v1alpha/gapic_version.py",
                {
                    "jsonpath": "$.clientLibrary.version",
                    "path": "samples/generated_samples/snippet_metadata_google.cloud.osconfig.v1.json",
                    "type": "json"
                },
                {
                    "jsonpath": "$.clientLibrary.version",
                    "path": "samples/generated_samples/snippet_metadata_google.cloud.osconfig.v1alpha.json",
                    "type": "json"
                }
            ],
            "release-type": "python"
        },
        "packages/google-cloud-os-login": {
            "bump-minor-pre-major": true,
            "bump-patch-for-minor-pre-major": true,
            "component": "google-cloud-os-login",
            "extra-files": [
                "google/cloud/oslogin/gapic_version.py",
                "google/cloud/oslogin_v1/gapic_version.py",
                {
                    "jsonpath": "$.clientLibrary.version",
                    "path": "samples/generated_samples/snippet_metadata_google.cloud.oslogin.v1.json",
                    "type": "json"
                }
            ],
            "release-type": "python"
        },
        "packages/google-cloud-parallelstore": {
            "bump-minor-pre-major": true,
            "bump-patch-for-minor-pre-major": true,
            "component": "google-cloud-parallelstore",
            "extra-files": [
                "google/cloud/parallelstore/gapic_version.py",
                "google/cloud/parallelstore_v1/gapic_version.py",
                "google/cloud/parallelstore_v1beta/gapic_version.py",
                {
                    "jsonpath": "$.clientLibrary.version",
                    "path": "samples/generated_samples/snippet_metadata_google.cloud.parallelstore.v1.json",
                    "type": "json"
                },
                {
                    "jsonpath": "$.clientLibrary.version",
                    "path": "samples/generated_samples/snippet_metadata_google.cloud.parallelstore.v1beta.json",
                    "type": "json"
                }
            ],
            "release-type": "python"
        },
        "packages/google-cloud-phishing-protection": {
            "bump-minor-pre-major": true,
            "bump-patch-for-minor-pre-major": true,
            "component": "google-cloud-phishing-protection",
            "extra-files": [
                "google/cloud/phishingprotection/gapic_version.py",
                "google/cloud/phishingprotection_v1beta1/gapic_version.py",
                {
                    "jsonpath": "$.clientLibrary.version",
                    "path": "samples/generated_samples/snippet_metadata_google.cloud.phishingprotection.v1beta1.json",
                    "type": "json"
                }
            ],
            "release-type": "python"
        },
        "packages/google-cloud-policy-troubleshooter": {
            "bump-minor-pre-major": true,
            "bump-patch-for-minor-pre-major": true,
            "component": "google-cloud-policy-troubleshooter",
            "extra-files": [
                "google/cloud/policytroubleshooter/gapic_version.py",
                "google/cloud/policytroubleshooter_v1/gapic_version.py",
                {
                    "jsonpath": "$.clientLibrary.version",
                    "path": "samples/generated_samples/snippet_metadata_google.cloud.policytroubleshooter.v1.json",
                    "type": "json"
                }
            ],
            "release-type": "python"
        },
        "packages/google-cloud-policysimulator": {
            "bump-minor-pre-major": true,
            "bump-patch-for-minor-pre-major": true,
            "component": "google-cloud-policysimulator",
            "extra-files": [
                "google/cloud/policysimulator/gapic_version.py",
                "google/cloud/policysimulator_v1/gapic_version.py",
                {
                    "jsonpath": "$.clientLibrary.version",
                    "path": "samples/generated_samples/snippet_metadata_google.cloud.policysimulator.v1.json",
                    "type": "json"
                }
            ],
            "release-type": "python"
        },
        "packages/google-cloud-policytroubleshooter-iam": {
            "bump-minor-pre-major": true,
            "bump-patch-for-minor-pre-major": true,
            "component": "google-cloud-policytroubleshooter-iam",
            "extra-files": [
                "google/cloud/policytroubleshooter_iam/gapic_version.py",
                "google/cloud/policytroubleshooter_iam_v3/gapic_version.py",
                {
                    "jsonpath": "$.clientLibrary.version",
                    "path": "samples/generated_samples/snippet_metadata_google.cloud.policytroubleshooter.iam.v3.json",
                    "type": "json"
                }
            ],
            "release-type": "python"
        },
        "packages/google-cloud-private-ca": {
            "bump-minor-pre-major": true,
            "bump-patch-for-minor-pre-major": true,
            "component": "google-cloud-private-ca",
            "extra-files": [
                "google/cloud/security/privateca/gapic_version.py",
                "google/cloud/security/privateca_v1/gapic_version.py",
                "google/cloud/security/privateca_v1beta1/gapic_version.py",
                {
                    "jsonpath": "$.clientLibrary.version",
                    "path": "samples/generated_samples/snippet_metadata_google.cloud.security.privateca.v1.json",
                    "type": "json"
                },
                {
                    "jsonpath": "$.clientLibrary.version",
                    "path": "samples/generated_samples/snippet_metadata_google.cloud.security.privateca.v1beta1.json",
                    "type": "json"
                }
            ],
            "release-type": "python"
        },
        "packages/google-cloud-private-catalog": {
            "bump-minor-pre-major": true,
            "bump-patch-for-minor-pre-major": true,
            "component": "google-cloud-private-catalog",
            "extra-files": [
                "google/cloud/privatecatalog/gapic_version.py",
                "google/cloud/privatecatalog_v1beta1/gapic_version.py",
                {
                    "jsonpath": "$.clientLibrary.version",
                    "path": "samples/generated_samples/snippet_metadata_google.cloud.privatecatalog.v1beta1.json",
                    "type": "json"
                }
            ],
            "release-type": "python"
        },
        "packages/google-cloud-privilegedaccessmanager": {
            "bump-minor-pre-major": true,
            "bump-patch-for-minor-pre-major": true,
            "component": "google-cloud-privilegedaccessmanager",
            "extra-files": [
                "google/cloud/privilegedaccessmanager/gapic_version.py",
                "google/cloud/privilegedaccessmanager_v1/gapic_version.py",
                {
                    "jsonpath": "$.clientLibrary.version",
                    "path": "samples/generated_samples/snippet_metadata_google.cloud.privilegedaccessmanager.v1.json",
                    "type": "json"
                }
            ],
            "release-type": "python"
        },
        "packages/google-cloud-public-ca": {
            "bump-minor-pre-major": true,
            "bump-patch-for-minor-pre-major": true,
            "component": "google-cloud-public-ca",
            "extra-files": [
                "google/cloud/security/publicca/gapic_version.py",
                "google/cloud/security/publicca_v1/gapic_version.py",
                "google/cloud/security/publicca_v1beta1/gapic_version.py",
                {
                    "jsonpath": "$.clientLibrary.version",
                    "path": "samples/generated_samples/snippet_metadata_google.cloud.security.publicca.v1.json",
                    "type": "json"
                },
                {
                    "jsonpath": "$.clientLibrary.version",
                    "path": "samples/generated_samples/snippet_metadata_google.cloud.security.publicca.v1beta1.json",
                    "type": "json"
                }
            ],
            "release-type": "python"
        },
        "packages/google-cloud-quotas": {
            "bump-minor-pre-major": true,
            "bump-patch-for-minor-pre-major": true,
            "component": "google-cloud-quotas",
            "extra-files": [
                "google/cloud/cloudquotas/gapic_version.py",
                "google/cloud/cloudquotas_v1/gapic_version.py",
                "google/cloud/cloudquotas_v1beta/gapic_version.py",
                {
                    "jsonpath": "$.clientLibrary.version",
                    "path": "samples/generated_samples/snippet_metadata_google.api.cloudquotas.v1.json",
                    "type": "json"
                },
                {
                    "jsonpath": "$.clientLibrary.version",
                    "path": "samples/generated_samples/snippet_metadata_google.api.cloudquotas.v1beta.json",
                    "type": "json"
                }
            ],
            "release-type": "python"
        },
        "packages/google-cloud-rapidmigrationassessment": {
            "bump-minor-pre-major": true,
            "bump-patch-for-minor-pre-major": true,
            "component": "google-cloud-rapidmigrationassessment",
            "extra-files": [
                "google/cloud/rapidmigrationassessment/gapic_version.py",
                "google/cloud/rapidmigrationassessment_v1/gapic_version.py",
                {
                    "jsonpath": "$.clientLibrary.version",
                    "path": "samples/generated_samples/snippet_metadata_google.cloud.rapidmigrationassessment.v1.json",
                    "type": "json"
                }
            ],
            "release-type": "python"
        },
        "packages/google-cloud-recaptcha-enterprise": {
            "bump-minor-pre-major": true,
            "bump-patch-for-minor-pre-major": true,
            "component": "google-cloud-recaptcha-enterprise",
            "extra-files": [
                "google/cloud/recaptchaenterprise/gapic_version.py",
                "google/cloud/recaptchaenterprise_v1/gapic_version.py",
                {
                    "jsonpath": "$.clientLibrary.version",
                    "path": "samples/generated_samples/snippet_metadata_google.cloud.recaptchaenterprise.v1.json",
                    "type": "json"
                }
            ],
            "release-type": "python"
        },
        "packages/google-cloud-recommendations-ai": {
            "bump-minor-pre-major": true,
            "bump-patch-for-minor-pre-major": true,
            "component": "google-cloud-recommendations-ai",
            "extra-files": [
                "google/cloud/recommendationengine/gapic_version.py",
                "google/cloud/recommendationengine_v1beta1/gapic_version.py",
                {
                    "jsonpath": "$.clientLibrary.version",
                    "path": "samples/generated_samples/snippet_metadata_google.cloud.recommendationengine.v1beta1.json",
                    "type": "json"
                }
            ],
            "release-type": "python"
        },
        "packages/google-cloud-recommender": {
            "bump-minor-pre-major": true,
            "bump-patch-for-minor-pre-major": true,
            "component": "google-cloud-recommender",
            "extra-files": [
                "google/cloud/recommender/gapic_version.py",
                "google/cloud/recommender_v1/gapic_version.py",
                "google/cloud/recommender_v1beta1/gapic_version.py",
                {
                    "jsonpath": "$.clientLibrary.version",
                    "path": "samples/generated_samples/snippet_metadata_google.cloud.recommender.v1.json",
                    "type": "json"
                },
                {
                    "jsonpath": "$.clientLibrary.version",
                    "path": "samples/generated_samples/snippet_metadata_google.cloud.recommender.v1beta1.json",
                    "type": "json"
                }
            ],
            "release-type": "python"
        },
        "packages/google-cloud-redis": {
            "bump-minor-pre-major": true,
            "bump-patch-for-minor-pre-major": true,
            "component": "google-cloud-redis",
            "extra-files": [
                "google/cloud/redis/gapic_version.py",
                "google/cloud/redis_v1/gapic_version.py",
                "google/cloud/redis_v1beta1/gapic_version.py",
                {
                    "jsonpath": "$.clientLibrary.version",
                    "path": "samples/generated_samples/snippet_metadata_google.cloud.redis.v1.json",
                    "type": "json"
                },
                {
                    "jsonpath": "$.clientLibrary.version",
                    "path": "samples/generated_samples/snippet_metadata_google.cloud.redis.v1beta1.json",
                    "type": "json"
                }
            ],
            "release-type": "python"
        },
        "packages/google-cloud-redis-cluster": {
            "bump-minor-pre-major": true,
            "bump-patch-for-minor-pre-major": true,
            "component": "google-cloud-redis-cluster",
            "extra-files": [
                "google/cloud/redis_cluster/gapic_version.py",
                "google/cloud/redis_cluster_v1/gapic_version.py",
                "google/cloud/redis_cluster_v1beta1/gapic_version.py",
                {
                    "jsonpath": "$.clientLibrary.version",
                    "path": "samples/generated_samples/snippet_metadata_google.cloud.redis.cluster.v1.json",
                    "type": "json"
                },
                {
                    "jsonpath": "$.clientLibrary.version",
                    "path": "samples/generated_samples/snippet_metadata_google.cloud.redis.cluster.v1beta1.json",
                    "type": "json"
                }
            ],
            "release-type": "python"
        },
        "packages/google-cloud-resource-manager": {
            "bump-minor-pre-major": true,
            "bump-patch-for-minor-pre-major": true,
            "component": "google-cloud-resource-manager",
            "extra-files": [
                "google/cloud/resourcemanager/gapic_version.py",
                "google/cloud/resourcemanager_v3/gapic_version.py",
                {
                    "jsonpath": "$.clientLibrary.version",
                    "path": "samples/generated_samples/snippet_metadata_google.cloud.resourcemanager.v3.json",
                    "type": "json"
                }
            ],
            "release-type": "python"
        },
        "packages/google-cloud-resource-settings": {
            "bump-minor-pre-major": true,
            "bump-patch-for-minor-pre-major": true,
            "component": "google-cloud-resource-settings",
            "extra-files": [
                "google/cloud/resourcesettings/gapic_version.py",
                "google/cloud/resourcesettings_v1/gapic_version.py",
                {
                    "jsonpath": "$.clientLibrary.version",
                    "path": "samples/generated_samples/snippet_metadata_google.cloud.resourcesettings.v1.json",
                    "type": "json"
                }
            ],
            "release-type": "python"
        },
        "packages/google-cloud-retail": {
            "bump-minor-pre-major": true,
            "bump-patch-for-minor-pre-major": true,
            "component": "google-cloud-retail",
            "extra-files": [
                "google/cloud/retail/gapic_version.py",
                "google/cloud/retail_v2/gapic_version.py",
                "google/cloud/retail_v2alpha/gapic_version.py",
                "google/cloud/retail_v2beta/gapic_version.py",
                {
                    "jsonpath": "$.clientLibrary.version",
                    "path": "samples/generated_samples/snippet_metadata_google.cloud.retail.v2.json",
                    "type": "json"
                },
                {
                    "jsonpath": "$.clientLibrary.version",
                    "path": "samples/generated_samples/snippet_metadata_google.cloud.retail.v2alpha.json",
                    "type": "json"
                },
                {
                    "jsonpath": "$.clientLibrary.version",
                    "path": "samples/generated_samples/snippet_metadata_google.cloud.retail.v2beta.json",
                    "type": "json"
                }
            ],
            "release-type": "python"
        },
        "packages/google-cloud-run": {
            "bump-minor-pre-major": true,
            "bump-patch-for-minor-pre-major": true,
            "component": "google-cloud-run",
            "extra-files": [
                "google/cloud/run/gapic_version.py",
                "google/cloud/run_v2/gapic_version.py",
                {
                    "jsonpath": "$.clientLibrary.version",
                    "path": "samples/generated_samples/snippet_metadata_google.cloud.run.v2.json",
                    "type": "json"
                }
            ],
            "release-type": "python"
        },
        "packages/google-cloud-scheduler": {
            "bump-minor-pre-major": true,
            "bump-patch-for-minor-pre-major": true,
            "component": "google-cloud-scheduler",
            "extra-files": [
                "google/cloud/scheduler/gapic_version.py",
                "google/cloud/scheduler_v1/gapic_version.py",
                "google/cloud/scheduler_v1beta1/gapic_version.py",
                {
                    "jsonpath": "$.clientLibrary.version",
                    "path": "samples/generated_samples/snippet_metadata_google.cloud.scheduler.v1.json",
                    "type": "json"
                },
                {
                    "jsonpath": "$.clientLibrary.version",
                    "path": "samples/generated_samples/snippet_metadata_google.cloud.scheduler.v1beta1.json",
                    "type": "json"
                }
            ],
            "release-type": "python"
        },
        "packages/google-cloud-secret-manager": {
            "bump-minor-pre-major": true,
            "bump-patch-for-minor-pre-major": true,
            "component": "google-cloud-secret-manager",
            "extra-files": [
                "google/cloud/secretmanager/gapic_version.py",
                "google/cloud/secretmanager_v1/gapic_version.py",
                "google/cloud/secretmanager_v1beta1/gapic_version.py",
                "google/cloud/secretmanager_v1beta2/gapic_version.py",
                {
                    "jsonpath": "$.clientLibrary.version",
                    "path": "samples/generated_samples/snippet_metadata_google.cloud.secretmanager.v1.json",
                    "type": "json"
                },
                {
                    "jsonpath": "$.clientLibrary.version",
                    "path": "samples/generated_samples/snippet_metadata_google.cloud.secretmanager.v1beta2.json",
                    "type": "json"
                },
                {
                    "jsonpath": "$.clientLibrary.version",
                    "path": "samples/generated_samples/snippet_metadata_google.cloud.secrets.v1beta1.json",
                    "type": "json"
                }
            ],
            "release-type": "python"
        },
        "packages/google-cloud-securesourcemanager": {
            "bump-minor-pre-major": true,
            "bump-patch-for-minor-pre-major": true,
            "component": "google-cloud-securesourcemanager",
            "extra-files": [
                "google/cloud/securesourcemanager/gapic_version.py",
                "google/cloud/securesourcemanager_v1/gapic_version.py",
                {
                    "jsonpath": "$.clientLibrary.version",
                    "path": "samples/generated_samples/snippet_metadata_google.cloud.securesourcemanager.v1.json",
                    "type": "json"
                }
            ],
            "release-type": "python"
        },
        "packages/google-cloud-securitycenter": {
            "bump-minor-pre-major": true,
            "bump-patch-for-minor-pre-major": true,
            "component": "google-cloud-securitycenter",
            "extra-files": [
                "google/cloud/securitycenter/gapic_version.py",
                "google/cloud/securitycenter_v1/gapic_version.py",
                "google/cloud/securitycenter_v1beta1/gapic_version.py",
                "google/cloud/securitycenter_v1p1beta1/gapic_version.py",
                "google/cloud/securitycenter_v2/gapic_version.py",
                {
                    "jsonpath": "$.clientLibrary.version",
                    "path": "samples/generated_samples/snippet_metadata_google.cloud.securitycenter.v1.json",
                    "type": "json"
                },
                {
                    "jsonpath": "$.clientLibrary.version",
                    "path": "samples/generated_samples/snippet_metadata_google.cloud.securitycenter.v1beta1.json",
                    "type": "json"
                },
                {
                    "jsonpath": "$.clientLibrary.version",
                    "path": "samples/generated_samples/snippet_metadata_google.cloud.securitycenter.v1p1beta1.json",
                    "type": "json"
                },
                {
                    "jsonpath": "$.clientLibrary.version",
                    "path": "samples/generated_samples/snippet_metadata_google.cloud.securitycenter.v2.json",
                    "type": "json"
                }
            ],
            "release-type": "python"
        },
        "packages/google-cloud-securitycentermanagement": {
            "bump-minor-pre-major": true,
            "bump-patch-for-minor-pre-major": true,
            "component": "google-cloud-securitycentermanagement",
            "extra-files": [
                "google/cloud/securitycentermanagement/gapic_version.py",
                "google/cloud/securitycentermanagement_v1/gapic_version.py",
                {
                    "jsonpath": "$.clientLibrary.version",
                    "path": "samples/generated_samples/snippet_metadata_google.cloud.securitycentermanagement.v1.json",
                    "type": "json"
                }
            ],
            "release-type": "python"
        },
        "packages/google-cloud-service-control": {
            "bump-minor-pre-major": true,
            "bump-patch-for-minor-pre-major": true,
            "component": "google-cloud-service-control",
            "extra-files": [
                "google/cloud/servicecontrol/gapic_version.py",
                "google/cloud/servicecontrol_v1/gapic_version.py",
                "google/cloud/servicecontrol_v2/gapic_version.py",
                {
                    "jsonpath": "$.clientLibrary.version",
                    "path": "samples/generated_samples/snippet_metadata_google.api.servicecontrol.v1.json",
                    "type": "json"
                },
                {
                    "jsonpath": "$.clientLibrary.version",
                    "path": "samples/generated_samples/snippet_metadata_google.api.servicecontrol.v2.json",
                    "type": "json"
                }
            ],
            "release-type": "python"
        },
        "packages/google-cloud-service-directory": {
            "bump-minor-pre-major": true,
            "bump-patch-for-minor-pre-major": true,
            "component": "google-cloud-service-directory",
            "extra-files": [
                "google/cloud/servicedirectory/gapic_version.py",
                "google/cloud/servicedirectory_v1/gapic_version.py",
                "google/cloud/servicedirectory_v1beta1/gapic_version.py",
                {
                    "jsonpath": "$.clientLibrary.version",
                    "path": "samples/generated_samples/snippet_metadata_google.cloud.servicedirectory.v1.json",
                    "type": "json"
                },
                {
                    "jsonpath": "$.clientLibrary.version",
                    "path": "samples/generated_samples/snippet_metadata_google.cloud.servicedirectory.v1beta1.json",
                    "type": "json"
                }
            ],
            "release-type": "python"
        },
        "packages/google-cloud-service-management": {
            "bump-minor-pre-major": true,
            "bump-patch-for-minor-pre-major": true,
            "component": "google-cloud-service-management",
            "extra-files": [
                "google/cloud/servicemanagement/gapic_version.py",
                "google/cloud/servicemanagement_v1/gapic_version.py",
                {
                    "jsonpath": "$.clientLibrary.version",
                    "path": "samples/generated_samples/snippet_metadata_google.api.servicemanagement.v1.json",
                    "type": "json"
                }
            ],
            "release-type": "python"
        },
        "packages/google-cloud-service-usage": {
            "bump-minor-pre-major": true,
            "bump-patch-for-minor-pre-major": true,
            "component": "google-cloud-service-usage",
            "extra-files": [
                "google/cloud/service_usage/gapic_version.py",
                "google/cloud/service_usage_v1/gapic_version.py",
                {
                    "jsonpath": "$.clientLibrary.version",
                    "path": "samples/generated_samples/snippet_metadata_google.api.serviceusage.v1.json",
                    "type": "json"
                }
            ],
            "release-type": "python"
        },
        "packages/google-cloud-servicehealth": {
            "bump-minor-pre-major": true,
            "bump-patch-for-minor-pre-major": true,
            "component": "google-cloud-servicehealth",
            "extra-files": [
                "google/cloud/servicehealth/gapic_version.py",
                "google/cloud/servicehealth_v1/gapic_version.py",
                {
                    "jsonpath": "$.clientLibrary.version",
                    "path": "samples/generated_samples/snippet_metadata_google.cloud.servicehealth.v1.json",
                    "type": "json"
                }
            ],
            "release-type": "python"
        },
        "packages/google-cloud-shell": {
            "bump-minor-pre-major": true,
            "bump-patch-for-minor-pre-major": true,
            "component": "google-cloud-shell",
            "extra-files": [
                "google/cloud/shell/gapic_version.py",
                "google/cloud/shell_v1/gapic_version.py",
                {
                    "jsonpath": "$.clientLibrary.version",
                    "path": "samples/generated_samples/snippet_metadata_google.cloud.shell.v1.json",
                    "type": "json"
                }
            ],
            "release-type": "python"
        },
        "packages/google-cloud-source-context": {
            "bump-minor-pre-major": true,
            "bump-patch-for-minor-pre-major": true,
            "component": "google-cloud-source-context",
            "extra-files": [
                "google/cloud/source_context/gapic_version.py",
                "google/cloud/source_context_v1/gapic_version.py"
            ],
            "release-type": "python"
        },
        "packages/google-cloud-speech": {
            "bump-minor-pre-major": true,
            "bump-patch-for-minor-pre-major": true,
            "component": "google-cloud-speech",
            "extra-files": [
                "google/cloud/speech/gapic_version.py",
                "google/cloud/speech_v1/gapic_version.py",
                "google/cloud/speech_v1p1beta1/gapic_version.py",
                "google/cloud/speech_v2/gapic_version.py",
                {
                    "jsonpath": "$.clientLibrary.version",
                    "path": "samples/generated_samples/snippet_metadata_google.cloud.speech.v1.json",
                    "type": "json"
                },
                {
                    "jsonpath": "$.clientLibrary.version",
                    "path": "samples/generated_samples/snippet_metadata_google.cloud.speech.v1p1beta1.json",
                    "type": "json"
                },
                {
                    "jsonpath": "$.clientLibrary.version",
                    "path": "samples/generated_samples/snippet_metadata_google.cloud.speech.v2.json",
                    "type": "json"
                }
            ],
            "release-type": "python"
        },
        "packages/google-cloud-storage-control": {
            "bump-minor-pre-major": true,
            "bump-patch-for-minor-pre-major": true,
            "component": "google-cloud-storage-control",
            "extra-files": [
                "google/cloud/storage_control/gapic_version.py",
                "google/cloud/storage_control_v2/gapic_version.py",
                {
                    "jsonpath": "$.clientLibrary.version",
                    "path": "samples/generated_samples/snippet_metadata_google.storage.control.v2.json",
                    "type": "json"
                }
            ],
            "release-type": "python"
        },
        "packages/google-cloud-storage-transfer": {
            "bump-minor-pre-major": true,
            "bump-patch-for-minor-pre-major": true,
            "component": "google-cloud-storage-transfer",
            "extra-files": [
                "google/cloud/storage_transfer/gapic_version.py",
                "google/cloud/storage_transfer_v1/gapic_version.py",
                {
                    "jsonpath": "$.clientLibrary.version",
                    "path": "samples/generated_samples/snippet_metadata_google.storagetransfer.v1.json",
                    "type": "json"
                }
            ],
            "release-type": "python"
        },
        "packages/google-cloud-storageinsights": {
            "bump-minor-pre-major": true,
            "bump-patch-for-minor-pre-major": true,
            "component": "google-cloud-storageinsights",
            "extra-files": [
                "google/cloud/storageinsights/gapic_version.py",
                "google/cloud/storageinsights_v1/gapic_version.py",
                {
                    "jsonpath": "$.clientLibrary.version",
                    "path": "samples/generated_samples/snippet_metadata_google.cloud.storageinsights.v1.json",
                    "type": "json"
                }
            ],
            "release-type": "python"
        },
        "packages/google-cloud-support": {
            "bump-minor-pre-major": true,
            "bump-patch-for-minor-pre-major": true,
            "component": "google-cloud-support",
            "extra-files": [
                "google/cloud/support/gapic_version.py",
                "google/cloud/support_v2/gapic_version.py",
                {
                    "jsonpath": "$.clientLibrary.version",
                    "path": "samples/generated_samples/snippet_metadata_google.cloud.support.v2.json",
                    "type": "json"
                }
            ],
            "release-type": "python"
        },
        "packages/google-cloud-talent": {
            "bump-minor-pre-major": true,
            "bump-patch-for-minor-pre-major": true,
            "component": "google-cloud-talent",
            "extra-files": [
                "google/cloud/talent/gapic_version.py",
                "google/cloud/talent_v4/gapic_version.py",
                "google/cloud/talent_v4beta1/gapic_version.py",
                {
                    "jsonpath": "$.clientLibrary.version",
                    "path": "samples/generated_samples/snippet_metadata_google.cloud.talent.v4.json",
                    "type": "json"
                },
                {
                    "jsonpath": "$.clientLibrary.version",
                    "path": "samples/generated_samples/snippet_metadata_google.cloud.talent.v4beta1.json",
                    "type": "json"
                }
            ],
            "release-type": "python"
        },
        "packages/google-cloud-tasks": {
            "bump-minor-pre-major": true,
            "bump-patch-for-minor-pre-major": true,
            "component": "google-cloud-tasks",
            "extra-files": [
                "google/cloud/tasks/gapic_version.py",
                "google/cloud/tasks_v2/gapic_version.py",
                "google/cloud/tasks_v2beta2/gapic_version.py",
                "google/cloud/tasks_v2beta3/gapic_version.py",
                {
                    "jsonpath": "$.clientLibrary.version",
                    "path": "samples/generated_samples/snippet_metadata_google.cloud.tasks.v2.json",
                    "type": "json"
                },
                {
                    "jsonpath": "$.clientLibrary.version",
                    "path": "samples/generated_samples/snippet_metadata_google.cloud.tasks.v2beta2.json",
                    "type": "json"
                },
                {
                    "jsonpath": "$.clientLibrary.version",
                    "path": "samples/generated_samples/snippet_metadata_google.cloud.tasks.v2beta3.json",
                    "type": "json"
                }
            ],
            "release-type": "python"
        },
        "packages/google-cloud-telcoautomation": {
            "bump-minor-pre-major": true,
            "bump-patch-for-minor-pre-major": true,
            "component": "google-cloud-telcoautomation",
            "extra-files": [
                "google/cloud/telcoautomation/gapic_version.py",
                "google/cloud/telcoautomation_v1/gapic_version.py",
                "google/cloud/telcoautomation_v1alpha1/gapic_version.py",
                {
                    "jsonpath": "$.clientLibrary.version",
                    "path": "samples/generated_samples/snippet_metadata_google.cloud.telcoautomation.v1.json",
                    "type": "json"
                },
                {
                    "jsonpath": "$.clientLibrary.version",
                    "path": "samples/generated_samples/snippet_metadata_google.cloud.telcoautomation.v1alpha1.json",
                    "type": "json"
                }
            ],
            "release-type": "python"
        },
        "packages/google-cloud-texttospeech": {
            "bump-minor-pre-major": true,
            "bump-patch-for-minor-pre-major": true,
            "component": "google-cloud-texttospeech",
            "extra-files": [
                "google/cloud/texttospeech/gapic_version.py",
                "google/cloud/texttospeech_v1/gapic_version.py",
                "google/cloud/texttospeech_v1beta1/gapic_version.py",
                {
                    "jsonpath": "$.clientLibrary.version",
                    "path": "samples/generated_samples/snippet_metadata_google.cloud.texttospeech.v1.json",
                    "type": "json"
                },
                {
                    "jsonpath": "$.clientLibrary.version",
                    "path": "samples/generated_samples/snippet_metadata_google.cloud.texttospeech.v1beta1.json",
                    "type": "json"
                }
            ],
            "release-type": "python"
        },
        "packages/google-cloud-tpu": {
            "bump-minor-pre-major": true,
            "bump-patch-for-minor-pre-major": true,
            "component": "google-cloud-tpu",
            "extra-files": [
                "google/cloud/tpu/gapic_version.py",
                "google/cloud/tpu_v1/gapic_version.py",
                "google/cloud/tpu_v2/gapic_version.py",
                "google/cloud/tpu_v2alpha1/gapic_version.py",
                {
                    "jsonpath": "$.clientLibrary.version",
                    "path": "samples/generated_samples/snippet_metadata_google.cloud.tpu.v1.json",
                    "type": "json"
                },
                {
                    "jsonpath": "$.clientLibrary.version",
                    "path": "samples/generated_samples/snippet_metadata_google.cloud.tpu.v2.json",
                    "type": "json"
                },
                {
                    "jsonpath": "$.clientLibrary.version",
                    "path": "samples/generated_samples/snippet_metadata_google.cloud.tpu.v2alpha1.json",
                    "type": "json"
                }
            ],
            "release-type": "python"
        },
        "packages/google-cloud-trace": {
            "bump-minor-pre-major": true,
            "bump-patch-for-minor-pre-major": true,
            "component": "google-cloud-trace",
            "extra-files": [
                "google/cloud/trace/gapic_version.py",
                "google/cloud/trace_v1/gapic_version.py",
                "google/cloud/trace_v2/gapic_version.py",
                {
                    "jsonpath": "$.clientLibrary.version",
                    "path": "samples/generated_samples/snippet_metadata_google.devtools.cloudtrace.v1.json",
                    "type": "json"
                },
                {
                    "jsonpath": "$.clientLibrary.version",
                    "path": "samples/generated_samples/snippet_metadata_google.devtools.cloudtrace.v2.json",
                    "type": "json"
                }
            ],
            "release-type": "python"
        },
        "packages/google-cloud-translate": {
            "bump-minor-pre-major": true,
            "bump-patch-for-minor-pre-major": true,
            "component": "google-cloud-translate",
            "extra-files": [
                "google/cloud/translate/gapic_version.py",
                "google/cloud/translate_v3/gapic_version.py",
                "google/cloud/translate_v3beta1/gapic_version.py",
                {
                    "jsonpath": "$.clientLibrary.version",
                    "path": "samples/generated_samples/snippet_metadata_google.cloud.translation.v3.json",
                    "type": "json"
                },
                {
                    "jsonpath": "$.clientLibrary.version",
                    "path": "samples/generated_samples/snippet_metadata_google.cloud.translation.v3beta1.json",
                    "type": "json"
                }
            ],
            "release-type": "python"
        },
        "packages/google-cloud-video-live-stream": {
            "bump-minor-pre-major": true,
            "bump-patch-for-minor-pre-major": true,
            "component": "google-cloud-video-live-stream",
            "extra-files": [
                "google/cloud/video/live_stream/gapic_version.py",
                "google/cloud/video/live_stream_v1/gapic_version.py",
                {
                    "jsonpath": "$.clientLibrary.version",
                    "path": "samples/generated_samples/snippet_metadata_google.cloud.video.livestream.v1.json",
                    "type": "json"
                }
            ],
            "release-type": "python"
        },
        "packages/google-cloud-video-stitcher": {
            "bump-minor-pre-major": true,
            "bump-patch-for-minor-pre-major": true,
            "component": "google-cloud-video-stitcher",
            "extra-files": [
                "google/cloud/video/stitcher/gapic_version.py",
                "google/cloud/video/stitcher_v1/gapic_version.py",
                {
                    "jsonpath": "$.clientLibrary.version",
                    "path": "samples/generated_samples/snippet_metadata_google.cloud.video.stitcher.v1.json",
                    "type": "json"
                }
            ],
            "release-type": "python"
        },
        "packages/google-cloud-video-transcoder": {
            "bump-minor-pre-major": true,
            "bump-patch-for-minor-pre-major": true,
            "component": "google-cloud-video-transcoder",
            "extra-files": [
                "google/cloud/video/transcoder/gapic_version.py",
                "google/cloud/video/transcoder_v1/gapic_version.py",
                {
                    "jsonpath": "$.clientLibrary.version",
                    "path": "samples/generated_samples/snippet_metadata_google.cloud.video.transcoder.v1.json",
                    "type": "json"
                }
            ],
            "release-type": "python"
        },
        "packages/google-cloud-videointelligence": {
            "bump-minor-pre-major": true,
            "bump-patch-for-minor-pre-major": true,
            "component": "google-cloud-videointelligence",
            "extra-files": [
                "google/cloud/videointelligence/gapic_version.py",
                "google/cloud/videointelligence_v1/gapic_version.py",
                "google/cloud/videointelligence_v1beta2/gapic_version.py",
                "google/cloud/videointelligence_v1p1beta1/gapic_version.py",
                "google/cloud/videointelligence_v1p2beta1/gapic_version.py",
                "google/cloud/videointelligence_v1p3beta1/gapic_version.py",
                {
                    "jsonpath": "$.clientLibrary.version",
                    "path": "samples/generated_samples/snippet_metadata_google.cloud.videointelligence.v1.json",
                    "type": "json"
                },
                {
                    "jsonpath": "$.clientLibrary.version",
                    "path": "samples/generated_samples/snippet_metadata_google.cloud.videointelligence.v1beta2.json",
                    "type": "json"
                },
                {
                    "jsonpath": "$.clientLibrary.version",
                    "path": "samples/generated_samples/snippet_metadata_google.cloud.videointelligence.v1p1beta1.json",
                    "type": "json"
                },
                {
                    "jsonpath": "$.clientLibrary.version",
                    "path": "samples/generated_samples/snippet_metadata_google.cloud.videointelligence.v1p2beta1.json",
                    "type": "json"
                },
                {
                    "jsonpath": "$.clientLibrary.version",
                    "path": "samples/generated_samples/snippet_metadata_google.cloud.videointelligence.v1p3beta1.json",
                    "type": "json"
                }
            ],
            "release-type": "python"
        },
        "packages/google-cloud-vision": {
            "bump-minor-pre-major": true,
            "bump-patch-for-minor-pre-major": true,
            "component": "google-cloud-vision",
            "extra-files": [
                "google/cloud/vision/gapic_version.py",
                "google/cloud/vision_v1/gapic_version.py",
                "google/cloud/vision_v1p1beta1/gapic_version.py",
                "google/cloud/vision_v1p2beta1/gapic_version.py",
                "google/cloud/vision_v1p3beta1/gapic_version.py",
                "google/cloud/vision_v1p4beta1/gapic_version.py",
                {
                    "jsonpath": "$.clientLibrary.version",
                    "path": "samples/generated_samples/snippet_metadata_google.cloud.vision.v1.json",
                    "type": "json"
                },
                {
                    "jsonpath": "$.clientLibrary.version",
                    "path": "samples/generated_samples/snippet_metadata_google.cloud.vision.v1p1beta1.json",
                    "type": "json"
                },
                {
                    "jsonpath": "$.clientLibrary.version",
                    "path": "samples/generated_samples/snippet_metadata_google.cloud.vision.v1p2beta1.json",
                    "type": "json"
                },
                {
                    "jsonpath": "$.clientLibrary.version",
                    "path": "samples/generated_samples/snippet_metadata_google.cloud.vision.v1p3beta1.json",
                    "type": "json"
                },
                {
                    "jsonpath": "$.clientLibrary.version",
                    "path": "samples/generated_samples/snippet_metadata_google.cloud.vision.v1p4beta1.json",
                    "type": "json"
                }
            ],
            "release-type": "python"
        },
        "packages/google-cloud-visionai": {
            "bump-minor-pre-major": true,
            "bump-patch-for-minor-pre-major": true,
            "component": "google-cloud-visionai",
            "extra-files": [
                "google/cloud/visionai/gapic_version.py",
                "google/cloud/visionai_v1/gapic_version.py",
                "google/cloud/visionai_v1alpha1/gapic_version.py",
                {
                    "jsonpath": "$.clientLibrary.version",
                    "path": "samples/generated_samples/snippet_metadata_google.cloud.visionai.v1.json",
                    "type": "json"
                },
                {
                    "jsonpath": "$.clientLibrary.version",
                    "path": "samples/generated_samples/snippet_metadata_google.cloud.visionai.v1alpha1.json",
                    "type": "json"
                }
            ],
            "release-type": "python"
        },
        "packages/google-cloud-vm-migration": {
            "bump-minor-pre-major": true,
            "bump-patch-for-minor-pre-major": true,
            "component": "google-cloud-vm-migration",
            "extra-files": [
                "google/cloud/vmmigration/gapic_version.py",
                "google/cloud/vmmigration_v1/gapic_version.py",
                {
                    "jsonpath": "$.clientLibrary.version",
                    "path": "samples/generated_samples/snippet_metadata_google.cloud.vmmigration.v1.json",
                    "type": "json"
                }
            ],
            "release-type": "python"
        },
        "packages/google-cloud-vmwareengine": {
            "bump-minor-pre-major": true,
            "bump-patch-for-minor-pre-major": true,
            "component": "google-cloud-vmwareengine",
            "extra-files": [
                "google/cloud/vmwareengine/gapic_version.py",
                "google/cloud/vmwareengine_v1/gapic_version.py",
                {
                    "jsonpath": "$.clientLibrary.version",
                    "path": "samples/generated_samples/snippet_metadata_google.cloud.vmwareengine.v1.json",
                    "type": "json"
                }
            ],
            "release-type": "python"
        },
        "packages/google-cloud-vpc-access": {
            "bump-minor-pre-major": true,
            "bump-patch-for-minor-pre-major": true,
            "component": "google-cloud-vpc-access",
            "extra-files": [
                "google/cloud/vpcaccess/gapic_version.py",
                "google/cloud/vpcaccess_v1/gapic_version.py",
                {
                    "jsonpath": "$.clientLibrary.version",
                    "path": "samples/generated_samples/snippet_metadata_google.cloud.vpcaccess.v1.json",
                    "type": "json"
                }
            ],
            "release-type": "python"
        },
        "packages/google-cloud-webrisk": {
            "bump-minor-pre-major": true,
            "bump-patch-for-minor-pre-major": true,
            "component": "google-cloud-webrisk",
            "extra-files": [
                "google/cloud/webrisk/gapic_version.py",
                "google/cloud/webrisk_v1/gapic_version.py",
                "google/cloud/webrisk_v1beta1/gapic_version.py",
                {
                    "jsonpath": "$.clientLibrary.version",
                    "path": "samples/generated_samples/snippet_metadata_google.cloud.webrisk.v1.json",
                    "type": "json"
                },
                {
                    "jsonpath": "$.clientLibrary.version",
                    "path": "samples/generated_samples/snippet_metadata_google.cloud.webrisk.v1beta1.json",
                    "type": "json"
                }
            ],
            "release-type": "python"
        },
        "packages/google-cloud-websecurityscanner": {
            "bump-minor-pre-major": true,
            "bump-patch-for-minor-pre-major": true,
            "component": "google-cloud-websecurityscanner",
            "extra-files": [
                "google/cloud/websecurityscanner/gapic_version.py",
                "google/cloud/websecurityscanner_v1/gapic_version.py",
                "google/cloud/websecurityscanner_v1alpha/gapic_version.py",
                "google/cloud/websecurityscanner_v1beta/gapic_version.py",
                {
                    "jsonpath": "$.clientLibrary.version",
                    "path": "samples/generated_samples/snippet_metadata_google.cloud.websecurityscanner.v1.json",
                    "type": "json"
                },
                {
                    "jsonpath": "$.clientLibrary.version",
                    "path": "samples/generated_samples/snippet_metadata_google.cloud.websecurityscanner.v1alpha.json",
                    "type": "json"
                },
                {
                    "jsonpath": "$.clientLibrary.version",
                    "path": "samples/generated_samples/snippet_metadata_google.cloud.websecurityscanner.v1beta.json",
                    "type": "json"
                }
            ],
            "release-type": "python"
        },
        "packages/google-cloud-workflows": {
            "bump-minor-pre-major": true,
            "bump-patch-for-minor-pre-major": true,
            "component": "google-cloud-workflows",
            "extra-files": [
                "google/cloud/workflows/executions/gapic_version.py",
                "google/cloud/workflows/executions_v1/gapic_version.py",
                "google/cloud/workflows/executions_v1beta/gapic_version.py",
                "google/cloud/workflows/gapic_version.py",
                "google/cloud/workflows_v1/gapic_version.py",
                "google/cloud/workflows_v1beta/gapic_version.py",
                {
                    "jsonpath": "$.clientLibrary.version",
                    "path": "samples/generated_samples/snippet_metadata_google.cloud.workflows.executions.v1.json",
                    "type": "json"
                },
                {
                    "jsonpath": "$.clientLibrary.version",
                    "path": "samples/generated_samples/snippet_metadata_google.cloud.workflows.executions.v1beta.json",
                    "type": "json"
                },
                {
                    "jsonpath": "$.clientLibrary.version",
                    "path": "samples/generated_samples/snippet_metadata_google.cloud.workflows.v1.json",
                    "type": "json"
                },
                {
                    "jsonpath": "$.clientLibrary.version",
                    "path": "samples/generated_samples/snippet_metadata_google.cloud.workflows.v1beta.json",
                    "type": "json"
                }
            ],
            "release-type": "python"
        },
        "packages/google-cloud-workstations": {
            "bump-minor-pre-major": true,
            "bump-patch-for-minor-pre-major": true,
            "component": "google-cloud-workstations",
            "extra-files": [
                "google/cloud/workstations/gapic_version.py",
                "google/cloud/workstations_v1/gapic_version.py",
                "google/cloud/workstations_v1beta/gapic_version.py",
                {
                    "jsonpath": "$.clientLibrary.version",
                    "path": "samples/generated_samples/snippet_metadata_google.cloud.workstations.v1.json",
                    "type": "json"
                },
                {
                    "jsonpath": "$.clientLibrary.version",
                    "path": "samples/generated_samples/snippet_metadata_google.cloud.workstations.v1beta.json",
                    "type": "json"
                }
            ],
            "release-type": "python"
        },
        "packages/google-geo-type": {
            "bump-minor-pre-major": true,
            "bump-patch-for-minor-pre-major": true,
            "component": "google-geo-type",
            "extra-files": [
                "google/geo/type/gapic_version.py"
            ],
            "release-type": "python"
        },
        "packages/google-maps-addressvalidation": {
            "bump-minor-pre-major": true,
            "bump-patch-for-minor-pre-major": true,
            "component": "google-maps-addressvalidation",
            "extra-files": [
                "google/maps/addressvalidation/gapic_version.py",
                "google/maps/addressvalidation_v1/gapic_version.py",
                {
                    "jsonpath": "$.clientLibrary.version",
                    "path": "samples/generated_samples/snippet_metadata_google.maps.addressvalidation.v1.json",
                    "type": "json"
                }
            ],
            "release-type": "python"
        },
        "packages/google-maps-areainsights": {
            "bump-minor-pre-major": true,
            "bump-patch-for-minor-pre-major": true,
            "component": "google-maps-areainsights",
            "extra-files": [
                "google/maps/areainsights/gapic_version.py",
                "google/maps/areainsights_v1/gapic_version.py",
                {
                    "jsonpath": "$.clientLibrary.version",
                    "path": "samples/generated_samples/snippet_metadata_google.maps.areainsights.v1.json",
                    "type": "json"
                }
            ],
            "release-type": "python"
        },
        "packages/google-maps-fleetengine": {
            "bump-minor-pre-major": true,
            "bump-patch-for-minor-pre-major": true,
            "component": "google-maps-fleetengine",
            "extra-files": [
                "google/maps/fleetengine/gapic_version.py",
                "google/maps/fleetengine_v1/gapic_version.py",
                {
                    "jsonpath": "$.clientLibrary.version",
                    "path": "samples/generated_samples/snippet_metadata_maps.fleetengine.v1.json",
                    "type": "json"
                }
            ],
            "release-type": "python"
        },
        "packages/google-maps-fleetengine-delivery": {
            "bump-minor-pre-major": true,
            "bump-patch-for-minor-pre-major": true,
            "component": "google-maps-fleetengine-delivery",
            "extra-files": [
                "google/maps/fleetengine_delivery/gapic_version.py",
                "google/maps/fleetengine_delivery_v1/gapic_version.py",
                {
                    "jsonpath": "$.clientLibrary.version",
                    "path": "samples/generated_samples/snippet_metadata_maps.fleetengine.delivery.v1.json",
                    "type": "json"
                }
            ],
            "release-type": "python"
        },
        "packages/google-maps-mapsplatformdatasets": {
            "bump-minor-pre-major": true,
            "bump-patch-for-minor-pre-major": true,
            "component": "google-maps-mapsplatformdatasets",
            "extra-files": [
                "google/maps/mapsplatformdatasets/gapic_version.py",
                "google/maps/mapsplatformdatasets_v1/gapic_version.py",
                {
                    "jsonpath": "$.clientLibrary.version",
                    "path": "samples/generated_samples/snippet_metadata_google.maps.mapsplatformdatasets.v1.json",
                    "type": "json"
                }
            ],
            "release-type": "python"
        },
        "packages/google-maps-places": {
            "bump-minor-pre-major": true,
            "bump-patch-for-minor-pre-major": true,
            "component": "google-maps-places",
            "extra-files": [
                "google/maps/places/gapic_version.py",
                "google/maps/places_v1/gapic_version.py",
                {
                    "jsonpath": "$.clientLibrary.version",
                    "path": "samples/generated_samples/snippet_metadata_google.maps.places.v1.json",
                    "type": "json"
                }
            ],
            "release-type": "python"
        },
        "packages/google-maps-routeoptimization": {
            "bump-minor-pre-major": true,
            "bump-patch-for-minor-pre-major": true,
            "component": "google-maps-routeoptimization",
            "extra-files": [
                "google/maps/routeoptimization/gapic_version.py",
                "google/maps/routeoptimization_v1/gapic_version.py",
                {
                    "jsonpath": "$.clientLibrary.version",
                    "path": "samples/generated_samples/snippet_metadata_google.maps.routeoptimization.v1.json",
                    "type": "json"
                }
            ],
            "release-type": "python"
        },
        "packages/google-maps-routing": {
            "bump-minor-pre-major": true,
            "bump-patch-for-minor-pre-major": true,
            "component": "google-maps-routing",
            "extra-files": [
                "google/maps/routing/gapic_version.py",
                "google/maps/routing_v2/gapic_version.py",
                {
                    "jsonpath": "$.clientLibrary.version",
                    "path": "samples/generated_samples/snippet_metadata_google.maps.routing.v2.json",
                    "type": "json"
                }
            ],
            "release-type": "python"
        },
        "packages/google-maps-solar": {
            "bump-minor-pre-major": true,
            "bump-patch-for-minor-pre-major": true,
            "component": "google-maps-solar",
            "extra-files": [
                "google/maps/solar/gapic_version.py",
                "google/maps/solar_v1/gapic_version.py",
                {
                    "jsonpath": "$.clientLibrary.version",
                    "path": "samples/generated_samples/snippet_metadata_google.maps.solar.v1.json",
                    "type": "json"
                }
            ],
            "release-type": "python"
        },
        "packages/google-shopping-css": {
            "bump-minor-pre-major": true,
            "bump-patch-for-minor-pre-major": true,
            "component": "google-shopping-css",
            "extra-files": [
                "google/shopping/css/gapic_version.py",
                "google/shopping/css_v1/gapic_version.py",
                {
                    "jsonpath": "$.clientLibrary.version",
                    "path": "samples/generated_samples/snippet_metadata_google.shopping.css.v1.json",
                    "type": "json"
                }
            ],
            "release-type": "python"
        },
        "packages/google-shopping-merchant-accounts": {
            "bump-minor-pre-major": true,
            "bump-patch-for-minor-pre-major": true,
            "component": "google-shopping-merchant-accounts",
            "extra-files": [
                "google/shopping/merchant_accounts/gapic_version.py",
                "google/shopping/merchant_accounts_v1beta/gapic_version.py",
                {
                    "jsonpath": "$.clientLibrary.version",
                    "path": "samples/generated_samples/snippet_metadata_google.shopping.merchant.accounts.v1beta.json",
                    "type": "json"
                }
            ],
            "release-type": "python"
        },
        "packages/google-shopping-merchant-conversions": {
            "bump-minor-pre-major": true,
            "bump-patch-for-minor-pre-major": true,
            "component": "google-shopping-merchant-conversions",
            "extra-files": [
                "google/shopping/merchant_conversions/gapic_version.py",
                "google/shopping/merchant_conversions_v1beta/gapic_version.py",
                {
                    "jsonpath": "$.clientLibrary.version",
                    "path": "samples/generated_samples/snippet_metadata_google.shopping.merchant.conversions.v1beta.json",
                    "type": "json"
                }
            ],
            "release-type": "python"
        },
        "packages/google-shopping-merchant-datasources": {
            "bump-minor-pre-major": true,
            "bump-patch-for-minor-pre-major": true,
            "component": "google-shopping-merchant-datasources",
            "extra-files": [
                "google/shopping/merchant_datasources/gapic_version.py",
                "google/shopping/merchant_datasources_v1beta/gapic_version.py",
                {
                    "jsonpath": "$.clientLibrary.version",
                    "path": "samples/generated_samples/snippet_metadata_google.shopping.merchant.datasources.v1beta.json",
                    "type": "json"
                }
            ],
            "release-type": "python"
        },
        "packages/google-shopping-merchant-inventories": {
            "bump-minor-pre-major": true,
            "bump-patch-for-minor-pre-major": true,
            "component": "google-shopping-merchant-inventories",
            "extra-files": [
                "google/shopping/merchant_inventories/gapic_version.py",
                "google/shopping/merchant_inventories_v1beta/gapic_version.py",
                {
                    "jsonpath": "$.clientLibrary.version",
                    "path": "samples/generated_samples/snippet_metadata_google.shopping.merchant.inventories.v1beta.json",
                    "type": "json"
                }
            ],
            "release-type": "python"
        },
        "packages/google-shopping-merchant-lfp": {
            "bump-minor-pre-major": true,
            "bump-patch-for-minor-pre-major": true,
            "component": "google-shopping-merchant-lfp",
            "extra-files": [
                "google/shopping/merchant_lfp/gapic_version.py",
                "google/shopping/merchant_lfp_v1beta/gapic_version.py",
                {
                    "jsonpath": "$.clientLibrary.version",
                    "path": "samples/generated_samples/snippet_metadata_google.shopping.merchant.lfp.v1beta.json",
                    "type": "json"
                }
            ],
            "release-type": "python"
        },
        "packages/google-shopping-merchant-notifications": {
            "bump-minor-pre-major": true,
            "bump-patch-for-minor-pre-major": true,
            "component": "google-shopping-merchant-notifications",
            "extra-files": [
                "google/shopping/merchant_notifications/gapic_version.py",
                "google/shopping/merchant_notifications_v1beta/gapic_version.py",
                {
                    "jsonpath": "$.clientLibrary.version",
                    "path": "samples/generated_samples/snippet_metadata_google.shopping.merchant.notifications.v1beta.json",
                    "type": "json"
                }
            ],
            "release-type": "python"
        },
        "packages/google-shopping-merchant-products": {
            "bump-minor-pre-major": true,
            "bump-patch-for-minor-pre-major": true,
            "component": "google-shopping-merchant-products",
            "extra-files": [
                "google/shopping/merchant_products/gapic_version.py",
                "google/shopping/merchant_products_v1beta/gapic_version.py",
                {
                    "jsonpath": "$.clientLibrary.version",
                    "path": "samples/generated_samples/snippet_metadata_google.shopping.merchant.products.v1beta.json",
                    "type": "json"
                }
            ],
            "release-type": "python"
        },
        "packages/google-shopping-merchant-promotions": {
            "bump-minor-pre-major": true,
            "bump-patch-for-minor-pre-major": true,
            "component": "google-shopping-merchant-promotions",
            "extra-files": [
                "google/shopping/merchant_promotions/gapic_version.py",
                "google/shopping/merchant_promotions_v1beta/gapic_version.py",
                {
                    "jsonpath": "$.clientLibrary.version",
                    "path": "samples/generated_samples/snippet_metadata_google.shopping.merchant.promotions.v1beta.json",
                    "type": "json"
                }
            ],
            "release-type": "python"
        },
        "packages/google-shopping-merchant-quota": {
            "bump-minor-pre-major": true,
            "bump-patch-for-minor-pre-major": true,
            "component": "google-shopping-merchant-quota",
            "extra-files": [
                "google/shopping/merchant_quota/gapic_version.py",
                "google/shopping/merchant_quota_v1beta/gapic_version.py",
                {
                    "jsonpath": "$.clientLibrary.version",
                    "path": "samples/generated_samples/snippet_metadata_google.shopping.merchant.quota.v1beta.json",
                    "type": "json"
                }
            ],
            "release-type": "python"
        },
        "packages/google-shopping-merchant-reports": {
            "bump-minor-pre-major": true,
            "bump-patch-for-minor-pre-major": true,
            "component": "google-shopping-merchant-reports",
            "extra-files": [
                "google/shopping/merchant_reports/gapic_version.py",
                "google/shopping/merchant_reports_v1beta/gapic_version.py",
                {
                    "jsonpath": "$.clientLibrary.version",
                    "path": "samples/generated_samples/snippet_metadata_google.shopping.merchant.reports.v1beta.json",
                    "type": "json"
                }
            ],
            "release-type": "python"
        },
        "packages/google-shopping-merchant-reviews": {
            "bump-minor-pre-major": true,
            "bump-patch-for-minor-pre-major": true,
            "component": "google-shopping-merchant-reviews",
            "extra-files": [
                "google/shopping/merchant_reviews/gapic_version.py",
                "google/shopping/merchant_reviews_v1beta/gapic_version.py",
                {
                    "jsonpath": "$.clientLibrary.version",
                    "path": "samples/generated_samples/snippet_metadata_google.shopping.merchant.reviews.v1beta.json",
                    "type": "json"
                }
            ],
            "release-type": "python"
        },
        "packages/google-shopping-type": {
            "bump-minor-pre-major": true,
            "bump-patch-for-minor-pre-major": true,
            "component": "google-shopping-type",
            "extra-files": [
                "google/shopping/type/gapic_version.py"
            ],
            "release-type": "python"
        },
        "packages/googleapis-common-protos": {
            "bump-minor-pre-major": true,
            "bump-patch-for-minor-pre-major": true,
            "component": "googleapis-common-protos",
            "extra-files": [],
            "release-type": "python"
        },
        "packages/grafeas": {
            "bump-minor-pre-major": true,
            "bump-patch-for-minor-pre-major": true,
            "component": "grafeas",
            "extra-files": [
                "grafeas/grafeas/gapic_version.py",
                "grafeas/grafeas_v1/gapic_version.py",
                {
                    "jsonpath": "$.clientLibrary.version",
                    "path": "samples/generated_samples/snippet_metadata_grafeas.v1.json",
                    "type": "json"
                }
            ],
            "release-type": "python"
        },
<<<<<<< HEAD
        "packages/google-cloud-parametermanager": {
            "extra-files": [
                "google/cloud/parametermanager_v1/gapic_version.py",
                {
                    "type": "json",
                    "path": "samples/generated_samples/snippet_metadata_google.cloud.parametermanager.v1.json",
                    "jsonpath": "$.clientLibrary.version"
                }
            ]
=======
        "packages/grpc-google-iam-v1": {
            "bump-minor-pre-major": true,
            "bump-patch-for-minor-pre-major": true,
            "component": "grpc-google-iam-v1",
            "extra-files": [],
            "release-type": "python"
>>>>>>> b592c9cf
        }
    }
}<|MERGE_RESOLUTION|>--- conflicted
+++ resolved
@@ -3600,7 +3600,6 @@
             ],
             "release-type": "python"
         },
-<<<<<<< HEAD
         "packages/google-cloud-parametermanager": {
             "extra-files": [
                 "google/cloud/parametermanager_v1/gapic_version.py",
@@ -3610,14 +3609,14 @@
                     "jsonpath": "$.clientLibrary.version"
                 }
             ]
-=======
+            "release-type": "python"
+        },
         "packages/grpc-google-iam-v1": {
             "bump-minor-pre-major": true,
             "bump-patch-for-minor-pre-major": true,
             "component": "grpc-google-iam-v1",
             "extra-files": [],
             "release-type": "python"
->>>>>>> b592c9cf
         }
     }
 }