--- conflicted
+++ resolved
@@ -2643,20 +2643,9 @@
                 The `model` instance you want to predict with . This must be
                 supplied if `model_display_name` or `model_name` are not
                 supplied.
-<<<<<<< HEAD
-            params (Dict[str, str]): 
+            params (dict[str, str]): 
                 `feature_importance` can be set as True to enable local
                 explainability. The default is false.
-=======
-            params (dict[str, str]): 
-                Additional domain-specific parameters, any string must be up to 
-                25000 characters long.
-                ``feature_importance`` - (boolean) Whether
-                [feature\_importance][[google.cloud.automl.v1beta1.TablesModelColumnInfo.feature\_importance]
-                should be populated in the returned
-                [TablesAnnotation(-s)][[google.cloud.automl.v1beta1.TablesAnnotation].
-                The default is false.
->>>>>>> 7eedae1a
 
         Returns:
             A :class:`~google.cloud.automl_v1beta1.types.PredictResponse`
