--- conflicted
+++ resolved
@@ -170,44 +170,6 @@
 
     @property
     def bindings(self):
-<<<<<<< HEAD
-        """:obj:`list` of :obj:`dict`: The policy's bindings list.
-        :obj:`dict` Binding:
-            role (str): Role that is assigned to `members`.
-            members (:obj:`set` of str): Specifies the identities associated to this binding.
-            condition (dict of str:str): Specifies a condition under which this binding will apply.
-
-        :obj:`dict` Condition:
-            title (str): Title for the condition.
-            description (:obj:str, optional): Description of the condition.
-            expression: A CEL expression.
-
-        See:
-            Policy versions https://cloud.google.com/iam/docs/policies#versions
-            Conditions overview https://cloud.google.com/iam/docs/conditions-overview.
-
-        Example:
-        .. code-block:: python
-        USER = "user:phred@example.com"
-        ADMIN_GROUP = "group:admins@groups.example.com"
-        SERVICE_ACCOUNT = "serviceAccount:account-1234@accounts.example.com"
-
-        # Set policy's version to 3 before setting bindings containing conditions.
-        policy.version = 3
-
-        policy.bindings = [
-            {
-                "role": "roles/viewer",
-                "members": {USER, ADMIN_GROUP, SERVICE_ACCOUNT},
-                "condition": {
-                    "title": "request_time",
-                    "description": "Requests made before 2021-01-01T00:00:00Z", # Optional
-                    "expression": "request.time < timestamp(\"2021-01-01T00:00:00Z\")"
-                }
-            },
-            ...
-        ]
-=======
         """The policy's list of bindings.
 
         A binding is specified by a dictionary with keys:
@@ -255,7 +217,6 @@
                },
                ...
            ]
->>>>>>> c25d741c
         """
         return self._bindings
 
@@ -480,15 +441,6 @@
         if self._bindings and len(self._bindings) > 0:
             bindings = []
             for binding in self._bindings:
-<<<<<<< HEAD
-                if binding["members"]:
-                    new_binding = {
-                        "role": binding["role"],
-                        "members": sorted(binding["members"])
-                    }
-                    if binding.get("condition"):
-                        new_binding["condition"] = binding["condition"]
-=======
                 members = binding.get("members")
                 if members:
                     new_binding = {
@@ -498,7 +450,6 @@
                     condition = binding.get("condition")
                     if condition:
                         new_binding["condition"] = condition
->>>>>>> c25d741c
                     bindings.append(new_binding)
 
             if bindings:
