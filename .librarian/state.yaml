--- conflicted
+++ resolved
@@ -4521,8 +4521,6 @@
     remove_regex:
       - ^packages/googleapis-common-protos/google/(?:api|cloud|rpc|type)/.*/.*_pb2\.(?:py|pyi)$/
     tag_format: '{id}-v{version}'
-<<<<<<< HEAD
-=======
   - id: google-cloud-biglake
     version: 0.1.1
     last_generated_commit: d300b151a973ce0425ae4ad07b3de957ca31bec6
@@ -4640,7 +4638,6 @@
     remove_regex:
       - packages/google-cloud-secret-manager
     tag_format: '{id}-v{version}'
->>>>>>> d2011ddc
   - id: grafeas
     version: 1.16.0
     last_generated_commit: d300b151a973ce0425ae4ad07b3de957ca31bec6
