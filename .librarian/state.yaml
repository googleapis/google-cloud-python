--- conflicted
+++ resolved
@@ -4347,8 +4347,7 @@
       - packages/googleapis-common-protos
     preserve_regex: []
     remove_regex:
-<<<<<<< HEAD
-      - packages/google-maps-solar
+      - ^packages/googleapis-common-protos/google/(?:api|cloud|rpc|type)/.*/.*_pb2\.(?:py|pyi)$/
     tag_format: '{id}-v{version}'
   - id: grpc-google-iam-v1
     version: 0.14.2
@@ -4360,7 +4359,4 @@
     preserve_regex: []
     remove_regex:
       - ^packages/grpc-google-iam-v1/google/.*/.*_pb2\.(?:py|pyi)$/
-=======
-      - ^packages/googleapis-common-protos/google/(?:api|cloud|rpc|type)/.*/.*_pb2\.(?:py|pyi)$/
->>>>>>> ef2e1304
     tag_format: '{id}-v{version}'