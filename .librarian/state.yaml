--- conflicted
+++ resolved
@@ -4348,7 +4348,6 @@
     preserve_regex: []
     remove_regex:
       - ^packages/googleapis-common-protos/google/(?:api|cloud|rpc|type)/.*/.*_pb2\.(?:py|pyi)$/
-<<<<<<< HEAD
     tag_format: '{id}-v{version}'
   - id: google-cloud-monitoring
     version: 2.28.0
@@ -4395,6 +4394,4 @@
       - google/cloud/gkehub_v1/multiclusteringress_v1
     remove_regex:
       - packages/google-cloud-gke-hub
-=======
->>>>>>> ef2e1304
     tag_format: '{id}-v{version}'