image: us-central1-docker.pkg.dev/cloud-sdk-librarian-prod/images-prod/python-librarian-generator:latest
libraries:
  - id: google-cloud-dlp
    version: 3.32.0
    last_generated_commit: d89b4d093fa1526255dbc724495c3bdb0e5dd384
    apis:
      - path: google/privacy/dlp/v2
        service_config: dlp_v2.yaml
    source_roots:
      - packages/google-cloud-dlp
    preserve_regex:
      - packages/google-cloud-dlp/CHANGELOG.md
      - docs/CHANGELOG.md
      - docs/README.rst
      - samples/README.txt
      - tar.gz
      - gapic_version.py
      - scripts/client-post-processing
      - samples/snippets/README.rst
      - tests/system
    remove_regex:
      - packages/google-cloud-dlp
    tag_format: '{id}-v{version}'
  - id: google-cloud-eventarc
    version: 1.15.3
    last_generated_commit: d89b4d093fa1526255dbc724495c3bdb0e5dd384
    apis:
      - path: google/cloud/eventarc/v1
        service_config: eventarc_v1.yaml
    source_roots:
      - packages/google-cloud-eventarc
    preserve_regex:
      - packages/google-cloud-eventarc/CHANGELOG.md
      - docs/CHANGELOG.md
      - docs/README.rst
      - samples/README.txt
      - tar.gz
      - gapic_version.py
      - scripts/client-post-processing
      - samples/snippets/README.rst
      - tests/system
    remove_regex:
      - packages/google-cloud-eventarc
    tag_format: '{id}-v{version}'
  - id: google-cloud-video-live-stream
    version: 1.12.0
    last_generated_commit: d89b4d093fa1526255dbc724495c3bdb0e5dd384
    apis:
      - path: google/cloud/video/livestream/v1
        service_config: livestream_v1.yaml
    source_roots:
      - packages/google-cloud-video-live-stream
    preserve_regex:
      - packages/google-cloud-video-live-stream/CHANGELOG.md
      - docs/CHANGELOG.md
      - docs/README.rst
      - samples/README.txt
      - tar.gz
      - gapic_version.py
      - scripts/client-post-processing
      - samples/snippets/README.rst
      - tests/system
    remove_regex:
      - packages/google-cloud-video-live-stream
    tag_format: '{id}-v{version}'
  - id: google-ads-marketingplatform-admin
    version: 0.1.6
    last_generated_commit: d89b4d093fa1526255dbc724495c3bdb0e5dd384
    apis:
      - path: google/marketingplatform/admin/v1alpha
        service_config: marketingplatformadmin_v1alpha.yaml
    source_roots:
      - packages/google-ads-marketingplatform-admin
    preserve_regex:
      - packages/google-ads-marketingplatform-admin/CHANGELOG.md
      - docs/CHANGELOG.md
      - docs/README.rst
      - samples/README.txt
      - tar.gz
      - gapic_version.py
      - scripts/client-post-processing
      - samples/snippets/README.rst
      - tests/system
    remove_regex:
      - packages/google-ads-marketingplatform-admin
    tag_format: '{id}-v{version}'
  - id: google-ai-generativelanguage
    version: 0.7.0
    last_generated_commit: d89b4d093fa1526255dbc724495c3bdb0e5dd384
    apis:
      - path: google/ai/generativelanguage/v1
        service_config: generativelanguage_v1.yaml
      - path: google/ai/generativelanguage/v1beta
        service_config: generativelanguage_v1beta.yaml
      - path: google/ai/generativelanguage/v1beta3
        service_config: generativelanguage_v1beta3.yaml
      - path: google/ai/generativelanguage/v1beta2
        service_config: generativelanguage_v1beta2.yaml
      - path: google/ai/generativelanguage/v1alpha
        service_config: generativelanguage_v1alpha.yaml
    source_roots:
      - packages/google-ai-generativelanguage
    preserve_regex:
      - packages/google-ai-generativelanguage/CHANGELOG.md
      - docs/CHANGELOG.md
      - docs/README.rst
      - samples/README.txt
      - tar.gz
      - gapic_version.py
      - scripts/client-post-processing
      - samples/snippets/README.rst
      - tests/system
    remove_regex:
      - packages/google-ai-generativelanguage
    tag_format: '{id}-v{version}'
  - id: google-analytics-admin
    version: 0.25.0
    last_generated_commit: d89b4d093fa1526255dbc724495c3bdb0e5dd384
    apis:
      - path: google/analytics/admin/v1beta
        service_config: analyticsadmin_v1beta.yaml
      - path: google/analytics/admin/v1alpha
        service_config: analyticsadmin_v1alpha.yaml
    source_roots:
      - packages/google-analytics-admin
    preserve_regex:
      - packages/google-analytics-admin/CHANGELOG.md
      - docs/CHANGELOG.md
      - docs/README.rst
      - samples/README.txt
      - tar.gz
      - gapic_version.py
      - scripts/client-post-processing
      - samples/snippets/README.rst
      - tests/system
    remove_regex:
      - packages/google-analytics-admin
    tag_format: '{id}-v{version}'
  - id: google-analytics-data
    version: 0.18.19
    last_generated_commit: d89b4d093fa1526255dbc724495c3bdb0e5dd384
    apis:
      - path: google/analytics/data/v1alpha
        service_config: analyticsdata_v1alpha.yaml
      - path: google/analytics/data/v1beta
        service_config: analyticsdata_v1beta.yaml
    source_roots:
      - packages/google-analytics-data
    preserve_regex:
      - packages/google-analytics-data/CHANGELOG.md
      - docs/CHANGELOG.md
      - docs/README.rst
      - samples/README.txt
      - tar.gz
      - gapic_version.py
      - scripts/client-post-processing
      - samples/snippets/README.rst
      - tests/system
    remove_regex:
      - packages/google-analytics-data
    tag_format: '{id}-v{version}'
  - id: google-ads-admanager
    version: 0.3.0
    last_generated_commit: d89b4d093fa1526255dbc724495c3bdb0e5dd384
    apis:
      - path: google/ads/admanager/v1
        service_config: admanager_v1.yaml
    source_roots:
      - packages/google-ads-admanager
    preserve_regex:
      - packages/google-ads-admanager/CHANGELOG.md
      - docs/CHANGELOG.md
      - docs/README.rst
      - samples/README.txt
      - tar.gz
      - gapic_version.py
      - scripts/client-post-processing
      - samples/snippets/README.rst
      - tests/system
    remove_regex:
      - packages/google-ads-admanager
    tag_format: '{id}-v{version}'
<<<<<<< HEAD
  - id: pandas-gbq
    version: 0.29.2
    last_generated_commit: d300b151a973ce0425ae4ad07b3de957ca31bec6
    apis: []
    source_roots:
      - packages/pandas-gbq
    preserve_regex: []
    remove_regex: []
=======
  - id: google-apps-card
    version: 0.1.8
    last_generated_commit: d300b151a973ce0425ae4ad07b3de957ca31bec6
    apis:
      - path: google/apps/card/v1
    source_roots:
      - packages/google-apps-card
    preserve_regex:
      - packages/google-apps-card/CHANGELOG.md
      - docs/CHANGELOG.md
      - docs/README.rst
      - samples/README.txt
      - tar.gz
      - gapic_version.py
      - scripts/client-post-processing
      - samples/snippets/README.rst
      - tests/system
      - tests/unit/gapic/card_v1/test_card.py
    remove_regex:
      - packages/google-apps-card
    tag_format: '{id}-v{version}'
  - id: google-apps-chat
    version: 0.2.9
    last_generated_commit: d300b151a973ce0425ae4ad07b3de957ca31bec6
    apis:
      - path: google/chat/v1
    source_roots:
      - packages/google-apps-chat
    preserve_regex:
      - packages/google-apps-chat/CHANGELOG.md
      - docs/CHANGELOG.md
      - docs/README.rst
      - samples/README.txt
      - tar.gz
      - gapic_version.py
      - scripts/client-post-processing
      - samples/snippets/README.rst
      - tests/system
    remove_regex:
      - packages/google-apps-chat
>>>>>>> 0f91e38e
    tag_format: '{id}-v{version}'<|MERGE_RESOLUTION|>--- conflicted
+++ resolved
@@ -180,7 +180,6 @@
     remove_regex:
       - packages/google-ads-admanager
     tag_format: '{id}-v{version}'
-<<<<<<< HEAD
   - id: pandas-gbq
     version: 0.29.2
     last_generated_commit: d300b151a973ce0425ae4ad07b3de957ca31bec6
@@ -189,7 +188,7 @@
       - packages/pandas-gbq
     preserve_regex: []
     remove_regex: []
-=======
+    tag_format: '{id}-v{version}'
   - id: google-apps-card
     version: 0.1.8
     last_generated_commit: d300b151a973ce0425ae4ad07b3de957ca31bec6
@@ -230,5 +229,4 @@
       - tests/system
     remove_regex:
       - packages/google-apps-chat
->>>>>>> 0f91e38e
     tag_format: '{id}-v{version}'