image: us-central1-docker.pkg.dev/cloud-sdk-librarian-prod/images-prod/python-librarian-generator:latest
libraries:
  - id: google-ads-admanager
    version: 0.4.0
    last_generated_commit: a9ebc23947a515fab3de97ff326c86fc8f03fae1
    apis:
      - path: google/ads/admanager/v1
        service_config: admanager_v1.yaml
    source_roots:
      - packages/google-ads-admanager
    preserve_regex:
      - packages/google-ads-admanager/CHANGELOG.md
      - docs/CHANGELOG.md
      - docs/README.rst
      - samples/README.txt
      - scripts/client-post-processing
      - samples/snippets/README.rst
      - tests/system
    remove_regex:
      - packages/google-ads-admanager/
    tag_format: '{id}-v{version}'
  - id: google-ads-marketingplatform-admin
    version: 0.1.6
    last_generated_commit: a9ebc23947a515fab3de97ff326c86fc8f03fae1
    apis:
      - path: google/marketingplatform/admin/v1alpha
        service_config: marketingplatformadmin_v1alpha.yaml
    source_roots:
      - packages/google-ads-marketingplatform-admin
    preserve_regex:
      - packages/google-ads-marketingplatform-admin/CHANGELOG.md
      - docs/CHANGELOG.md
      - docs/README.rst
      - samples/README.txt
      - scripts/client-post-processing
      - samples/snippets/README.rst
      - tests/system
    remove_regex:
      - packages/google-ads-marketingplatform-admin/
    tag_format: '{id}-v{version}'
  - id: google-ai-generativelanguage
    version: 0.7.0
    last_generated_commit: a9ebc23947a515fab3de97ff326c86fc8f03fae1
    apis:
      - path: google/ai/generativelanguage/v1
        service_config: generativelanguage_v1.yaml
      - path: google/ai/generativelanguage/v1beta
        service_config: generativelanguage_v1beta.yaml
      - path: google/ai/generativelanguage/v1beta3
        service_config: generativelanguage_v1beta3.yaml
      - path: google/ai/generativelanguage/v1beta2
        service_config: generativelanguage_v1beta2.yaml
      - path: google/ai/generativelanguage/v1alpha
        service_config: generativelanguage_v1alpha.yaml
    source_roots:
      - packages/google-ai-generativelanguage
    preserve_regex:
      - packages/google-ai-generativelanguage/CHANGELOG.md
      - docs/CHANGELOG.md
      - docs/README.rst
      - samples/README.txt
      - scripts/client-post-processing
      - samples/snippets/README.rst
      - tests/system
    remove_regex:
      - packages/google-ai-generativelanguage/
    tag_format: '{id}-v{version}'
  - id: google-analytics-admin
    version: 0.25.0
    last_generated_commit: a9ebc23947a515fab3de97ff326c86fc8f03fae1
    apis:
      - path: google/analytics/admin/v1beta
        service_config: analyticsadmin_v1beta.yaml
      - path: google/analytics/admin/v1alpha
        service_config: analyticsadmin_v1alpha.yaml
    source_roots:
      - packages/google-analytics-admin
    preserve_regex:
      - packages/google-analytics-admin/CHANGELOG.md
      - docs/CHANGELOG.md
      - docs/README.rst
      - samples/README.txt
      - scripts/client-post-processing
      - samples/snippets/README.rst
      - tests/system
    remove_regex:
      - packages/google-analytics-admin/
    tag_format: '{id}-v{version}'
  - id: google-analytics-data
    version: 0.18.19
    last_generated_commit: a9ebc23947a515fab3de97ff326c86fc8f03fae1
    apis:
      - path: google/analytics/data/v1alpha
        service_config: analyticsdata_v1alpha.yaml
      - path: google/analytics/data/v1beta
        service_config: analyticsdata_v1beta.yaml
    source_roots:
      - packages/google-analytics-data
    preserve_regex:
      - packages/google-analytics-data/CHANGELOG.md
      - docs/CHANGELOG.md
      - docs/README.rst
      - samples/README.txt
      - scripts/client-post-processing
      - samples/snippets/README.rst
      - tests/system
    remove_regex:
      - packages/google-analytics-data/
    tag_format: '{id}-v{version}'
  - id: google-apps-card
    version: 0.1.8
    last_generated_commit: a9ebc23947a515fab3de97ff326c86fc8f03fae1
    apis:
      - path: google/apps/card/v1
        service_config: ''
    source_roots:
      - packages/google-apps-card
    preserve_regex:
      - packages/google-apps-card/CHANGELOG.md
      - docs/CHANGELOG.md
      - docs/README.rst
      - samples/README.txt
      - scripts/client-post-processing
      - samples/snippets/README.rst
      - tests/system
      - tests/unit/gapic/card_v1/test_card.py
    remove_regex:
      - packages/google-apps-card/
    tag_format: '{id}-v{version}'
  - id: google-apps-chat
    version: 0.2.9
    last_generated_commit: a9ebc23947a515fab3de97ff326c86fc8f03fae1
    apis:
      - path: google/chat/v1
        service_config: chat_v1.yaml
    source_roots:
      - packages/google-apps-chat
    preserve_regex:
      - packages/google-apps-chat/CHANGELOG.md
      - docs/CHANGELOG.md
      - docs/README.rst
      - samples/README.txt
      - scripts/client-post-processing
      - samples/snippets/README.rst
      - tests/system
    remove_regex:
      - packages/google-apps-chat/
    tag_format: '{id}-v{version}'
  - id: google-apps-events-subscriptions
    version: 0.2.2
    last_generated_commit: a9ebc23947a515fab3de97ff326c86fc8f03fae1
    apis:
      - path: google/apps/events/subscriptions/v1
        service_config: workspaceevents_v1.yaml
      - path: google/apps/events/subscriptions/v1beta
        service_config: workspaceevents_v1beta.yaml
    source_roots:
      - packages/google-apps-events-subscriptions
    preserve_regex:
      - packages/google-apps-events-subscriptions/CHANGELOG.md
      - docs/CHANGELOG.md
      - docs/README.rst
      - samples/README.txt
      - scripts/client-post-processing
      - samples/snippets/README.rst
      - tests/system
    remove_regex:
      - packages/google-apps-events-subscriptions/
    tag_format: '{id}-v{version}'
  - id: google-apps-meet
    version: 0.1.16
    last_generated_commit: a9ebc23947a515fab3de97ff326c86fc8f03fae1
    apis:
      - path: google/apps/meet/v2beta
        service_config: meet_v2beta.yaml
      - path: google/apps/meet/v2
        service_config: meet_v2.yaml
    source_roots:
      - packages/google-apps-meet
    preserve_regex:
      - packages/google-apps-meet/CHANGELOG.md
      - docs/CHANGELOG.md
      - docs/README.rst
      - samples/README.txt
      - scripts/client-post-processing
      - samples/snippets/README.rst
      - tests/system
    remove_regex:
      - packages/google-apps-meet/
    tag_format: '{id}-v{version}'
  - id: google-apps-script-type
    version: 0.3.15
    last_generated_commit: 329ace5e3712a2e37d6159d4dcd998d8c73f261e
    apis:
      - path: google/apps/script/type
        service_config: ''
      - path: google/apps/script/type/gmail
        service_config: ''
      - path: google/apps/script/type/docs
        service_config: ''
      - path: google/apps/script/type/drive
        service_config: ''
      - path: google/apps/script/type/sheets
        service_config: ''
      - path: google/apps/script/type/calendar
        service_config: ''
      - path: google/apps/script/type/slides
        service_config: ''
    source_roots:
      - packages/google-apps-script-type
    preserve_regex:
      - packages/google-apps-script-type/CHANGELOG.md
      - docs/CHANGELOG.md
      - docs/README.rst
      - samples/README.txt
      - scripts/client-post-processing
      - samples/snippets/README.rst
      - tests/system
      - tests/unit/gapic/calendar/test_calendar.py
      - tests/unit/gapic/docs/test_docs.py
      - tests/unit/gapic/drive/test_drive.py
      - tests/unit/gapic/gmail/test_gmail.py
      - tests/unit/gapic/sheets/test_sheets.py
      - tests/unit/gapic/slides/test_slides.py
      - tests/unit/gapic/type/test_type.py
    remove_regex:
      - packages/google-apps-script-type
    tag_format: '{id}-v{version}'
  - id: google-area120-tables
    version: 0.11.17
    last_generated_commit: a9ebc23947a515fab3de97ff326c86fc8f03fae1
    apis:
      - path: google/area120/tables/v1alpha1
        service_config: area120tables_v1alpha1.yaml
    source_roots:
      - packages/google-area120-tables
    preserve_regex:
      - packages/google-area120-tables/CHANGELOG.md
      - docs/CHANGELOG.md
      - docs/README.rst
      - samples/README.txt
      - scripts/client-post-processing
      - samples/snippets/README.rst
      - tests/system
    remove_regex:
      - packages/google-area120-tables/
    tag_format: '{id}-v{version}'
  - id: google-cloud-access-approval
    version: 1.16.2
    last_generated_commit: a9ebc23947a515fab3de97ff326c86fc8f03fae1
    apis:
      - path: google/cloud/accessapproval/v1
        service_config: accessapproval_v1.yaml
    source_roots:
      - packages/google-cloud-access-approval
    preserve_regex:
      - packages/google-cloud-access-approval/CHANGELOG.md
      - docs/CHANGELOG.md
      - docs/README.rst
      - samples/README.txt
      - scripts/client-post-processing
      - samples/snippets/README.rst
      - tests/system
    remove_regex:
      - packages/google-cloud-access-approval/
    tag_format: '{id}-v{version}'
  - id: google-cloud-access-context-manager
    version: 0.2.3
    last_generated_commit: a9ebc23947a515fab3de97ff326c86fc8f03fae1
    apis:
      - path: google/identity/accesscontextmanager/v1
        service_config: accesscontextmanager_v1.yaml
      - path: google/identity/accesscontextmanager/type
        service_config: ''
    source_roots:
      - packages/google-cloud-access-context-manager
    preserve_regex: []
    remove_regex:
      - ^packages/google-cloud-access-context-manager/google/.*/.*_pb2\.(?:py|pyi)$/
    tag_format: '{id}-v{version}'
  - id: google-cloud-advisorynotifications
    version: 0.3.16
    last_generated_commit: a9ebc23947a515fab3de97ff326c86fc8f03fae1
    apis:
      - path: google/cloud/advisorynotifications/v1
        service_config: advisorynotifications_v1.yaml
    source_roots:
      - packages/google-cloud-advisorynotifications
    preserve_regex:
      - packages/google-cloud-advisorynotifications/CHANGELOG.md
      - docs/CHANGELOG.md
      - docs/README.rst
      - samples/README.txt
      - scripts/client-post-processing
      - samples/snippets/README.rst
      - tests/system
    remove_regex:
      - packages/google-cloud-advisorynotifications/
    tag_format: '{id}-v{version}'
  - id: google-cloud-alloydb
    version: 0.5.0
    last_generated_commit: a9ebc23947a515fab3de97ff326c86fc8f03fae1
    apis:
      - path: google/cloud/alloydb/v1beta
        service_config: alloydb_v1beta.yaml
      - path: google/cloud/alloydb/v1
        service_config: alloydb_v1.yaml
      - path: google/cloud/alloydb/v1alpha
        service_config: alloydb_v1alpha.yaml
    source_roots:
      - packages/google-cloud-alloydb
    preserve_regex:
      - packages/google-cloud-alloydb/CHANGELOG.md
      - docs/CHANGELOG.md
      - docs/README.rst
      - samples/README.txt
      - scripts/client-post-processing
      - samples/snippets/README.rst
      - tests/system
    remove_regex:
      - packages/google-cloud-alloydb/
    tag_format: '{id}-v{version}'
  - id: google-cloud-alloydb-connectors
    version: 0.1.11
    last_generated_commit: a9ebc23947a515fab3de97ff326c86fc8f03fae1
    apis:
      - path: google/cloud/alloydb/connectors/v1
        service_config: connectors_v1.yaml
      - path: google/cloud/alloydb/connectors/v1alpha
        service_config: connectors_v1alpha.yaml
      - path: google/cloud/alloydb/connectors/v1beta
        service_config: connectors_v1beta.yaml
    source_roots:
      - packages/google-cloud-alloydb-connectors
    preserve_regex:
      - packages/google-cloud-alloydb-connectors/CHANGELOG.md
      - docs/CHANGELOG.md
      - docs/README.rst
      - samples/README.txt
      - scripts/client-post-processing
      - samples/snippets/README.rst
      - tests/system
      - tests/unit/gapic/connectors_v1/test_connectors.py
    remove_regex:
      - packages/google-cloud-alloydb-connectors/
    tag_format: '{id}-v{version}'
  - id: google-cloud-api-gateway
    version: 1.12.2
    last_generated_commit: a9ebc23947a515fab3de97ff326c86fc8f03fae1
    apis:
      - path: google/cloud/apigateway/v1
        service_config: apigateway_v1.yaml
    source_roots:
      - packages/google-cloud-api-gateway
    preserve_regex:
      - packages/google-cloud-api-gateway/CHANGELOG.md
      - docs/CHANGELOG.md
      - docs/README.rst
      - samples/README.txt
      - scripts/client-post-processing
      - samples/snippets/README.rst
      - tests/system
    remove_regex:
      - packages/google-cloud-api-gateway/
    tag_format: '{id}-v{version}'
  - id: google-cloud-api-keys
    version: 0.5.17
    last_generated_commit: a9ebc23947a515fab3de97ff326c86fc8f03fae1
    apis:
      - path: google/api/apikeys/v2
        service_config: apikeys_v2.yaml
    source_roots:
      - packages/google-cloud-api-keys
    preserve_regex:
      - packages/google-cloud-api-keys/CHANGELOG.md
      - docs/CHANGELOG.md
      - docs/README.rst
      - samples/README.txt
      - scripts/client-post-processing
      - samples/snippets/README.rst
      - tests/system
    remove_regex:
      - packages/google-cloud-api-keys/
    tag_format: '{id}-v{version}'
  - id: google-cloud-apigee-connect
    version: 1.12.2
    last_generated_commit: a9ebc23947a515fab3de97ff326c86fc8f03fae1
    apis:
      - path: google/cloud/apigeeconnect/v1
        service_config: apigeeconnect_v1.yaml
    source_roots:
      - packages/google-cloud-apigee-connect
    preserve_regex:
      - packages/google-cloud-apigee-connect/CHANGELOG.md
      - docs/CHANGELOG.md
      - docs/README.rst
      - samples/README.txt
      - scripts/client-post-processing
      - samples/snippets/README.rst
      - tests/system
    remove_regex:
      - packages/google-cloud-apigee-connect/
    tag_format: '{id}-v{version}'
  - id: google-cloud-apigee-registry
    version: 0.6.18
    last_generated_commit: a9ebc23947a515fab3de97ff326c86fc8f03fae1
    apis:
      - path: google/cloud/apigeeregistry/v1
        service_config: apigeeregistry_v1.yaml
    source_roots:
      - packages/google-cloud-apigee-registry
    preserve_regex:
      - packages/google-cloud-apigee-registry/CHANGELOG.md
      - docs/CHANGELOG.md
      - docs/README.rst
      - samples/README.txt
      - scripts/client-post-processing
      - samples/snippets/README.rst
      - tests/system
    remove_regex:
      - packages/google-cloud-apigee-registry/
    tag_format: '{id}-v{version}'
  - id: google-cloud-apihub
    version: 0.3.0
    last_generated_commit: a9ebc23947a515fab3de97ff326c86fc8f03fae1
    apis:
      - path: google/cloud/apihub/v1
        service_config: apihub_v1.yaml
    source_roots:
      - packages/google-cloud-apihub
    preserve_regex:
      - packages/google-cloud-apihub/CHANGELOG.md
      - docs/CHANGELOG.md
      - docs/README.rst
      - samples/README.txt
      - scripts/client-post-processing
      - samples/snippets/README.rst
      - tests/system
    remove_regex:
      - packages/google-cloud-apihub/
    tag_format: '{id}-v{version}'
  - id: google-cloud-appengine-admin
    version: 1.14.2
    last_generated_commit: a9ebc23947a515fab3de97ff326c86fc8f03fae1
    apis:
      - path: google/appengine/v1
        service_config: appengine_v1.yaml
    source_roots:
      - packages/google-cloud-appengine-admin
    preserve_regex:
      - packages/google-cloud-appengine-admin/CHANGELOG.md
      - docs/CHANGELOG.md
      - docs/README.rst
      - samples/README.txt
      - scripts/client-post-processing
      - samples/snippets/README.rst
      - tests/system
    remove_regex:
      - packages/google-cloud-appengine-admin/
    tag_format: '{id}-v{version}'
  - id: google-cloud-appengine-logging
    version: 1.6.2
    last_generated_commit: a9ebc23947a515fab3de97ff326c86fc8f03fae1
    apis:
      - path: google/appengine/logging/v1
        service_config: ''
    source_roots:
      - packages/google-cloud-appengine-logging
    preserve_regex:
      - packages/google-cloud-appengine-logging/CHANGELOG.md
      - docs/CHANGELOG.md
      - docs/README.rst
      - samples/README.txt
      - scripts/client-post-processing
      - samples/snippets/README.rst
      - tests/system
      - tests/unit/gapic/appengine_logging_v1/test_appengine_logging_v1.py
    remove_regex:
      - packages/google-cloud-appengine-logging/
    tag_format: '{id}-v{version}'
  - id: google-cloud-apphub
    version: 0.1.10
    last_generated_commit: a9ebc23947a515fab3de97ff326c86fc8f03fae1
    apis:
      - path: google/cloud/apphub/v1
        service_config: apphub_v1.yaml
    source_roots:
      - packages/google-cloud-apphub
    preserve_regex:
      - packages/google-cloud-apphub/CHANGELOG.md
      - docs/CHANGELOG.md
      - docs/README.rst
      - samples/README.txt
      - scripts/client-post-processing
      - samples/snippets/README.rst
      - tests/system
    remove_regex:
      - packages/google-cloud-apphub/
    tag_format: '{id}-v{version}'
  - id: google-cloud-artifact-registry
    version: 1.16.1
    last_generated_commit: a9ebc23947a515fab3de97ff326c86fc8f03fae1
    apis:
      - path: google/devtools/artifactregistry/v1
        service_config: artifactregistry_v1.yaml
      - path: google/devtools/artifactregistry/v1beta2
        service_config: artifactregistry_v1beta2.yaml
    source_roots:
      - packages/google-cloud-artifact-registry
    preserve_regex:
      - packages/google-cloud-artifact-registry/CHANGELOG.md
      - docs/CHANGELOG.md
      - docs/README.rst
      - samples/README.txt
      - scripts/client-post-processing
      - samples/snippets/README.rst
      - tests/system
    remove_regex:
      - packages/google-cloud-artifact-registry/
    tag_format: '{id}-v{version}'
  - id: google-cloud-asset
    version: 4.0.0
    last_generated_commit: a9ebc23947a515fab3de97ff326c86fc8f03fae1
    apis:
      - path: google/cloud/asset/v1p5beta1
        service_config: cloudasset_v1p5beta1.yaml
      - path: google/cloud/asset/v1
        service_config: cloudasset_v1.yaml
      - path: google/cloud/asset/v1p1beta1
        service_config: cloudasset_v1p1beta1.yaml
      - path: google/cloud/asset/v1p2beta1
        service_config: cloudasset_v1p2beta1.yaml
    source_roots:
      - packages/google-cloud-asset
    preserve_regex:
      - packages/google-cloud-asset/CHANGELOG.md
      - docs/CHANGELOG.md
      - docs/README.rst
      - samples/README.txt
      - scripts/client-post-processing
      - samples/snippets/README.rst
      - tests/system
    remove_regex:
      - packages/google-cloud-asset/
    tag_format: '{id}-v{version}'
  - id: google-cloud-assured-workloads
    version: 2.0.0
    last_generated_commit: a9ebc23947a515fab3de97ff326c86fc8f03fae1
    apis:
      - path: google/cloud/assuredworkloads/v1
        service_config: assuredworkloads_v1.yaml
      - path: google/cloud/assuredworkloads/v1beta1
        service_config: assuredworkloads_v1beta1.yaml
    source_roots:
      - packages/google-cloud-assured-workloads
    preserve_regex:
      - packages/google-cloud-assured-workloads/CHANGELOG.md
      - docs/CHANGELOG.md
      - docs/README.rst
      - samples/README.txt
      - scripts/client-post-processing
      - samples/snippets/README.rst
      - tests/system
    remove_regex:
      - packages/google-cloud-assured-workloads/
    tag_format: '{id}-v{version}'
  - id: google-cloud-audit-log
    version: 0.3.3
    last_generated_commit: a9ebc23947a515fab3de97ff326c86fc8f03fae1
    apis:
      - path: google/cloud/audit
        service_config: cloudaudit.yaml
    source_roots:
      - packages/google-cloud-audit-log
    preserve_regex: []
    remove_regex:
      - ^packages/google-cloud-audit-log/google/.*/.*_pb2\.(?:py|pyi)$/
    tag_format: '{id}-v{version}'
  - id: google-cloud-automl
    version: 2.16.4
    last_generated_commit: a9ebc23947a515fab3de97ff326c86fc8f03fae1
    apis:
      - path: google/cloud/automl/v1beta1
        service_config: automl_v1beta1.yaml
      - path: google/cloud/automl/v1
        service_config: automl_v1.yaml
    source_roots:
      - packages/google-cloud-automl
    preserve_regex:
      - packages/google-cloud-automl/CHANGELOG.md
      - docs/CHANGELOG.md
      - docs/README.rst
      - samples/README.txt
      - scripts/client-post-processing
      - samples/snippets/README.rst
      - tests/system
      - docs/automl_v1beta1/tables.rst
      - google/cloud/automl_v1beta1/services/tables
      - samples/README
      - tests/unit/test_gcs_client_v1beta1.py
      - tests/unit/test_tables_client_v1beta1.py
    remove_regex:
      - packages/google-cloud-automl/
    tag_format: '{id}-v{version}'
  - id: google-cloud-backupdr
    version: 0.2.5
    last_generated_commit: a9ebc23947a515fab3de97ff326c86fc8f03fae1
    apis:
      - path: google/cloud/backupdr/v1
        service_config: backupdr_v1.yaml
    source_roots:
      - packages/google-cloud-backupdr
    preserve_regex:
      - packages/google-cloud-backupdr/CHANGELOG.md
      - docs/CHANGELOG.md
      - docs/README.rst
      - samples/README.txt
      - scripts/client-post-processing
      - samples/snippets/README.rst
      - tests/system
    remove_regex:
      - packages/google-cloud-backupdr/
    tag_format: '{id}-v{version}'
  - id: google-cloud-bare-metal-solution
    version: 1.10.3
    last_generated_commit: a9ebc23947a515fab3de97ff326c86fc8f03fae1
    apis:
      - path: google/cloud/baremetalsolution/v2
        service_config: baremetalsolution_v2.yaml
    source_roots:
      - packages/google-cloud-bare-metal-solution
    preserve_regex:
      - packages/google-cloud-bare-metal-solution/CHANGELOG.md
      - docs/CHANGELOG.md
      - docs/README.rst
      - samples/README.txt
      - scripts/client-post-processing
      - samples/snippets/README.rst
      - tests/system
    remove_regex:
      - packages/google-cloud-bare-metal-solution/
    tag_format: '{id}-v{version}'
  - id: google-cloud-batch
    version: 0.17.37
    last_generated_commit: a9ebc23947a515fab3de97ff326c86fc8f03fae1
    apis:
      - path: google/cloud/batch/v1alpha
        service_config: batch_v1alpha.yaml
      - path: google/cloud/batch/v1
        service_config: batch_v1.yaml
    source_roots:
      - packages/google-cloud-batch
    preserve_regex:
      - packages/google-cloud-batch/CHANGELOG.md
      - docs/CHANGELOG.md
      - docs/README.rst
      - samples/README.txt
      - scripts/client-post-processing
      - samples/snippets/README.rst
      - tests/system
    remove_regex:
      - packages/google-cloud-batch/
    tag_format: '{id}-v{version}'
  - id: google-cloud-beyondcorp-appconnections
    version: 0.4.18
    last_generated_commit: a9ebc23947a515fab3de97ff326c86fc8f03fae1
    apis:
      - path: google/cloud/beyondcorp/appconnections/v1
        service_config: beyondcorp_v1.yaml
    source_roots:
      - packages/google-cloud-beyondcorp-appconnections
    preserve_regex:
      - packages/google-cloud-beyondcorp-appconnections/CHANGELOG.md
      - docs/CHANGELOG.md
      - docs/README.rst
      - samples/README.txt
      - scripts/client-post-processing
      - samples/snippets/README.rst
      - tests/system
    remove_regex:
      - packages/google-cloud-beyondcorp-appconnections/
    tag_format: '{id}-v{version}'
  - id: google-cloud-beyondcorp-appconnectors
    version: 0.4.18
    last_generated_commit: a9ebc23947a515fab3de97ff326c86fc8f03fae1
    apis:
      - path: google/cloud/beyondcorp/appconnectors/v1
        service_config: beyondcorp_v1.yaml
    source_roots:
      - packages/google-cloud-beyondcorp-appconnectors
    preserve_regex:
      - packages/google-cloud-beyondcorp-appconnectors/CHANGELOG.md
      - docs/CHANGELOG.md
      - docs/README.rst
      - samples/README.txt
      - scripts/client-post-processing
      - samples/snippets/README.rst
      - tests/system
    remove_regex:
      - packages/google-cloud-beyondcorp-appconnectors/
    tag_format: '{id}-v{version}'
  - id: google-cloud-beyondcorp-appgateways
    version: 0.4.18
    last_generated_commit: a9ebc23947a515fab3de97ff326c86fc8f03fae1
    apis:
      - path: google/cloud/beyondcorp/appgateways/v1
        service_config: beyondcorp_v1.yaml
    source_roots:
      - packages/google-cloud-beyondcorp-appgateways
    preserve_regex:
      - packages/google-cloud-beyondcorp-appgateways/CHANGELOG.md
      - docs/CHANGELOG.md
      - docs/README.rst
      - samples/README.txt
      - scripts/client-post-processing
      - samples/snippets/README.rst
      - tests/system
    remove_regex:
      - packages/google-cloud-beyondcorp-appgateways/
    tag_format: '{id}-v{version}'
  - id: google-cloud-beyondcorp-clientconnectorservices
    version: 0.4.18
    last_generated_commit: a9ebc23947a515fab3de97ff326c86fc8f03fae1
    apis:
      - path: google/cloud/beyondcorp/clientconnectorservices/v1
        service_config: beyondcorp_v1.yaml
    source_roots:
      - packages/google-cloud-beyondcorp-clientconnectorservices
    preserve_regex:
      - packages/google-cloud-beyondcorp-clientconnectorservices/CHANGELOG.md
      - docs/CHANGELOG.md
      - docs/README.rst
      - samples/README.txt
      - scripts/client-post-processing
      - samples/snippets/README.rst
      - tests/system
    remove_regex:
      - packages/google-cloud-beyondcorp-clientconnectorservices/
    tag_format: '{id}-v{version}'
  - id: google-cloud-beyondcorp-clientgateways
    version: 0.4.17
    last_generated_commit: a9ebc23947a515fab3de97ff326c86fc8f03fae1
    apis:
      - path: google/cloud/beyondcorp/clientgateways/v1
        service_config: beyondcorp_v1.yaml
    source_roots:
      - packages/google-cloud-beyondcorp-clientgateways
    preserve_regex:
      - packages/google-cloud-beyondcorp-clientgateways/CHANGELOG.md
      - docs/CHANGELOG.md
      - docs/README.rst
      - samples/README.txt
      - scripts/client-post-processing
      - samples/snippets/README.rst
      - tests/system
    remove_regex:
      - packages/google-cloud-beyondcorp-clientgateways/
    tag_format: '{id}-v{version}'
  - id: google-cloud-bigquery-analyticshub
    version: 0.4.20
    last_generated_commit: a9ebc23947a515fab3de97ff326c86fc8f03fae1
    apis:
      - path: google/cloud/bigquery/analyticshub/v1
        service_config: analyticshub_v1.yaml
    source_roots:
      - packages/google-cloud-bigquery-analyticshub
    preserve_regex:
      - packages/google-cloud-bigquery-analyticshub/CHANGELOG.md
      - docs/CHANGELOG.md
      - docs/README.rst
      - samples/README.txt
      - scripts/client-post-processing
      - samples/snippets/README.rst
      - tests/system
    remove_regex:
      - packages/google-cloud-bigquery-analyticshub/
    tag_format: '{id}-v{version}'
  - id: google-cloud-bigquery-biglake
    version: 0.4.15
    last_generated_commit: a9ebc23947a515fab3de97ff326c86fc8f03fae1
    apis:
      - path: google/cloud/bigquery/biglake/v1alpha1
        service_config: biglake_v1alpha1.yaml
      - path: google/cloud/bigquery/biglake/v1
        service_config: biglake_v1.yaml
    source_roots:
      - packages/google-cloud-bigquery-biglake
    preserve_regex:
      - packages/google-cloud-bigquery-biglake/CHANGELOG.md
      - docs/CHANGELOG.md
      - docs/README.rst
      - samples/README.txt
      - scripts/client-post-processing
      - samples/snippets/README.rst
      - tests/system
    remove_regex:
      - packages/google-cloud-bigquery-biglake/
    tag_format: '{id}-v{version}'
  - id: google-cloud-bigquery-connection
    version: 1.18.3
    last_generated_commit: a9ebc23947a515fab3de97ff326c86fc8f03fae1
    apis:
      - path: google/cloud/bigquery/connection/v1
        service_config: bigqueryconnection_v1.yaml
    source_roots:
      - packages/google-cloud-bigquery-connection
    preserve_regex:
      - packages/google-cloud-bigquery-connection/CHANGELOG.md
      - docs/CHANGELOG.md
      - docs/README.rst
      - samples/README.txt
      - scripts/client-post-processing
      - samples/snippets/README.rst
      - tests/system
    remove_regex:
      - packages/google-cloud-bigquery-connection/
    tag_format: '{id}-v{version}'
  - id: google-cloud-bigquery-data-exchange
    version: 0.5.20
    last_generated_commit: a9ebc23947a515fab3de97ff326c86fc8f03fae1
    apis:
      - path: google/cloud/bigquery/dataexchange/v1beta1
        service_config: analyticshub_v1beta1.yaml
    source_roots:
      - packages/google-cloud-bigquery-data-exchange
    preserve_regex:
      - packages/google-cloud-bigquery-data-exchange/CHANGELOG.md
      - docs/CHANGELOG.md
      - docs/README.rst
      - samples/README.txt
      - scripts/client-post-processing
      - samples/snippets/README.rst
      - tests/system
    remove_regex:
      - packages/google-cloud-bigquery-data-exchange/
    tag_format: '{id}-v{version}'
  - id: google-cloud-bigquery-datapolicies
    version: 0.6.16
    last_generated_commit: a9ebc23947a515fab3de97ff326c86fc8f03fae1
    apis:
      - path: google/cloud/bigquery/datapolicies/v2beta1
        service_config: bigquerydatapolicy_v2beta1.yaml
      - path: google/cloud/bigquery/datapolicies/v2
        service_config: bigquerydatapolicy_v2.yaml
      - path: google/cloud/bigquery/datapolicies/v1beta1
        service_config: bigquerydatapolicy_v1beta1.yaml
      - path: google/cloud/bigquery/datapolicies/v1
        service_config: bigquerydatapolicy_v1.yaml
    source_roots:
      - packages/google-cloud-bigquery-datapolicies
    preserve_regex:
      - packages/google-cloud-bigquery-datapolicies/CHANGELOG.md
      - docs/CHANGELOG.md
      - docs/README.rst
      - samples/README.txt
      - scripts/client-post-processing
      - samples/snippets/README.rst
      - tests/system
    remove_regex:
      - packages/google-cloud-bigquery-datapolicies/
    tag_format: '{id}-v{version}'
  - id: google-cloud-bigquery-datatransfer
    version: 3.19.2
    last_generated_commit: a9ebc23947a515fab3de97ff326c86fc8f03fae1
    apis:
      - path: google/cloud/bigquery/datatransfer/v1
        service_config: bigquerydatatransfer_v1.yaml
    source_roots:
      - packages/google-cloud-bigquery-datatransfer
    preserve_regex:
      - packages/google-cloud-bigquery-datatransfer/CHANGELOG.md
      - docs/CHANGELOG.md
      - docs/README.rst
      - samples/README.txt
      - scripts/client-post-processing
      - samples/snippets/README.rst
      - tests/system
    remove_regex:
      - packages/google-cloud-bigquery-datatransfer/
    tag_format: '{id}-v{version}'
  - id: google-cloud-bigquery-logging
    version: 1.6.3
    last_generated_commit: a9ebc23947a515fab3de97ff326c86fc8f03fae1
    apis:
      - path: google/cloud/bigquery/logging/v1
        service_config: ''
    source_roots:
      - packages/google-cloud-bigquery-logging
    preserve_regex:
      - packages/google-cloud-bigquery-logging/CHANGELOG.md
      - docs/CHANGELOG.md
      - docs/README.rst
      - samples/README.txt
      - scripts/client-post-processing
      - samples/snippets/README.rst
      - tests/system
      - tests/unit/gapic/bigquery_logging_v1/test_bigquery_logging_v1.py
    remove_regex:
      - packages/google-cloud-bigquery-logging/
    tag_format: '{id}-v{version}'
  - id: google-cloud-bigquery-migration
    version: 0.11.15
    last_generated_commit: a9ebc23947a515fab3de97ff326c86fc8f03fae1
    apis:
      - path: google/cloud/bigquery/migration/v2alpha
        service_config: bigquerymigration_v2alpha.yaml
      - path: google/cloud/bigquery/migration/v2
        service_config: bigquerymigration_v2.yaml
    source_roots:
      - packages/google-cloud-bigquery-migration
    preserve_regex:
      - packages/google-cloud-bigquery-migration/CHANGELOG.md
      - docs/CHANGELOG.md
      - docs/README.rst
      - samples/README.txt
      - scripts/client-post-processing
      - samples/snippets/README.rst
      - tests/system
    remove_regex:
      - packages/google-cloud-bigquery-migration/
    tag_format: '{id}-v{version}'
  - id: google-cloud-bigquery-reservation
    version: 1.20.0
    last_generated_commit: a9ebc23947a515fab3de97ff326c86fc8f03fae1
    apis:
      - path: google/cloud/bigquery/reservation/v1
        service_config: bigqueryreservation_v1.yaml
    source_roots:
      - packages/google-cloud-bigquery-reservation
    preserve_regex:
      - packages/google-cloud-bigquery-reservation/CHANGELOG.md
      - docs/CHANGELOG.md
      - docs/README.rst
      - samples/README.txt
      - scripts/client-post-processing
      - samples/snippets/README.rst
      - tests/system
    remove_regex:
      - packages/google-cloud-bigquery-reservation/
    tag_format: '{id}-v{version}'
  - id: google-cloud-billing
    version: 1.16.3
    last_generated_commit: a9ebc23947a515fab3de97ff326c86fc8f03fae1
    apis:
      - path: google/cloud/billing/v1
        service_config: cloudbilling_v1.yaml
    source_roots:
      - packages/google-cloud-billing
    preserve_regex:
      - packages/google-cloud-billing/CHANGELOG.md
      - docs/CHANGELOG.md
      - docs/README.rst
      - samples/README.txt
      - scripts/client-post-processing
      - samples/snippets/README.rst
      - tests/system
    remove_regex:
      - packages/google-cloud-billing/
    tag_format: '{id}-v{version}'
  - id: google-cloud-billing-budgets
    version: 1.17.2
    last_generated_commit: a9ebc23947a515fab3de97ff326c86fc8f03fae1
    apis:
      - path: google/cloud/billing/budgets/v1
        service_config: billingbudgets.yaml
      - path: google/cloud/billing/budgets/v1beta1
        service_config: billingbudgets.yaml
    source_roots:
      - packages/google-cloud-billing-budgets
    preserve_regex:
      - packages/google-cloud-billing-budgets/CHANGELOG.md
      - docs/CHANGELOG.md
      - docs/README.rst
      - samples/README.txt
      - scripts/client-post-processing
      - samples/snippets/README.rst
      - tests/system
    remove_regex:
      - packages/google-cloud-billing-budgets/
    tag_format: '{id}-v{version}'
  - id: google-cloud-binary-authorization
    version: 1.13.2
    last_generated_commit: a9ebc23947a515fab3de97ff326c86fc8f03fae1
    apis:
      - path: google/cloud/binaryauthorization/v1
        service_config: binaryauthorization_v1.yaml
      - path: google/cloud/binaryauthorization/v1beta1
        service_config: binaryauthorization_v1beta1.yaml
    source_roots:
      - packages/google-cloud-binary-authorization
    preserve_regex:
      - packages/google-cloud-binary-authorization/CHANGELOG.md
      - docs/CHANGELOG.md
      - docs/README.rst
      - samples/README.txt
      - scripts/client-post-processing
      - samples/snippets/README.rst
      - tests/system
    remove_regex:
      - packages/google-cloud-binary-authorization/
    tag_format: '{id}-v{version}'
  - id: google-cloud-build
    version: 3.32.0
    last_generated_commit: a9ebc23947a515fab3de97ff326c86fc8f03fae1
    apis:
      - path: google/devtools/cloudbuild/v1
        service_config: cloudbuild_v1.yaml
      - path: google/devtools/cloudbuild/v2
        service_config: cloudbuild_v2.yaml
    source_roots:
      - packages/google-cloud-build
    preserve_regex:
      - packages/google-cloud-build/CHANGELOG.md
      - docs/CHANGELOG.md
      - docs/README.rst
      - samples/README.txt
      - scripts/client-post-processing
      - samples/snippets/README.rst
      - tests/system
    remove_regex:
      - packages/google-cloud-build/
    tag_format: '{id}-v{version}'
  - id: google-cloud-capacityplanner
    version: 0.1.0
    last_generated_commit: a9ebc23947a515fab3de97ff326c86fc8f03fae1
    apis:
      - path: google/cloud/capacityplanner/v1beta
        service_config: capacityplanner_v1beta.yaml
    source_roots:
      - packages/google-cloud-capacityplanner
    preserve_regex:
      - packages/google-cloud-capacityplanner/CHANGELOG.md
      - docs/CHANGELOG.md
      - docs/README.rst
      - samples/README.txt
      - scripts/client-post-processing
      - samples/snippets/README.rst
      - tests/system
    remove_regex:
      - packages/google-cloud-capacityplanner/
    tag_format: '{id}-v{version}'
  - id: google-cloud-certificate-manager
    version: 1.10.2
    last_generated_commit: a9ebc23947a515fab3de97ff326c86fc8f03fae1
    apis:
      - path: google/cloud/certificatemanager/v1
        service_config: certificatemanager_v1.yaml
    source_roots:
      - packages/google-cloud-certificate-manager
    preserve_regex:
      - packages/google-cloud-certificate-manager/CHANGELOG.md
      - docs/CHANGELOG.md
      - docs/README.rst
      - samples/README.txt
      - scripts/client-post-processing
      - samples/snippets/README.rst
      - tests/system
    remove_regex:
      - packages/google-cloud-certificate-manager/
    tag_format: '{id}-v{version}'
  - id: google-cloud-channel
    version: 1.23.0
    last_generated_commit: a9ebc23947a515fab3de97ff326c86fc8f03fae1
    apis:
      - path: google/cloud/channel/v1
        service_config: cloudchannel_v1.yaml
    source_roots:
      - packages/google-cloud-channel
    preserve_regex:
      - packages/google-cloud-channel/CHANGELOG.md
      - docs/CHANGELOG.md
      - docs/README.rst
      - samples/README.txt
      - scripts/client-post-processing
      - samples/snippets/README.rst
      - tests/system
    remove_regex:
      - packages/google-cloud-channel/
    tag_format: '{id}-v{version}'
  - id: google-cloud-chronicle
    version: 0.1.0
    last_generated_commit: a9ebc23947a515fab3de97ff326c86fc8f03fae1
    apis:
      - path: google/cloud/chronicle/v1
        service_config: chronicle_v1.yaml
    source_roots:
      - packages/google-cloud-chronicle
    preserve_regex:
      - packages/google-cloud-chronicle/CHANGELOG.md
      - docs/CHANGELOG.md
      - docs/README.rst
      - samples/README.txt
      - scripts/client-post-processing
      - samples/snippets/README.rst
      - tests/system
    remove_regex:
      - packages/google-cloud-chronicle/
    tag_format: '{id}-v{version}'
  - id: google-cloud-cloudcontrolspartner
    version: 0.2.7
    last_generated_commit: a9ebc23947a515fab3de97ff326c86fc8f03fae1
    apis:
      - path: google/cloud/cloudcontrolspartner/v1beta
        service_config: cloudcontrolspartner_v1beta.yaml
      - path: google/cloud/cloudcontrolspartner/v1
        service_config: cloudcontrolspartner_v1.yaml
    source_roots:
      - packages/google-cloud-cloudcontrolspartner
    preserve_regex:
      - packages/google-cloud-cloudcontrolspartner/CHANGELOG.md
      - docs/CHANGELOG.md
      - docs/README.rst
      - samples/README.txt
      - scripts/client-post-processing
      - samples/snippets/README.rst
      - tests/system
    remove_regex:
      - packages/google-cloud-cloudcontrolspartner/
    tag_format: '{id}-v{version}'
  - id: google-cloud-cloudsecuritycompliance
    version: 0.2.0
    last_generated_commit: a9ebc23947a515fab3de97ff326c86fc8f03fae1
    apis:
      - path: google/cloud/cloudsecuritycompliance/v1
        service_config: cloudsecuritycompliance_v1.yaml
    source_roots:
      - packages/google-cloud-cloudsecuritycompliance
    preserve_regex:
      - packages/google-cloud-cloudsecuritycompliance/CHANGELOG.md
      - docs/CHANGELOG.md
      - docs/README.rst
      - samples/README.txt
      - scripts/client-post-processing
      - samples/snippets/README.rst
      - tests/system
    remove_regex:
      - packages/google-cloud-cloudsecuritycompliance/
    tag_format: '{id}-v{version}'
  - id: google-cloud-commerce-consumer-procurement
    version: 0.2.0
    last_generated_commit: a9ebc23947a515fab3de97ff326c86fc8f03fae1
    apis:
      - path: google/cloud/commerce/consumer/procurement/v1
        service_config: cloudcommerceconsumerprocurement_v1.yaml
      - path: google/cloud/commerce/consumer/procurement/v1alpha1
        service_config: cloudcommerceconsumerprocurement_v1alpha1.yaml
    source_roots:
      - packages/google-cloud-commerce-consumer-procurement
    preserve_regex:
      - packages/google-cloud-commerce-consumer-procurement/CHANGELOG.md
      - docs/CHANGELOG.md
      - docs/README.rst
      - samples/README.txt
      - scripts/client-post-processing
      - samples/snippets/README.rst
      - tests/system
    remove_regex:
      - packages/google-cloud-commerce-consumer-procurement/
    tag_format: '{id}-v{version}'
  - id: google-cloud-common
    version: 1.5.2
    last_generated_commit: a9ebc23947a515fab3de97ff326c86fc8f03fae1
    apis:
      - path: google/cloud/common
        service_config: common.yaml
    source_roots:
      - packages/google-cloud-common
    preserve_regex:
      - packages/google-cloud-common/CHANGELOG.md
      - docs/CHANGELOG.md
      - docs/README.rst
      - samples/README.txt
      - scripts/client-post-processing
      - samples/snippets/README.rst
      - tests/system
      - tests/unit/gapic/common/test_common.py
    remove_regex:
      - packages/google-cloud-common/
    tag_format: '{id}-v{version}'
  - id: google-cloud-compute
    version: 1.39.0
    last_generated_commit: a9ebc23947a515fab3de97ff326c86fc8f03fae1
    apis:
      - path: google/cloud/compute/v1
        service_config: compute_v1.yaml
    source_roots:
      - packages/google-cloud-compute
    preserve_regex:
      - packages/google-cloud-compute/CHANGELOG.md
      - docs/CHANGELOG.md
      - docs/README.rst
      - samples/README.txt
      - scripts/client-post-processing
      - samples/snippets/README.rst
      - tests/system
    remove_regex:
      - packages/google-cloud-compute/
    tag_format: '{id}-v{version}'
  - id: google-cloud-compute-v1beta
    version: 0.2.0
    last_generated_commit: a9ebc23947a515fab3de97ff326c86fc8f03fae1
    apis:
      - path: google/cloud/compute/v1beta
        service_config: compute_v1beta.yaml
    source_roots:
      - packages/google-cloud-compute-v1beta
    preserve_regex:
      - packages/google-cloud-compute-v1beta/CHANGELOG.md
      - docs/CHANGELOG.md
      - docs/README.rst
      - samples/README.txt
      - scripts/client-post-processing
      - samples/snippets/README.rst
      - tests/system
    remove_regex:
      - packages/google-cloud-compute-v1beta/
    tag_format: '{id}-v{version}'
  - id: google-cloud-confidentialcomputing
    version: 0.5.0
    last_generated_commit: a9ebc23947a515fab3de97ff326c86fc8f03fae1
    apis:
      - path: google/cloud/confidentialcomputing/v1
        service_config: confidentialcomputing_v1.yaml
    source_roots:
      - packages/google-cloud-confidentialcomputing
    preserve_regex:
      - packages/google-cloud-confidentialcomputing/CHANGELOG.md
      - docs/CHANGELOG.md
      - docs/README.rst
      - samples/README.txt
      - scripts/client-post-processing
      - samples/snippets/README.rst
      - tests/system
    remove_regex:
      - packages/google-cloud-confidentialcomputing/
    tag_format: '{id}-v{version}'
  - id: google-cloud-config
    version: 0.1.21
    last_generated_commit: a9ebc23947a515fab3de97ff326c86fc8f03fae1
    apis:
      - path: google/cloud/config/v1
        service_config: config_v1.yaml
    source_roots:
      - packages/google-cloud-config
    preserve_regex:
      - packages/google-cloud-config/CHANGELOG.md
      - docs/CHANGELOG.md
      - docs/README.rst
      - samples/README.txt
      - scripts/client-post-processing
      - samples/snippets/README.rst
      - tests/system
    remove_regex:
      - packages/google-cloud-config/
    tag_format: '{id}-v{version}'
  - id: google-cloud-configdelivery
    version: 0.1.3
    last_generated_commit: a9ebc23947a515fab3de97ff326c86fc8f03fae1
    apis:
      - path: google/cloud/configdelivery/v1beta
        service_config: configdelivery_v1beta.yaml
      - path: google/cloud/configdelivery/v1alpha
        service_config: configdelivery_v1alpha.yaml
      - path: google/cloud/configdelivery/v1
        service_config: configdelivery_v1.yaml
    source_roots:
      - packages/google-cloud-configdelivery
    preserve_regex:
      - packages/google-cloud-configdelivery/CHANGELOG.md
      - docs/CHANGELOG.md
      - docs/README.rst
      - samples/README.txt
      - scripts/client-post-processing
      - samples/snippets/README.rst
      - tests/system
    remove_regex:
      - packages/google-cloud-configdelivery/
    tag_format: '{id}-v{version}'
  - id: google-cloud-contact-center-insights
    version: 1.23.3
    last_generated_commit: a9ebc23947a515fab3de97ff326c86fc8f03fae1
    apis:
      - path: google/cloud/contactcenterinsights/v1
        service_config: contactcenterinsights_v1.yaml
    source_roots:
      - packages/google-cloud-contact-center-insights
    preserve_regex:
      - packages/google-cloud-contact-center-insights/CHANGELOG.md
      - docs/CHANGELOG.md
      - docs/README.rst
      - samples/README.txt
      - scripts/client-post-processing
      - samples/snippets/README.rst
      - tests/system
    remove_regex:
      - packages/google-cloud-contact-center-insights/
    tag_format: '{id}-v{version}'
  - id: google-cloud-container
    version: 2.59.0
    last_generated_commit: a9ebc23947a515fab3de97ff326c86fc8f03fae1
    apis:
      - path: google/container/v1
        service_config: container_v1.yaml
      - path: google/container/v1beta1
        service_config: container_v1beta1.yaml
    source_roots:
      - packages/google-cloud-container
    preserve_regex:
      - packages/google-cloud-container/CHANGELOG.md
      - docs/CHANGELOG.md
      - docs/README.rst
      - samples/README.txt
      - scripts/client-post-processing
      - samples/snippets/README.rst
      - tests/system
    remove_regex:
      - packages/google-cloud-container/
    tag_format: '{id}-v{version}'
  - id: google-cloud-containeranalysis
    version: 2.18.1
    last_generated_commit: a9ebc23947a515fab3de97ff326c86fc8f03fae1
    apis:
      - path: google/devtools/containeranalysis/v1
        service_config: containeranalysis_v1.yaml
    source_roots:
      - packages/google-cloud-containeranalysis
    preserve_regex:
      - packages/google-cloud-containeranalysis/CHANGELOG.md
      - docs/CHANGELOG.md
      - docs/README.rst
      - samples/README.txt
      - scripts/client-post-processing
      - samples/snippets/README.rst
      - tests/system
      - tests/unit/test_get_grafeas_client.py
    remove_regex:
      - packages/google-cloud-containeranalysis/
    tag_format: '{id}-v{version}'
  - id: google-cloud-contentwarehouse
    version: 0.7.16
    last_generated_commit: a9ebc23947a515fab3de97ff326c86fc8f03fae1
    apis:
      - path: google/cloud/contentwarehouse/v1
        service_config: contentwarehouse_v1.yaml
    source_roots:
      - packages/google-cloud-contentwarehouse
    preserve_regex:
      - packages/google-cloud-contentwarehouse/CHANGELOG.md
      - docs/CHANGELOG.md
      - docs/README.rst
      - samples/README.txt
      - scripts/client-post-processing
      - samples/snippets/README.rst
      - tests/system
    remove_regex:
      - packages/google-cloud-contentwarehouse/
    tag_format: '{id}-v{version}'
  - id: google-cloud-data-fusion
    version: 1.13.3
    last_generated_commit: a9ebc23947a515fab3de97ff326c86fc8f03fae1
    apis:
      - path: google/cloud/datafusion/v1
        service_config: datafusion_v1.yaml
    source_roots:
      - packages/google-cloud-data-fusion
    preserve_regex:
      - packages/google-cloud-data-fusion/CHANGELOG.md
      - docs/CHANGELOG.md
      - docs/README.rst
      - samples/README.txt
      - scripts/client-post-processing
      - samples/snippets/README.rst
      - tests/system
    remove_regex:
      - packages/google-cloud-data-fusion/
    tag_format: '{id}-v{version}'
  - id: google-cloud-data-qna
    version: 0.10.17
    last_generated_commit: a9ebc23947a515fab3de97ff326c86fc8f03fae1
    apis:
      - path: google/cloud/dataqna/v1alpha
        service_config: dataqna_v1alpha.yaml
    source_roots:
      - packages/google-cloud-data-qna
    preserve_regex:
      - packages/google-cloud-data-qna/CHANGELOG.md
      - docs/CHANGELOG.md
      - docs/README.rst
      - samples/README.txt
      - scripts/client-post-processing
      - samples/snippets/README.rst
      - tests/system
    remove_regex:
      - packages/google-cloud-data-qna/
    tag_format: '{id}-v{version}'
  - id: google-cloud-datacatalog
    version: 3.27.1
    last_generated_commit: a9ebc23947a515fab3de97ff326c86fc8f03fae1
    apis:
      - path: google/cloud/datacatalog/v1
        service_config: datacatalog_v1.yaml
      - path: google/cloud/datacatalog/v1beta1
        service_config: datacatalog_v1beta1.yaml
    source_roots:
      - packages/google-cloud-datacatalog
    preserve_regex:
      - packages/google-cloud-datacatalog/CHANGELOG.md
      - docs/CHANGELOG.md
      - docs/README.rst
      - samples/README.txt
      - scripts/client-post-processing
      - samples/snippets/README.rst
      - tests/system
    remove_regex:
      - packages/google-cloud-datacatalog/
    tag_format: '{id}-v{version}'
  - id: google-cloud-datacatalog-lineage
    version: 0.3.14
    last_generated_commit: a9ebc23947a515fab3de97ff326c86fc8f03fae1
    apis:
      - path: google/cloud/datacatalog/lineage/v1
        service_config: datalineage_v1.yaml
    source_roots:
      - packages/google-cloud-datacatalog-lineage
    preserve_regex:
      - packages/google-cloud-datacatalog-lineage/CHANGELOG.md
      - docs/CHANGELOG.md
      - docs/README.rst
      - samples/README.txt
      - scripts/client-post-processing
      - samples/snippets/README.rst
      - tests/system
    remove_regex:
      - packages/google-cloud-datacatalog-lineage/
    tag_format: '{id}-v{version}'
  - id: google-cloud-dataflow-client
    version: 0.9.0
    last_generated_commit: a9ebc23947a515fab3de97ff326c86fc8f03fae1
    apis:
      - path: google/dataflow/v1beta3
        service_config: dataflow_v1beta3.yaml
    source_roots:
      - packages/google-cloud-dataflow-client
    preserve_regex:
      - packages/google-cloud-dataflow-client/CHANGELOG.md
      - docs/CHANGELOG.md
      - docs/README.rst
      - samples/README.txt
      - scripts/client-post-processing
      - samples/snippets/README.rst
      - tests/system
    remove_regex:
      - packages/google-cloud-dataflow-client/
    tag_format: '{id}-v{version}'
  - id: google-cloud-dataform
    version: 0.6.2
    last_generated_commit: a9ebc23947a515fab3de97ff326c86fc8f03fae1
    apis:
      - path: google/cloud/dataform/v1beta1
        service_config: dataform_v1beta1.yaml
      - path: google/cloud/dataform/v1
        service_config: dataform_v1.yaml
    source_roots:
      - packages/google-cloud-dataform
    preserve_regex:
      - packages/google-cloud-dataform/CHANGELOG.md
      - docs/CHANGELOG.md
      - docs/README.rst
      - samples/README.txt
      - scripts/client-post-processing
      - samples/snippets/README.rst
      - tests/system
    remove_regex:
      - packages/google-cloud-dataform/
    tag_format: '{id}-v{version}'
  - id: google-cloud-datalabeling
    version: 1.13.2
    last_generated_commit: a9ebc23947a515fab3de97ff326c86fc8f03fae1
    apis:
      - path: google/cloud/datalabeling/v1beta1
        service_config: datalabeling_v1beta1.yaml
    source_roots:
      - packages/google-cloud-datalabeling
    preserve_regex:
      - packages/google-cloud-datalabeling/CHANGELOG.md
      - docs/CHANGELOG.md
      - docs/README.rst
      - samples/README.txt
      - scripts/client-post-processing
      - samples/snippets/README.rst
      - tests/system
    remove_regex:
      - packages/google-cloud-datalabeling/
    tag_format: '{id}-v{version}'
  - id: google-cloud-dataplex
    version: 2.12.0
    last_generated_commit: a9ebc23947a515fab3de97ff326c86fc8f03fae1
    apis:
      - path: google/cloud/dataplex/v1
        service_config: dataplex_v1.yaml
    source_roots:
      - packages/google-cloud-dataplex
    preserve_regex:
      - packages/google-cloud-dataplex/CHANGELOG.md
      - docs/CHANGELOG.md
      - docs/README.rst
      - samples/README.txt
      - scripts/client-post-processing
      - samples/snippets/README.rst
      - tests/system
    remove_regex:
      - packages/google-cloud-dataplex/
    tag_format: '{id}-v{version}'
  - id: google-cloud-dataproc
    version: 5.22.0
    last_generated_commit: a9ebc23947a515fab3de97ff326c86fc8f03fae1
    apis:
      - path: google/cloud/dataproc/v1
        service_config: dataproc_v1.yaml
    source_roots:
      - packages/google-cloud-dataproc
    preserve_regex:
      - packages/google-cloud-dataproc/CHANGELOG.md
      - docs/CHANGELOG.md
      - docs/README.rst
      - samples/README.txt
      - scripts/client-post-processing
      - samples/snippets/README.rst
      - tests/system
    remove_regex:
      - packages/google-cloud-dataproc/
    tag_format: '{id}-v{version}'
  - id: google-cloud-dataproc-metastore
    version: 1.19.0
    last_generated_commit: a9ebc23947a515fab3de97ff326c86fc8f03fae1
    apis:
      - path: google/cloud/metastore/v1alpha
        service_config: metastore_v1alpha.yaml
      - path: google/cloud/metastore/v1beta
        service_config: metastore_v1beta.yaml
      - path: google/cloud/metastore/v1
        service_config: metastore_v1.yaml
    source_roots:
      - packages/google-cloud-dataproc-metastore
    preserve_regex:
      - packages/google-cloud-dataproc-metastore/CHANGELOG.md
      - docs/CHANGELOG.md
      - docs/README.rst
      - samples/README.txt
      - scripts/client-post-processing
      - samples/snippets/README.rst
      - tests/system
    remove_regex:
      - packages/google-cloud-dataproc-metastore/
    tag_format: '{id}-v{version}'
  - id: google-cloud-datastream
    version: 1.15.0
    last_generated_commit: a9ebc23947a515fab3de97ff326c86fc8f03fae1
    apis:
      - path: google/cloud/datastream/v1
        service_config: datastream_v1.yaml
      - path: google/cloud/datastream/v1alpha1
        service_config: datastream_v1alpha1.yaml
    source_roots:
      - packages/google-cloud-datastream
    preserve_regex:
      - packages/google-cloud-datastream/CHANGELOG.md
      - docs/CHANGELOG.md
      - docs/README.rst
      - samples/README.txt
      - scripts/client-post-processing
      - samples/snippets/README.rst
      - tests/system
    remove_regex:
      - packages/google-cloud-datastream/
    tag_format: '{id}-v{version}'
  - id: google-cloud-deploy
    version: 2.7.1
    last_generated_commit: a9ebc23947a515fab3de97ff326c86fc8f03fae1
    apis:
      - path: google/cloud/deploy/v1
        service_config: clouddeploy_v1.yaml
    source_roots:
      - packages/google-cloud-deploy
    preserve_regex:
      - packages/google-cloud-deploy/CHANGELOG.md
      - docs/CHANGELOG.md
      - docs/README.rst
      - samples/README.txt
      - scripts/client-post-processing
      - samples/snippets/README.rst
      - tests/system
    remove_regex:
      - packages/google-cloud-deploy/
    tag_format: '{id}-v{version}'
  - id: google-cloud-developerconnect
    version: 0.1.10
    last_generated_commit: a9ebc23947a515fab3de97ff326c86fc8f03fae1
    apis:
      - path: google/cloud/developerconnect/v1
        service_config: developerconnect_v1.yaml
    source_roots:
      - packages/google-cloud-developerconnect
    preserve_regex:
      - packages/google-cloud-developerconnect/CHANGELOG.md
      - docs/CHANGELOG.md
      - docs/README.rst
      - samples/README.txt
      - scripts/client-post-processing
      - samples/snippets/README.rst
      - tests/system
    remove_regex:
      - packages/google-cloud-developerconnect/
    tag_format: '{id}-v{version}'
  - id: google-cloud-devicestreaming
    version: 0.1.0
    last_generated_commit: a9ebc23947a515fab3de97ff326c86fc8f03fae1
    apis:
      - path: google/cloud/devicestreaming/v1
        service_config: devicestreaming_v1.yaml
    source_roots:
      - packages/google-cloud-devicestreaming
    preserve_regex:
      - packages/google-cloud-devicestreaming/CHANGELOG.md
      - docs/CHANGELOG.md
      - docs/README.rst
      - samples/README.txt
      - scripts/client-post-processing
      - samples/snippets/README.rst
      - tests/system
    remove_regex:
      - packages/google-cloud-devicestreaming/
    tag_format: '{id}-v{version}'
  - id: google-cloud-dialogflow
    version: 2.41.2
    last_generated_commit: a9ebc23947a515fab3de97ff326c86fc8f03fae1
    apis:
      - path: google/cloud/dialogflow/v2beta1
        service_config: dialogflow_v2beta1.yaml
      - path: google/cloud/dialogflow/v2
        service_config: dialogflow_v2.yaml
    source_roots:
      - packages/google-cloud-dialogflow
    preserve_regex:
      - packages/google-cloud-dialogflow/CHANGELOG.md
      - docs/CHANGELOG.md
      - docs/README.rst
      - samples/README.txt
      - scripts/client-post-processing
      - samples/snippets/README.rst
      - tests/system
    remove_regex:
      - packages/google-cloud-dialogflow/
    tag_format: '{id}-v{version}'
  - id: google-cloud-discoveryengine
    version: 0.13.12
    last_generated_commit: a9ebc23947a515fab3de97ff326c86fc8f03fae1
    apis:
      - path: google/cloud/discoveryengine/v1
        service_config: discoveryengine_v1.yaml
      - path: google/cloud/discoveryengine/v1beta
        service_config: discoveryengine_v1beta.yaml
      - path: google/cloud/discoveryengine/v1alpha
        service_config: discoveryengine_v1alpha.yaml
    source_roots:
      - packages/google-cloud-discoveryengine
    preserve_regex:
      - packages/google-cloud-discoveryengine/CHANGELOG.md
      - docs/CHANGELOG.md
      - docs/README.rst
      - samples/README.txt
      - scripts/client-post-processing
      - samples/snippets/README.rst
      - tests/system
    remove_regex:
      - packages/google-cloud-discoveryengine/
    tag_format: '{id}-v{version}'
  - id: google-cloud-dlp
    version: 3.32.0
    last_generated_commit: a9ebc23947a515fab3de97ff326c86fc8f03fae1
    apis:
      - path: google/privacy/dlp/v2
        service_config: dlp_v2.yaml
    source_roots:
      - packages/google-cloud-dlp
    preserve_regex:
      - packages/google-cloud-dlp/CHANGELOG.md
      - docs/CHANGELOG.md
      - docs/README.rst
      - samples/README.txt
      - scripts/client-post-processing
      - samples/snippets/README.rst
      - tests/system
    remove_regex:
      - packages/google-cloud-dlp/
    tag_format: '{id}-v{version}'
  - id: google-cloud-dms
    version: 1.12.4
    last_generated_commit: a9ebc23947a515fab3de97ff326c86fc8f03fae1
    apis:
      - path: google/cloud/clouddms/v1
        service_config: datamigration_v1.yaml
    source_roots:
      - packages/google-cloud-dms
    preserve_regex:
      - packages/google-cloud-dms/CHANGELOG.md
      - docs/CHANGELOG.md
      - docs/README.rst
      - samples/README.txt
      - scripts/client-post-processing
      - samples/snippets/README.rst
      - tests/system
    remove_regex:
      - packages/google-cloud-dms/
    tag_format: '{id}-v{version}'
  - id: google-cloud-documentai
    version: 3.6.0
    last_generated_commit: a9ebc23947a515fab3de97ff326c86fc8f03fae1
    apis:
      - path: google/cloud/documentai/v1beta3
        service_config: documentai_v1beta3.yaml
      - path: google/cloud/documentai/v1
        service_config: documentai_v1.yaml
    source_roots:
      - packages/google-cloud-documentai
    preserve_regex:
      - packages/google-cloud-documentai/CHANGELOG.md
      - docs/CHANGELOG.md
      - docs/README.rst
      - samples/README.txt
      - scripts/client-post-processing
      - samples/snippets/README.rst
      - tests/system
    remove_regex:
      - packages/google-cloud-documentai/
    tag_format: '{id}-v{version}'
  - id: google-cloud-domains
    version: 1.10.2
    last_generated_commit: a9ebc23947a515fab3de97ff326c86fc8f03fae1
    apis:
      - path: google/cloud/domains/v1beta1
        service_config: domains_v1beta1.yaml
      - path: google/cloud/domains/v1
        service_config: domains_v1.yaml
    source_roots:
      - packages/google-cloud-domains
    preserve_regex:
      - packages/google-cloud-domains/CHANGELOG.md
      - docs/CHANGELOG.md
      - docs/README.rst
      - samples/README.txt
      - scripts/client-post-processing
      - samples/snippets/README.rst
      - tests/system
    remove_regex:
      - packages/google-cloud-domains/
    tag_format: '{id}-v{version}'
  - id: google-cloud-edgecontainer
    version: 0.5.18
    last_generated_commit: a9ebc23947a515fab3de97ff326c86fc8f03fae1
    apis:
      - path: google/cloud/edgecontainer/v1
        service_config: edgecontainer_v1.yaml
    source_roots:
      - packages/google-cloud-edgecontainer
    preserve_regex:
      - packages/google-cloud-edgecontainer/CHANGELOG.md
      - docs/CHANGELOG.md
      - docs/README.rst
      - samples/README.txt
      - scripts/client-post-processing
      - samples/snippets/README.rst
      - tests/system
    remove_regex:
      - packages/google-cloud-edgecontainer/
    tag_format: '{id}-v{version}'
  - id: google-cloud-edgenetwork
    version: 0.1.18
    last_generated_commit: a9ebc23947a515fab3de97ff326c86fc8f03fae1
    apis:
      - path: google/cloud/edgenetwork/v1
        service_config: edgenetwork_v1.yaml
    source_roots:
      - packages/google-cloud-edgenetwork
    preserve_regex:
      - packages/google-cloud-edgenetwork/CHANGELOG.md
      - docs/CHANGELOG.md
      - docs/README.rst
      - samples/README.txt
      - scripts/client-post-processing
      - samples/snippets/README.rst
      - tests/system
    remove_regex:
      - packages/google-cloud-edgenetwork/
    tag_format: '{id}-v{version}'
  - id: google-cloud-enterpriseknowledgegraph
    version: 0.3.17
    last_generated_commit: a9ebc23947a515fab3de97ff326c86fc8f03fae1
    apis:
      - path: google/cloud/enterpriseknowledgegraph/v1
        service_config: enterpriseknowledgegraph_v1.yaml
    source_roots:
      - packages/google-cloud-enterpriseknowledgegraph
    preserve_regex:
      - packages/google-cloud-enterpriseknowledgegraph/CHANGELOG.md
      - docs/CHANGELOG.md
      - docs/README.rst
      - samples/README.txt
      - scripts/client-post-processing
      - samples/snippets/README.rst
      - tests/system
    remove_regex:
      - packages/google-cloud-enterpriseknowledgegraph/
    tag_format: '{id}-v{version}'
  - id: google-cloud-essential-contacts
    version: 1.10.2
    last_generated_commit: a9ebc23947a515fab3de97ff326c86fc8f03fae1
    apis:
      - path: google/cloud/essentialcontacts/v1
        service_config: essentialcontacts_v1.yaml
    source_roots:
      - packages/google-cloud-essential-contacts
    preserve_regex:
      - packages/google-cloud-essential-contacts/CHANGELOG.md
      - docs/CHANGELOG.md
      - docs/README.rst
      - samples/README.txt
      - scripts/client-post-processing
      - samples/snippets/README.rst
      - tests/system
    remove_regex:
      - packages/google-cloud-essential-contacts/
    tag_format: '{id}-v{version}'
  - id: google-cloud-eventarc
    version: 1.16.0
    last_generated_commit: a9ebc23947a515fab3de97ff326c86fc8f03fae1
    apis:
      - path: google/cloud/eventarc/v1
        service_config: eventarc_v1.yaml
    source_roots:
      - packages/google-cloud-eventarc
    preserve_regex:
      - packages/google-cloud-eventarc/CHANGELOG.md
      - docs/CHANGELOG.md
      - docs/README.rst
      - samples/README.txt
      - scripts/client-post-processing
      - samples/snippets/README.rst
      - tests/system
    remove_regex:
      - packages/google-cloud-eventarc/
    tag_format: '{id}-v{version}'
  - id: google-cloud-eventarc-publishing
    version: 0.7.0
    last_generated_commit: a9ebc23947a515fab3de97ff326c86fc8f03fae1
    apis:
      - path: google/cloud/eventarc/publishing/v1
        service_config: eventarcpublishing_v1.yaml
    source_roots:
      - packages/google-cloud-eventarc-publishing
    preserve_regex:
      - packages/google-cloud-eventarc-publishing/CHANGELOG.md
      - docs/CHANGELOG.md
      - docs/README.rst
      - samples/README.txt
      - scripts/client-post-processing
      - samples/snippets/README.rst
      - tests/system
    remove_regex:
      - packages/google-cloud-eventarc-publishing/
    tag_format: '{id}-v{version}'
  - id: google-cloud-filestore
    version: 1.13.2
    last_generated_commit: a9ebc23947a515fab3de97ff326c86fc8f03fae1
    apis:
      - path: google/cloud/filestore/v1
        service_config: file_v1.yaml
    source_roots:
      - packages/google-cloud-filestore
    preserve_regex:
      - packages/google-cloud-filestore/CHANGELOG.md
      - docs/CHANGELOG.md
      - docs/README.rst
      - samples/README.txt
      - scripts/client-post-processing
      - samples/snippets/README.rst
      - tests/system
    remove_regex:
      - packages/google-cloud-filestore/
    tag_format: '{id}-v{version}'
  - id: google-cloud-financialservices
    version: 0.1.3
    last_generated_commit: a9ebc23947a515fab3de97ff326c86fc8f03fae1
    apis:
      - path: google/cloud/financialservices/v1
        service_config: financialservices_v1.yaml
    source_roots:
      - packages/google-cloud-financialservices
    preserve_regex:
      - packages/google-cloud-financialservices/CHANGELOG.md
      - docs/CHANGELOG.md
      - docs/README.rst
      - samples/README.txt
      - scripts/client-post-processing
      - samples/snippets/README.rst
      - tests/system
    remove_regex:
      - packages/google-cloud-financialservices/
    tag_format: '{id}-v{version}'
  - id: google-cloud-functions
    version: 1.20.4
    last_generated_commit: a9ebc23947a515fab3de97ff326c86fc8f03fae1
    apis:
      - path: google/cloud/functions/v2
        service_config: cloudfunctions_v2.yaml
      - path: google/cloud/functions/v1
        service_config: cloudfunctions_v1.yaml
    source_roots:
      - packages/google-cloud-functions
    preserve_regex:
      - packages/google-cloud-functions/CHANGELOG.md
      - docs/CHANGELOG.md
      - docs/README.rst
      - samples/README.txt
      - scripts/client-post-processing
      - samples/snippets/README.rst
      - tests/system
    remove_regex:
      - packages/google-cloud-functions/
    tag_format: '{id}-v{version}'
  - id: google-cloud-gdchardwaremanagement
    version: 0.1.13
    last_generated_commit: a9ebc23947a515fab3de97ff326c86fc8f03fae1
    apis:
      - path: google/cloud/gdchardwaremanagement/v1alpha
        service_config: gdchardwaremanagement_v1alpha.yaml
    source_roots:
      - packages/google-cloud-gdchardwaremanagement
    preserve_regex:
      - packages/google-cloud-gdchardwaremanagement/CHANGELOG.md
      - docs/CHANGELOG.md
      - docs/README.rst
      - samples/README.txt
      - scripts/client-post-processing
      - samples/snippets/README.rst
      - tests/system
    remove_regex:
      - packages/google-cloud-gdchardwaremanagement/
    tag_format: '{id}-v{version}'
  - id: google-cloud-geminidataanalytics
    version: 0.4.0
    last_generated_commit: a9ebc23947a515fab3de97ff326c86fc8f03fae1
    apis:
      - path: google/cloud/geminidataanalytics/v1beta
        service_config: geminidataanalytics_v1beta.yaml
      - path: google/cloud/geminidataanalytics/v1alpha
        service_config: geminidataanalytics_v1alpha.yaml
    source_roots:
      - packages/google-cloud-geminidataanalytics
    preserve_regex:
      - packages/google-cloud-geminidataanalytics/CHANGELOG.md
      - docs/CHANGELOG.md
      - docs/README.rst
      - samples/README.txt
      - scripts/client-post-processing
      - samples/snippets/README.rst
      - tests/system
    remove_regex:
      - packages/google-cloud-geminidataanalytics/
    tag_format: '{id}-v{version}'
  - id: google-cloud-gke-backup
    version: 0.5.19
    last_generated_commit: a9ebc23947a515fab3de97ff326c86fc8f03fae1
    apis:
      - path: google/cloud/gkebackup/v1
        service_config: gkebackup_v1.yaml
    source_roots:
      - packages/google-cloud-gke-backup
    preserve_regex:
      - packages/google-cloud-gke-backup/CHANGELOG.md
      - docs/CHANGELOG.md
      - docs/README.rst
      - samples/README.txt
      - scripts/client-post-processing
      - samples/snippets/README.rst
      - tests/system
    remove_regex:
      - packages/google-cloud-gke-backup/
    tag_format: '{id}-v{version}'
  - id: google-cloud-gke-connect-gateway
    version: 0.10.4
    last_generated_commit: a9ebc23947a515fab3de97ff326c86fc8f03fae1
    apis:
      - path: google/cloud/gkeconnect/gateway/v1beta1
        service_config: connectgateway_v1beta1.yaml
      - path: google/cloud/gkeconnect/gateway/v1
        service_config: connectgateway_v1.yaml
    source_roots:
      - packages/google-cloud-gke-connect-gateway
    preserve_regex:
      - packages/google-cloud-gke-connect-gateway/CHANGELOG.md
      - docs/CHANGELOG.md
      - docs/README.rst
      - samples/README.txt
      - scripts/client-post-processing
      - samples/snippets/README.rst
      - tests/system
    remove_regex:
      - packages/google-cloud-gke-connect-gateway/
    tag_format: '{id}-v{version}'
  - id: google-cloud-iam-logging
    version: 1.4.3
    last_generated_commit: a9ebc23947a515fab3de97ff326c86fc8f03fae1
    apis:
      - path: google/iam/v1/logging
        service_config: ''
    source_roots:
      - packages/google-cloud-iam-logging
    preserve_regex:
      - packages/google-cloud-iam-logging/CHANGELOG.md
      - docs/CHANGELOG.md
      - docs/README.rst
      - samples/README.txt
      - scripts/client-post-processing
      - samples/snippets/README.rst
      - tests/system
      - tests/unit/gapic/iam_logging_v1/test_iam_logging.py
    remove_regex:
      - packages/google-cloud-iam-logging/
    tag_format: '{id}-v{version}'
  - id: google-cloud-iap
    version: 1.17.1
    last_generated_commit: a9ebc23947a515fab3de97ff326c86fc8f03fae1
    apis:
      - path: google/cloud/iap/v1
        service_config: iap_v1.yaml
    source_roots:
      - packages/google-cloud-iap
    preserve_regex:
      - packages/google-cloud-iap/CHANGELOG.md
      - docs/CHANGELOG.md
      - docs/README.rst
      - samples/README.txt
      - scripts/client-post-processing
      - samples/snippets/README.rst
      - tests/system
    remove_regex:
      - packages/google-cloud-iap/
    tag_format: '{id}-v{version}'
  - id: google-cloud-ids
    version: 1.10.2
    last_generated_commit: a9ebc23947a515fab3de97ff326c86fc8f03fae1
    apis:
      - path: google/cloud/ids/v1
        service_config: ids_v1.yaml
    source_roots:
      - packages/google-cloud-ids
    preserve_regex:
      - packages/google-cloud-ids/CHANGELOG.md
      - docs/CHANGELOG.md
      - docs/README.rst
      - samples/README.txt
      - scripts/client-post-processing
      - samples/snippets/README.rst
      - tests/system
    remove_regex:
      - packages/google-cloud-ids/
    tag_format: '{id}-v{version}'
  - id: google-cloud-kms
    version: 3.6.0
    last_generated_commit: a9ebc23947a515fab3de97ff326c86fc8f03fae1
    apis:
      - path: google/cloud/kms/v1
        service_config: cloudkms_v1.yaml
    source_roots:
      - packages/google-cloud-kms
    preserve_regex:
      - packages/google-cloud-kms/CHANGELOG.md
      - docs/CHANGELOG.md
      - docs/README.rst
      - samples/README.txt
      - scripts/client-post-processing
      - samples/snippets/README.rst
      - tests/system
    remove_regex:
      - packages/google-cloud-kms/
    tag_format: '{id}-v{version}'
  - id: google-cloud-kms-inventory
    version: 0.2.15
    last_generated_commit: a9ebc23947a515fab3de97ff326c86fc8f03fae1
    apis:
      - path: google/cloud/kms/inventory/v1
        service_config: kmsinventory_v1.yaml
    source_roots:
      - packages/google-cloud-kms-inventory
    preserve_regex:
      - packages/google-cloud-kms-inventory/CHANGELOG.md
      - docs/CHANGELOG.md
      - docs/README.rst
      - samples/README.txt
      - scripts/client-post-processing
      - samples/snippets/README.rst
      - tests/system
    remove_regex:
      - packages/google-cloud-kms-inventory/
    tag_format: '{id}-v{version}'
  - id: google-cloud-language
    version: 2.17.2
    last_generated_commit: a9ebc23947a515fab3de97ff326c86fc8f03fae1
    apis:
      - path: google/cloud/language/v1
        service_config: language_v1.yaml
      - path: google/cloud/language/v1beta2
        service_config: language_v1beta2.yaml
      - path: google/cloud/language/v2
        service_config: language_v2.yaml
    source_roots:
      - packages/google-cloud-language
    preserve_regex:
      - packages/google-cloud-language/CHANGELOG.md
      - docs/CHANGELOG.md
      - docs/README.rst
      - samples/README.txt
      - scripts/client-post-processing
      - samples/snippets/README.rst
      - tests/system
    remove_regex:
      - packages/google-cloud-language/
    tag_format: '{id}-v{version}'
  - id: google-cloud-licensemanager
    version: 0.1.0
    last_generated_commit: a9ebc23947a515fab3de97ff326c86fc8f03fae1
    apis:
      - path: google/cloud/licensemanager/v1
        service_config: licensemanager_v1.yaml
    source_roots:
      - packages/google-cloud-licensemanager
    preserve_regex:
      - packages/google-cloud-licensemanager/CHANGELOG.md
      - docs/CHANGELOG.md
      - docs/README.rst
      - samples/README.txt
      - scripts/client-post-processing
      - samples/snippets/README.rst
      - tests/system
    remove_regex:
      - packages/google-cloud-licensemanager/
    tag_format: '{id}-v{version}'
  - id: google-cloud-life-sciences
    version: 0.9.18
    last_generated_commit: a9ebc23947a515fab3de97ff326c86fc8f03fae1
    apis:
      - path: google/cloud/lifesciences/v2beta
        service_config: lifesciences_v2beta.yaml
    source_roots:
      - packages/google-cloud-life-sciences
    preserve_regex:
      - packages/google-cloud-life-sciences/CHANGELOG.md
      - docs/CHANGELOG.md
      - docs/README.rst
      - samples/README.txt
      - scripts/client-post-processing
      - samples/snippets/README.rst
      - tests/system
    remove_regex:
      - packages/google-cloud-life-sciences/
    tag_format: '{id}-v{version}'
  - id: google-cloud-locationfinder
    version: 0.1.0
    last_generated_commit: a9ebc23947a515fab3de97ff326c86fc8f03fae1
    apis:
      - path: google/cloud/locationfinder/v1
        service_config: cloudlocationfinder_v1.yaml
    source_roots:
      - packages/google-cloud-locationfinder
    preserve_regex:
      - packages/google-cloud-locationfinder/CHANGELOG.md
      - docs/CHANGELOG.md
      - docs/README.rst
      - samples/README.txt
      - scripts/client-post-processing
      - samples/snippets/README.rst
      - tests/system
    remove_regex:
      - packages/google-cloud-locationfinder/
    tag_format: '{id}-v{version}'
  - id: google-cloud-lustre
    version: 0.1.2
    last_generated_commit: a9ebc23947a515fab3de97ff326c86fc8f03fae1
    apis:
      - path: google/cloud/lustre/v1
        service_config: lustre_v1.yaml
    source_roots:
      - packages/google-cloud-lustre
    preserve_regex:
      - packages/google-cloud-lustre/CHANGELOG.md
      - docs/CHANGELOG.md
      - docs/README.rst
      - samples/README.txt
      - scripts/client-post-processing
      - samples/snippets/README.rst
      - tests/system
    remove_regex:
      - packages/google-cloud-lustre/
    tag_format: '{id}-v{version}'
  - id: google-cloud-maintenance-api
    version: 0.1.1
    last_generated_commit: a9ebc23947a515fab3de97ff326c86fc8f03fae1
    apis:
      - path: google/cloud/maintenance/api/v1beta
        service_config: maintenance_v1beta.yaml
    source_roots:
      - packages/google-cloud-maintenance-api
    preserve_regex:
      - packages/google-cloud-maintenance-api/CHANGELOG.md
      - docs/CHANGELOG.md
      - docs/README.rst
      - samples/README.txt
      - scripts/client-post-processing
      - samples/snippets/README.rst
      - tests/system
    remove_regex:
      - packages/google-cloud-maintenance-api/
    tag_format: '{id}-v{version}'
  - id: google-cloud-managed-identities
    version: 1.12.2
    last_generated_commit: a9ebc23947a515fab3de97ff326c86fc8f03fae1
    apis:
      - path: google/cloud/managedidentities/v1
        service_config: managedidentities_v1.yaml
    source_roots:
      - packages/google-cloud-managed-identities
    preserve_regex:
      - packages/google-cloud-managed-identities/CHANGELOG.md
      - docs/CHANGELOG.md
      - docs/README.rst
      - samples/README.txt
      - scripts/client-post-processing
      - samples/snippets/README.rst
      - tests/system
    remove_regex:
      - packages/google-cloud-managed-identities/
    tag_format: '{id}-v{version}'
  - id: google-cloud-managedkafka
    version: 0.1.12
    last_generated_commit: a9ebc23947a515fab3de97ff326c86fc8f03fae1
    apis:
      - path: google/cloud/managedkafka/v1
        service_config: managedkafka_v1.yaml
    source_roots:
      - packages/google-cloud-managedkafka
    preserve_regex:
      - packages/google-cloud-managedkafka/CHANGELOG.md
      - docs/CHANGELOG.md
      - docs/README.rst
      - samples/README.txt
      - scripts/client-post-processing
      - samples/snippets/README.rst
      - tests/system
    remove_regex:
      - packages/google-cloud-managedkafka/
    tag_format: '{id}-v{version}'
  - id: google-cloud-managedkafka-schemaregistry
    version: 0.1.0
    last_generated_commit: a9ebc23947a515fab3de97ff326c86fc8f03fae1
    apis:
      - path: google/cloud/managedkafka/schemaregistry/v1
        service_config: managedkafka_v1.yaml
    source_roots:
      - packages/google-cloud-managedkafka-schemaregistry
    preserve_regex:
      - packages/google-cloud-managedkafka-schemaregistry/CHANGELOG.md
      - docs/CHANGELOG.md
      - docs/README.rst
      - samples/README.txt
      - scripts/client-post-processing
      - samples/snippets/README.rst
      - tests/system
    remove_regex:
      - packages/google-cloud-managedkafka-schemaregistry/
    tag_format: '{id}-v{version}'
  - id: google-cloud-media-translation
    version: 0.11.17
    last_generated_commit: a9ebc23947a515fab3de97ff326c86fc8f03fae1
    apis:
      - path: google/cloud/mediatranslation/v1beta1
        service_config: mediatranslation_v1beta1.yaml
    source_roots:
      - packages/google-cloud-media-translation
    preserve_regex:
      - packages/google-cloud-media-translation/CHANGELOG.md
      - docs/CHANGELOG.md
      - docs/README.rst
      - samples/README.txt
      - scripts/client-post-processing
      - samples/snippets/README.rst
      - tests/system
    remove_regex:
      - packages/google-cloud-media-translation/
    tag_format: '{id}-v{version}'
  - id: google-cloud-memcache
    version: 1.12.2
    last_generated_commit: a9ebc23947a515fab3de97ff326c86fc8f03fae1
    apis:
      - path: google/cloud/memcache/v1
        service_config: memcache_v1.yaml
      - path: google/cloud/memcache/v1beta2
        service_config: memcache_v1beta2.yaml
    source_roots:
      - packages/google-cloud-memcache
    preserve_regex:
      - packages/google-cloud-memcache/CHANGELOG.md
      - docs/CHANGELOG.md
      - docs/README.rst
      - samples/README.txt
      - scripts/client-post-processing
      - samples/snippets/README.rst
      - tests/system
    remove_regex:
      - packages/google-cloud-memcache/
    tag_format: '{id}-v{version}'
  - id: google-cloud-memorystore
    version: 0.1.3
    last_generated_commit: a9ebc23947a515fab3de97ff326c86fc8f03fae1
    apis:
      - path: google/cloud/memorystore/v1beta
        service_config: memorystore_v1beta.yaml
      - path: google/cloud/memorystore/v1
        service_config: memorystore_v1.yaml
    source_roots:
      - packages/google-cloud-memorystore
    preserve_regex:
      - packages/google-cloud-memorystore/CHANGELOG.md
      - docs/CHANGELOG.md
      - docs/README.rst
      - samples/README.txt
      - scripts/client-post-processing
      - samples/snippets/README.rst
      - tests/system
    remove_regex:
      - packages/google-cloud-memorystore/
    tag_format: '{id}-v{version}'
  - id: google-cloud-migrationcenter
    version: 0.1.15
    last_generated_commit: a9ebc23947a515fab3de97ff326c86fc8f03fae1
    apis:
      - path: google/cloud/migrationcenter/v1
        service_config: migrationcenter_v1.yaml
    source_roots:
      - packages/google-cloud-migrationcenter
    preserve_regex:
      - packages/google-cloud-migrationcenter/CHANGELOG.md
      - docs/CHANGELOG.md
      - docs/README.rst
      - samples/README.txt
      - scripts/client-post-processing
      - samples/snippets/README.rst
      - tests/system
    remove_regex:
      - packages/google-cloud-migrationcenter/
    tag_format: '{id}-v{version}'
  - id: google-cloud-modelarmor
    version: 0.2.8
    last_generated_commit: a9ebc23947a515fab3de97ff326c86fc8f03fae1
    apis:
      - path: google/cloud/modelarmor/v1beta
        service_config: modelarmor_v1beta.yaml
      - path: google/cloud/modelarmor/v1
        service_config: modelarmor_v1.yaml
    source_roots:
      - packages/google-cloud-modelarmor
    preserve_regex:
      - packages/google-cloud-modelarmor/CHANGELOG.md
      - docs/CHANGELOG.md
      - docs/README.rst
      - samples/README.txt
      - scripts/client-post-processing
      - samples/snippets/README.rst
      - tests/system
    remove_regex:
      - packages/google-cloud-modelarmor/
    tag_format: '{id}-v{version}'
  - id: google-cloud-monitoring
    version: 2.28.0
    last_generated_commit: a9ebc23947a515fab3de97ff326c86fc8f03fae1
    apis:
      - path: google/monitoring/v3
        service_config: monitoring.yaml
    source_roots:
      - packages/google-cloud-monitoring
    preserve_regex:
      - packages/google-cloud-monitoring/CHANGELOG.md
      - docs/CHANGELOG.md
      - docs/README.rst
      - docs/query.rst
      - packages/google-cloud-monitoring/google/cloud/monitoring_v3/_dataframe.py
      - packages/google-cloud-monitoring/google/cloud/monitoring_v3/query.py
      - samples/README.txt
      - scripts/client-post-processing
      - samples/snippets/README.rst
      - tests/system
      - tests/unit/test__dataframe.py
      - tests/unit/test_query.py
    remove_regex:
      - packages/google-cloud-monitoring
    tag_format: '{id}-v{version}'
  - id: google-cloud-monitoring-metrics-scopes
    version: 1.9.2
    last_generated_commit: a9ebc23947a515fab3de97ff326c86fc8f03fae1
    apis:
      - path: google/monitoring/metricsscope/v1
        service_config: monitoring.yaml
    source_roots:
      - packages/google-cloud-monitoring-metrics-scopes
    preserve_regex:
      - packages/google-cloud-monitoring-metrics-scopes/CHANGELOG.md
      - docs/CHANGELOG.md
      - docs/README.rst
      - samples/README.txt
      - scripts/client-post-processing
      - samples/snippets/README.rst
      - tests/system
    remove_regex:
      - packages/google-cloud-monitoring-metrics-scopes/
    tag_format: '{id}-v{version}'
  - id: google-cloud-netapp
    version: 0.3.24
    last_generated_commit: a9ebc23947a515fab3de97ff326c86fc8f03fae1
    apis:
      - path: google/cloud/netapp/v1
        service_config: netapp_v1.yaml
    source_roots:
      - packages/google-cloud-netapp
    preserve_regex:
      - packages/google-cloud-netapp/CHANGELOG.md
      - docs/CHANGELOG.md
      - docs/README.rst
      - samples/README.txt
      - scripts/client-post-processing
      - samples/snippets/README.rst
      - tests/system
    remove_regex:
      - packages/google-cloud-netapp/
    tag_format: '{id}-v{version}'
  - id: google-cloud-network-connectivity
    version: 2.10.0
    last_generated_commit: a9ebc23947a515fab3de97ff326c86fc8f03fae1
    apis:
      - path: google/cloud/networkconnectivity/v1
        service_config: networkconnectivity_v1.yaml
      - path: google/cloud/networkconnectivity/v1alpha1
        service_config: networkconnectivity_v1alpha1.yaml
    source_roots:
      - packages/google-cloud-network-connectivity
    preserve_regex:
      - packages/google-cloud-network-connectivity/CHANGELOG.md
      - docs/CHANGELOG.md
      - docs/README.rst
      - samples/README.txt
      - scripts/client-post-processing
      - samples/snippets/README.rst
      - tests/system
    remove_regex:
      - packages/google-cloud-network-connectivity/
    tag_format: '{id}-v{version}'
  - id: google-cloud-network-management
    version: 1.28.0
    last_generated_commit: a9ebc23947a515fab3de97ff326c86fc8f03fae1
    apis:
      - path: google/cloud/networkmanagement/v1
        service_config: networkmanagement_v1.yaml
    source_roots:
      - packages/google-cloud-network-management
    preserve_regex:
      - packages/google-cloud-network-management/CHANGELOG.md
      - docs/CHANGELOG.md
      - docs/README.rst
      - samples/README.txt
      - scripts/client-post-processing
      - samples/snippets/README.rst
      - tests/system
    remove_regex:
      - packages/google-cloud-network-management/
    tag_format: '{id}-v{version}'
  - id: google-cloud-network-services
    version: 0.5.24
    last_generated_commit: a9ebc23947a515fab3de97ff326c86fc8f03fae1
    apis:
      - path: google/cloud/networkservices/v1
        service_config: networkservices_v1.yaml
    source_roots:
      - packages/google-cloud-network-services
    preserve_regex:
      - packages/google-cloud-network-services/CHANGELOG.md
      - docs/CHANGELOG.md
      - docs/README.rst
      - samples/README.txt
      - scripts/client-post-processing
      - samples/snippets/README.rst
      - tests/system
    remove_regex:
      - packages/google-cloud-network-services/
    tag_format: '{id}-v{version}'
  - id: google-cloud-notebooks
    version: 1.13.3
    last_generated_commit: a9ebc23947a515fab3de97ff326c86fc8f03fae1
    apis:
      - path: google/cloud/notebooks/v1beta1
        service_config: notebooks_v1beta1.yaml
      - path: google/cloud/notebooks/v1
        service_config: notebooks_v1.yaml
      - path: google/cloud/notebooks/v2
        service_config: notebooks_v2.yaml
    source_roots:
      - packages/google-cloud-notebooks
    preserve_regex:
      - packages/google-cloud-notebooks/CHANGELOG.md
      - docs/CHANGELOG.md
      - docs/README.rst
      - samples/README.txt
      - scripts/client-post-processing
      - samples/snippets/README.rst
      - tests/system
    remove_regex:
      - packages/google-cloud-notebooks/
    tag_format: '{id}-v{version}'
  - id: google-cloud-optimization
    version: 1.11.2
    last_generated_commit: a9ebc23947a515fab3de97ff326c86fc8f03fae1
    apis:
      - path: google/cloud/optimization/v1
        service_config: cloudoptimization_v1.yaml
    source_roots:
      - packages/google-cloud-optimization
    preserve_regex:
      - packages/google-cloud-optimization/CHANGELOG.md
      - docs/CHANGELOG.md
      - docs/README.rst
      - samples/README.txt
      - scripts/client-post-processing
      - samples/snippets/README.rst
      - tests/system
    remove_regex:
      - packages/google-cloud-optimization/
    tag_format: '{id}-v{version}'
  - id: google-cloud-oracledatabase
    version: 0.1.10
    last_generated_commit: a9ebc23947a515fab3de97ff326c86fc8f03fae1
    apis:
      - path: google/cloud/oracledatabase/v1
        service_config: oracledatabase_v1.yaml
    source_roots:
      - packages/google-cloud-oracledatabase
    preserve_regex:
      - packages/google-cloud-oracledatabase/CHANGELOG.md
      - docs/CHANGELOG.md
      - docs/README.rst
      - samples/README.txt
      - scripts/client-post-processing
      - samples/snippets/README.rst
      - tests/system
    remove_regex:
      - packages/google-cloud-oracledatabase/
    tag_format: '{id}-v{version}'
  - id: google-cloud-orchestration-airflow
    version: 1.17.5
    last_generated_commit: a9ebc23947a515fab3de97ff326c86fc8f03fae1
    apis:
      - path: google/cloud/orchestration/airflow/service/v1
        service_config: composer_v1.yaml
      - path: google/cloud/orchestration/airflow/service/v1beta1
        service_config: composer_v1beta1.yaml
    source_roots:
      - packages/google-cloud-orchestration-airflow
    preserve_regex:
      - packages/google-cloud-orchestration-airflow/CHANGELOG.md
      - docs/CHANGELOG.md
      - docs/README.rst
      - samples/README.txt
      - scripts/client-post-processing
      - samples/snippets/README.rst
      - tests/system
    remove_regex:
      - packages/google-cloud-orchestration-airflow/
    tag_format: '{id}-v{version}'
  - id: google-cloud-os-config
    version: 1.21.0
    last_generated_commit: a9ebc23947a515fab3de97ff326c86fc8f03fae1
    apis:
      - path: google/cloud/osconfig/v1alpha
        service_config: osconfig_v1alpha.yaml
      - path: google/cloud/osconfig/v1
        service_config: osconfig_v1.yaml
    source_roots:
      - packages/google-cloud-os-config
    preserve_regex:
      - packages/google-cloud-os-config/CHANGELOG.md
      - docs/CHANGELOG.md
      - docs/README.rst
      - samples/README.txt
      - scripts/client-post-processing
      - samples/snippets/README.rst
      - tests/system
    remove_regex:
      - packages/google-cloud-os-config/
    tag_format: '{id}-v{version}'
  - id: google-cloud-parallelstore
    version: 0.2.15
    last_generated_commit: a9ebc23947a515fab3de97ff326c86fc8f03fae1
    apis:
      - path: google/cloud/parallelstore/v1
        service_config: parallelstore_v1.yaml
      - path: google/cloud/parallelstore/v1beta
        service_config: parallelstore_v1beta.yaml
    source_roots:
      - packages/google-cloud-parallelstore
    preserve_regex:
      - packages/google-cloud-parallelstore/CHANGELOG.md
      - docs/CHANGELOG.md
      - docs/README.rst
      - samples/README.txt
      - scripts/client-post-processing
      - samples/snippets/README.rst
      - tests/system
    remove_regex:
      - packages/google-cloud-parallelstore/
    tag_format: '{id}-v{version}'
  - id: google-cloud-parametermanager
    version: 0.1.5
    last_generated_commit: a9ebc23947a515fab3de97ff326c86fc8f03fae1
    apis:
      - path: google/cloud/parametermanager/v1
        service_config: parametermanager_v1.yaml
    source_roots:
      - packages/google-cloud-parametermanager
    preserve_regex:
      - packages/google-cloud-parametermanager/CHANGELOG.md
      - docs/CHANGELOG.md
      - docs/README.rst
      - samples/README.txt
      - scripts/client-post-processing
      - samples/snippets/README.rst
      - tests/system
    remove_regex:
      - packages/google-cloud-parametermanager/
    tag_format: '{id}-v{version}'
  - id: google-cloud-phishing-protection
    version: 1.14.2
    last_generated_commit: a9ebc23947a515fab3de97ff326c86fc8f03fae1
    apis:
      - path: google/cloud/phishingprotection/v1beta1
        service_config: phishingprotection_v1beta1.yaml
    source_roots:
      - packages/google-cloud-phishing-protection
    preserve_regex:
      - packages/google-cloud-phishing-protection/CHANGELOG.md
      - docs/CHANGELOG.md
      - docs/README.rst
      - samples/README.txt
      - scripts/client-post-processing
      - samples/snippets/README.rst
      - tests/system
    remove_regex:
      - packages/google-cloud-phishing-protection/
    tag_format: '{id}-v{version}'
  - id: google-cloud-policy-troubleshooter
    version: 1.13.3
    last_generated_commit: a9ebc23947a515fab3de97ff326c86fc8f03fae1
    apis:
      - path: google/cloud/policytroubleshooter/v1
        service_config: policytroubleshooter_v1.yaml
    source_roots:
      - packages/google-cloud-policy-troubleshooter
    preserve_regex:
      - packages/google-cloud-policy-troubleshooter/CHANGELOG.md
      - docs/CHANGELOG.md
      - docs/README.rst
      - samples/README.txt
      - scripts/client-post-processing
      - samples/snippets/README.rst
      - tests/system
    remove_regex:
      - packages/google-cloud-policy-troubleshooter/
    tag_format: '{id}-v{version}'
  - id: google-cloud-policysimulator
    version: 0.1.15
    last_generated_commit: a9ebc23947a515fab3de97ff326c86fc8f03fae1
    apis:
      - path: google/cloud/policysimulator/v1
        service_config: policysimulator_v1.yaml
    source_roots:
      - packages/google-cloud-policysimulator
    preserve_regex:
      - packages/google-cloud-policysimulator/CHANGELOG.md
      - docs/CHANGELOG.md
      - docs/README.rst
      - samples/README.txt
      - scripts/client-post-processing
      - samples/snippets/README.rst
      - tests/system
    remove_regex:
      - packages/google-cloud-policysimulator/
    tag_format: '{id}-v{version}'
  - id: google-cloud-policytroubleshooter-iam
    version: 0.1.13
    last_generated_commit: a9ebc23947a515fab3de97ff326c86fc8f03fae1
    apis:
      - path: google/cloud/policytroubleshooter/iam/v3
        service_config: policytroubleshooter_v3.yaml
    source_roots:
      - packages/google-cloud-policytroubleshooter-iam
    preserve_regex:
      - packages/google-cloud-policytroubleshooter-iam/CHANGELOG.md
      - docs/CHANGELOG.md
      - docs/README.rst
      - samples/README.txt
      - scripts/client-post-processing
      - samples/snippets/README.rst
      - tests/system
    remove_regex:
      - packages/google-cloud-policytroubleshooter-iam/
    tag_format: '{id}-v{version}'
  - id: google-cloud-private-ca
    version: 1.15.0
    last_generated_commit: a9ebc23947a515fab3de97ff326c86fc8f03fae1
    apis:
      - path: google/cloud/security/privateca/v1
        service_config: privateca_v1.yaml
      - path: google/cloud/security/privateca/v1beta1
        service_config: privateca_v1beta1.yaml
    source_roots:
      - packages/google-cloud-private-ca
    preserve_regex:
      - packages/google-cloud-private-ca/CHANGELOG.md
      - docs/CHANGELOG.md
      - docs/README.rst
      - samples/README.txt
      - scripts/client-post-processing
      - samples/snippets/README.rst
      - tests/system
    remove_regex:
      - packages/google-cloud-private-ca/
    tag_format: '{id}-v{version}'
  - id: google-cloud-private-catalog
    version: 0.9.18
    last_generated_commit: a9ebc23947a515fab3de97ff326c86fc8f03fae1
    apis:
      - path: google/cloud/privatecatalog/v1beta1
        service_config: cloudprivatecatalog_v1beta1.yaml
    source_roots:
      - packages/google-cloud-private-catalog
    preserve_regex:
      - packages/google-cloud-private-catalog/CHANGELOG.md
      - docs/CHANGELOG.md
      - docs/README.rst
      - samples/README.txt
      - scripts/client-post-processing
      - samples/snippets/README.rst
      - tests/system
    remove_regex:
      - packages/google-cloud-private-catalog/
    tag_format: '{id}-v{version}'
  - id: google-cloud-privilegedaccessmanager
    version: 0.1.9
    last_generated_commit: a9ebc23947a515fab3de97ff326c86fc8f03fae1
    apis:
      - path: google/cloud/privilegedaccessmanager/v1
        service_config: privilegedaccessmanager_v1.yaml
    source_roots:
      - packages/google-cloud-privilegedaccessmanager
    preserve_regex:
      - packages/google-cloud-privilegedaccessmanager/CHANGELOG.md
      - docs/CHANGELOG.md
      - docs/README.rst
      - samples/README.txt
      - scripts/client-post-processing
      - samples/snippets/README.rst
      - tests/system
    remove_regex:
      - packages/google-cloud-privilegedaccessmanager/
    tag_format: '{id}-v{version}'
  - id: google-cloud-quotas
    version: 0.1.18
    last_generated_commit: a9ebc23947a515fab3de97ff326c86fc8f03fae1
    apis:
      - path: google/api/cloudquotas/v1
        service_config: cloudquotas_v1.yaml
      - path: google/api/cloudquotas/v1beta
        service_config: cloudquotas_v1beta.yaml
    source_roots:
      - packages/google-cloud-quotas
    preserve_regex:
      - packages/google-cloud-quotas/CHANGELOG.md
      - docs/CHANGELOG.md
      - docs/README.rst
      - samples/README.txt
      - scripts/client-post-processing
      - samples/snippets/README.rst
      - tests/system
    remove_regex:
      - packages/google-cloud-quotas/
    tag_format: '{id}-v{version}'
  - id: google-cloud-rapidmigrationassessment
    version: 0.1.16
    last_generated_commit: a9ebc23947a515fab3de97ff326c86fc8f03fae1
    apis:
      - path: google/cloud/rapidmigrationassessment/v1
        service_config: rapidmigrationassessment_v1.yaml
    source_roots:
      - packages/google-cloud-rapidmigrationassessment
    preserve_regex:
      - packages/google-cloud-rapidmigrationassessment/CHANGELOG.md
      - docs/CHANGELOG.md
      - docs/README.rst
      - samples/README.txt
      - scripts/client-post-processing
      - samples/snippets/README.rst
      - tests/system
    remove_regex:
      - packages/google-cloud-rapidmigrationassessment/
    tag_format: '{id}-v{version}'
  - id: google-cloud-recaptcha-enterprise
    version: 1.28.2
    last_generated_commit: a9ebc23947a515fab3de97ff326c86fc8f03fae1
    apis:
      - path: google/cloud/recaptchaenterprise/v1
        service_config: recaptchaenterprise_v1.yaml
    source_roots:
      - packages/google-cloud-recaptcha-enterprise
    preserve_regex:
      - packages/google-cloud-recaptcha-enterprise/CHANGELOG.md
      - docs/CHANGELOG.md
      - docs/README.rst
      - samples/README.txt
      - scripts/client-post-processing
      - samples/snippets/README.rst
      - tests/system
    remove_regex:
      - packages/google-cloud-recaptcha-enterprise/
    tag_format: '{id}-v{version}'
  - id: google-cloud-recommendations-ai
    version: 0.10.18
    last_generated_commit: a9ebc23947a515fab3de97ff326c86fc8f03fae1
    apis:
      - path: google/cloud/recommendationengine/v1beta1
        service_config: recommendationengine_v1beta1.yaml
    source_roots:
      - packages/google-cloud-recommendations-ai
    preserve_regex:
      - packages/google-cloud-recommendations-ai/CHANGELOG.md
      - docs/CHANGELOG.md
      - docs/README.rst
      - samples/README.txt
      - scripts/client-post-processing
      - samples/snippets/README.rst
      - tests/system
    remove_regex:
      - packages/google-cloud-recommendations-ai/
    tag_format: '{id}-v{version}'
  - id: google-cloud-recommender
    version: 2.18.2
    last_generated_commit: a9ebc23947a515fab3de97ff326c86fc8f03fae1
    apis:
      - path: google/cloud/recommender/v1beta1
        service_config: recommender_v1beta1.yaml
      - path: google/cloud/recommender/v1
        service_config: recommender_v1.yaml
    source_roots:
      - packages/google-cloud-recommender
    preserve_regex:
      - packages/google-cloud-recommender/CHANGELOG.md
      - docs/CHANGELOG.md
      - docs/README.rst
      - samples/README.txt
      - scripts/client-post-processing
      - samples/snippets/README.rst
      - tests/system
    remove_regex:
      - packages/google-cloud-recommender/
    tag_format: '{id}-v{version}'
  - id: google-cloud-redis
    version: 2.18.1
    last_generated_commit: a9ebc23947a515fab3de97ff326c86fc8f03fae1
    apis:
      - path: google/cloud/redis/v1
        service_config: redis_v1.yaml
      - path: google/cloud/redis/v1beta1
        service_config: redis_v1beta1.yaml
    source_roots:
      - packages/google-cloud-redis
    preserve_regex:
      - packages/google-cloud-redis/CHANGELOG.md
      - docs/CHANGELOG.md
      - docs/README.rst
      - samples/README.txt
      - scripts/client-post-processing
      - samples/snippets/README.rst
      - tests/system
    remove_regex:
      - packages/google-cloud-redis/
    tag_format: '{id}-v{version}'
  - id: google-cloud-redis-cluster
    version: 0.1.15
    last_generated_commit: a9ebc23947a515fab3de97ff326c86fc8f03fae1
    apis:
      - path: google/cloud/redis/cluster/v1
        service_config: redis_v1.yaml
      - path: google/cloud/redis/cluster/v1beta1
        service_config: redis_v1beta1.yaml
    source_roots:
      - packages/google-cloud-redis-cluster
    preserve_regex:
      - packages/google-cloud-redis-cluster/CHANGELOG.md
      - docs/CHANGELOG.md
      - docs/README.rst
      - samples/README.txt
      - scripts/client-post-processing
      - samples/snippets/README.rst
      - tests/system
    remove_regex:
      - packages/google-cloud-redis-cluster/
    tag_format: '{id}-v{version}'
  - id: google-cloud-resource-manager
    version: 1.14.2
    last_generated_commit: a9ebc23947a515fab3de97ff326c86fc8f03fae1
    apis:
      - path: google/cloud/resourcemanager/v3
        service_config: cloudresourcemanager_v3.yaml
    source_roots:
      - packages/google-cloud-resource-manager
    preserve_regex:
      - packages/google-cloud-resource-manager/CHANGELOG.md
      - docs/CHANGELOG.md
      - docs/README.rst
      - samples/README.txt
      - scripts/client-post-processing
      - samples/snippets/README.rst
      - tests/system
    remove_regex:
      - packages/google-cloud-resource-manager/
    tag_format: '{id}-v{version}'
  - id: google-cloud-retail
    version: 2.6.0
    last_generated_commit: a9ebc23947a515fab3de97ff326c86fc8f03fae1
    apis:
      - path: google/cloud/retail/v2
        service_config: retail_v2.yaml
      - path: google/cloud/retail/v2alpha
        service_config: retail_v2alpha.yaml
      - path: google/cloud/retail/v2beta
        service_config: retail_v2beta.yaml
    source_roots:
      - packages/google-cloud-retail
    preserve_regex:
      - packages/google-cloud-retail/CHANGELOG.md
      - docs/CHANGELOG.md
      - docs/README.rst
      - samples/README.txt
      - scripts/client-post-processing
      - samples/snippets/README.rst
      - tests/system
    remove_regex:
      - packages/google-cloud-retail/
    tag_format: '{id}-v{version}'
  - id: google-cloud-run
    version: 0.11.0
    last_generated_commit: a9ebc23947a515fab3de97ff326c86fc8f03fae1
    apis:
      - path: google/cloud/run/v2
        service_config: run_v2.yaml
    source_roots:
      - packages/google-cloud-run
    preserve_regex:
      - packages/google-cloud-run/CHANGELOG.md
      - docs/CHANGELOG.md
      - docs/README.rst
      - samples/README.txt
      - scripts/client-post-processing
      - samples/snippets/README.rst
      - tests/system
    remove_regex:
      - packages/google-cloud-run/
    tag_format: '{id}-v{version}'
  - id: google-cloud-saasplatform-saasservicemgmt
    version: 0.1.0
    last_generated_commit: a9ebc23947a515fab3de97ff326c86fc8f03fae1
    apis:
      - path: google/cloud/saasplatform/saasservicemgmt/v1beta1
        service_config: saasservicemgmt_v1beta1.yaml
    source_roots:
      - packages/google-cloud-saasplatform-saasservicemgmt
    preserve_regex:
      - packages/google-cloud-saasplatform-saasservicemgmt/CHANGELOG.md
      - docs/CHANGELOG.md
      - docs/README.rst
      - samples/README.txt
      - scripts/client-post-processing
      - samples/snippets/README.rst
      - tests/system
    remove_regex:
      - packages/google-cloud-saasplatform-saasservicemgmt/
    tag_format: '{id}-v{version}'
  - id: google-cloud-scheduler
    version: 2.16.1
    last_generated_commit: a9ebc23947a515fab3de97ff326c86fc8f03fae1
    apis:
      - path: google/cloud/scheduler/v1
        service_config: cloudscheduler_v1.yaml
      - path: google/cloud/scheduler/v1beta1
        service_config: cloudscheduler_v1beta1.yaml
    source_roots:
      - packages/google-cloud-scheduler
    preserve_regex:
      - packages/google-cloud-scheduler/CHANGELOG.md
      - docs/CHANGELOG.md
      - docs/README.rst
      - samples/README.txt
      - scripts/client-post-processing
      - samples/snippets/README.rst
      - tests/system
    remove_regex:
      - packages/google-cloud-scheduler/
    tag_format: '{id}-v{version}'
  - id: google-cloud-securesourcemanager
    version: 0.1.17
    last_generated_commit: a9ebc23947a515fab3de97ff326c86fc8f03fae1
    apis:
      - path: google/cloud/securesourcemanager/v1
        service_config: securesourcemanager_v1.yaml
    source_roots:
      - packages/google-cloud-securesourcemanager
    preserve_regex:
      - packages/google-cloud-securesourcemanager/CHANGELOG.md
      - docs/CHANGELOG.md
      - docs/README.rst
      - samples/README.txt
      - scripts/client-post-processing
      - samples/snippets/README.rst
      - tests/system
    remove_regex:
      - packages/google-cloud-securesourcemanager/
    tag_format: '{id}-v{version}'
  - id: google-cloud-security-publicca
    version: 0.3.18
    last_generated_commit: a9ebc23947a515fab3de97ff326c86fc8f03fae1
    apis:
      - path: google/cloud/security/publicca/v1
        service_config: publicca_v1.yaml
      - path: google/cloud/security/publicca/v1beta1
        service_config: publicca_v1beta1.yaml
    source_roots:
      - packages/google-cloud-security-publicca
    preserve_regex:
      - packages/google-cloud-security-publicca/CHANGELOG.md
      - docs/CHANGELOG.md
      - docs/README.rst
      - samples/README.txt
      - scripts/client-post-processing
      - samples/snippets/README.rst
      - tests/system
    remove_regex:
      - packages/google-cloud-security-publicca/
    tag_format: '{id}-v{version}'
  - id: google-cloud-securitycenter
    version: 1.40.0
    last_generated_commit: a9ebc23947a515fab3de97ff326c86fc8f03fae1
    apis:
      - path: google/cloud/securitycenter/v2
        service_config: securitycenter_v2.yaml
      - path: google/cloud/securitycenter/v1p1beta1
        service_config: securitycenter_v1p1beta1.yaml
      - path: google/cloud/securitycenter/v1beta1
        service_config: securitycenter_v1beta1.yaml
      - path: google/cloud/securitycenter/v1
        service_config: securitycenter_v1.yaml
    source_roots:
      - packages/google-cloud-securitycenter
    preserve_regex:
      - packages/google-cloud-securitycenter/CHANGELOG.md
      - docs/CHANGELOG.md
      - docs/README.rst
      - samples/README.txt
      - scripts/client-post-processing
      - samples/snippets/README.rst
      - tests/system
    remove_regex:
      - packages/google-cloud-securitycenter/
    tag_format: '{id}-v{version}'
  - id: google-cloud-securitycentermanagement
    version: 0.1.22
    last_generated_commit: a9ebc23947a515fab3de97ff326c86fc8f03fae1
    apis:
      - path: google/cloud/securitycentermanagement/v1
        service_config: securitycentermanagement_v1.yaml
    source_roots:
      - packages/google-cloud-securitycentermanagement
    preserve_regex:
      - packages/google-cloud-securitycentermanagement/CHANGELOG.md
      - docs/CHANGELOG.md
      - docs/README.rst
      - samples/README.txt
      - scripts/client-post-processing
      - samples/snippets/README.rst
      - tests/system
    remove_regex:
      - packages/google-cloud-securitycentermanagement/
    tag_format: '{id}-v{version}'
  - id: google-cloud-service-control
    version: 1.16.0
    last_generated_commit: a9ebc23947a515fab3de97ff326c86fc8f03fae1
    apis:
      - path: google/api/servicecontrol/v2
        service_config: servicecontrol.yaml
      - path: google/api/servicecontrol/v1
        service_config: servicecontrol.yaml
    source_roots:
      - packages/google-cloud-service-control
    preserve_regex:
      - packages/google-cloud-service-control/CHANGELOG.md
      - docs/CHANGELOG.md
      - docs/README.rst
      - samples/README.txt
      - scripts/client-post-processing
      - samples/snippets/README.rst
      - tests/system
    remove_regex:
      - packages/google-cloud-service-control/
    tag_format: '{id}-v{version}'
  - id: google-cloud-service-directory
    version: 1.14.2
    last_generated_commit: a9ebc23947a515fab3de97ff326c86fc8f03fae1
    apis:
      - path: google/cloud/servicedirectory/v1
        service_config: servicedirectory_v1.yaml
      - path: google/cloud/servicedirectory/v1beta1
        service_config: servicedirectory_v1beta1.yaml
    source_roots:
      - packages/google-cloud-service-directory
    preserve_regex:
      - packages/google-cloud-service-directory/CHANGELOG.md
      - docs/CHANGELOG.md
      - docs/README.rst
      - samples/README.txt
      - scripts/client-post-processing
      - samples/snippets/README.rst
      - tests/system
    remove_regex:
      - packages/google-cloud-service-directory/
    tag_format: '{id}-v{version}'
  - id: google-cloud-service-management
    version: 1.13.2
    last_generated_commit: a9ebc23947a515fab3de97ff326c86fc8f03fae1
    apis:
      - path: google/api/servicemanagement/v1
        service_config: servicemanagement_v1.yaml
    source_roots:
      - packages/google-cloud-service-management
    preserve_regex:
      - packages/google-cloud-service-management/CHANGELOG.md
      - docs/CHANGELOG.md
      - docs/README.rst
      - samples/README.txt
      - scripts/client-post-processing
      - samples/snippets/README.rst
      - tests/system
    remove_regex:
      - packages/google-cloud-service-management/
    tag_format: '{id}-v{version}'
  - id: google-cloud-service-usage
    version: 1.13.1
    last_generated_commit: a9ebc23947a515fab3de97ff326c86fc8f03fae1
    apis:
      - path: google/api/serviceusage/v1
        service_config: serviceusage_v1.yaml
    source_roots:
      - packages/google-cloud-service-usage
    preserve_regex:
      - packages/google-cloud-service-usage/CHANGELOG.md
      - docs/CHANGELOG.md
      - docs/README.rst
      - samples/README.txt
      - scripts/client-post-processing
      - samples/snippets/README.rst
      - tests/system
    remove_regex:
      - packages/google-cloud-service-usage/
    tag_format: '{id}-v{version}'
  - id: google-cloud-servicehealth
    version: 0.1.12
    last_generated_commit: a9ebc23947a515fab3de97ff326c86fc8f03fae1
    apis:
      - path: google/cloud/servicehealth/v1
        service_config: servicehealth_v1.yaml
    source_roots:
      - packages/google-cloud-servicehealth
    preserve_regex:
      - packages/google-cloud-servicehealth/CHANGELOG.md
      - docs/CHANGELOG.md
      - docs/README.rst
      - samples/README.txt
      - scripts/client-post-processing
      - samples/snippets/README.rst
      - tests/system
    remove_regex:
      - packages/google-cloud-servicehealth/
    tag_format: '{id}-v{version}'
  - id: google-cloud-shell
    version: 1.12.1
    last_generated_commit: a9ebc23947a515fab3de97ff326c86fc8f03fae1
    apis:
      - path: google/cloud/shell/v1
        service_config: cloudshell_v1.yaml
    source_roots:
      - packages/google-cloud-shell
    preserve_regex:
      - packages/google-cloud-shell/CHANGELOG.md
      - docs/CHANGELOG.md
      - docs/README.rst
      - samples/README.txt
      - scripts/client-post-processing
      - samples/snippets/README.rst
      - tests/system
    remove_regex:
      - packages/google-cloud-shell/
    tag_format: '{id}-v{version}'
  - id: google-cloud-source-context
    version: 1.7.1
    last_generated_commit: a9ebc23947a515fab3de97ff326c86fc8f03fae1
    apis:
      - path: google/devtools/source/v1
        service_config: ''
    source_roots:
      - packages/google-cloud-source-context
    preserve_regex:
      - packages/google-cloud-source-context/CHANGELOG.md
      - docs/CHANGELOG.md
      - docs/README.rst
      - samples/README.txt
      - scripts/client-post-processing
      - samples/snippets/README.rst
      - tests/system
      - tests/unit/gapic/source_context_v1/test_source_context_v1.py
    remove_regex:
      - packages/google-cloud-source-context/
    tag_format: '{id}-v{version}'
  - id: google-cloud-speech
    version: 2.33.0
    last_generated_commit: a9ebc23947a515fab3de97ff326c86fc8f03fae1
    apis:
      - path: google/cloud/speech/v1
        service_config: speech_v1.yaml
      - path: google/cloud/speech/v2
        service_config: speech_v2.yaml
      - path: google/cloud/speech/v1p1beta1
        service_config: speech_v1p1beta1.yaml
    source_roots:
      - packages/google-cloud-speech
    preserve_regex:
      - packages/google-cloud-speech/CHANGELOG.md
      - docs/CHANGELOG.md
      - docs/README.rst
      - google/cloud/speech_v1/helpers.py
      - samples/README.txt
      - scripts/client-post-processing
      - samples/snippets/README.rst
      - tests/system
      - tests/unit/test_helpers.py
    remove_regex:
      - packages/google-cloud-speech/
    tag_format: '{id}-v{version}'
  - id: google-cloud-storage-control
    version: 1.7.0
    last_generated_commit: a9ebc23947a515fab3de97ff326c86fc8f03fae1
    apis:
      - path: google/storage/control/v2
        service_config: storage_v2.yaml
    source_roots:
      - packages/google-cloud-storage-control
    preserve_regex:
      - packages/google-cloud-storage-control/CHANGELOG.md
      - docs/CHANGELOG.md
      - docs/README.rst
      - samples/README.txt
      - scripts/client-post-processing
      - samples/snippets/README.rst
      - tests/system
    remove_regex:
      - packages/google-cloud-storage-control/
    tag_format: '{id}-v{version}'
  - id: google-cloud-storage-transfer
    version: 1.17.0
    last_generated_commit: a9ebc23947a515fab3de97ff326c86fc8f03fae1
    apis:
      - path: google/storagetransfer/v1
        service_config: storagetransfer_v1.yaml
    source_roots:
      - packages/google-cloud-storage-transfer
    preserve_regex:
      - packages/google-cloud-storage-transfer/CHANGELOG.md
      - docs/CHANGELOG.md
      - docs/README.rst
      - samples/README.txt
      - scripts/client-post-processing
      - samples/snippets/README.rst
      - tests/system
    remove_regex:
      - packages/google-cloud-storage-transfer/
    tag_format: '{id}-v{version}'
  - id: google-cloud-storagebatchoperations
    version: 0.1.3
    last_generated_commit: a9ebc23947a515fab3de97ff326c86fc8f03fae1
    apis:
      - path: google/cloud/storagebatchoperations/v1
        service_config: storagebatchoperations_v1.yaml
    source_roots:
      - packages/google-cloud-storagebatchoperations
    preserve_regex:
      - packages/google-cloud-storagebatchoperations/CHANGELOG.md
      - docs/CHANGELOG.md
      - docs/README.rst
      - samples/README.txt
      - scripts/client-post-processing
      - samples/snippets/README.rst
      - tests/system
    remove_regex:
      - packages/google-cloud-storagebatchoperations/
    tag_format: '{id}-v{version}'
  - id: google-cloud-storageinsights
    version: 0.1.16
    last_generated_commit: a9ebc23947a515fab3de97ff326c86fc8f03fae1
    apis:
      - path: google/cloud/storageinsights/v1
        service_config: storageinsights_v1.yaml
    source_roots:
      - packages/google-cloud-storageinsights
    preserve_regex:
      - packages/google-cloud-storageinsights/CHANGELOG.md
      - docs/CHANGELOG.md
      - docs/README.rst
      - samples/README.txt
      - scripts/client-post-processing
      - samples/snippets/README.rst
      - tests/system
    remove_regex:
      - packages/google-cloud-storageinsights/
    tag_format: '{id}-v{version}'
  - id: google-cloud-support
    version: 0.1.19
    last_generated_commit: a9ebc23947a515fab3de97ff326c86fc8f03fae1
    apis:
      - path: google/cloud/support/v2beta
        service_config: cloudsupport_v2beta.yaml
      - path: google/cloud/support/v2
        service_config: cloudsupport_v2.yaml
    source_roots:
      - packages/google-cloud-support
    preserve_regex:
      - packages/google-cloud-support/CHANGELOG.md
      - docs/CHANGELOG.md
      - docs/README.rst
      - samples/README.txt
      - scripts/client-post-processing
      - samples/snippets/README.rst
      - tests/system
    remove_regex:
      - packages/google-cloud-support/
    tag_format: '{id}-v{version}'
  - id: google-cloud-talent
    version: 2.17.2
    last_generated_commit: a9ebc23947a515fab3de97ff326c86fc8f03fae1
    apis:
      - path: google/cloud/talent/v4beta1
        service_config: jobs_v4beta1.yaml
      - path: google/cloud/talent/v4
        service_config: jobs_v4.yaml
    source_roots:
      - packages/google-cloud-talent
    preserve_regex:
      - packages/google-cloud-talent/CHANGELOG.md
      - docs/CHANGELOG.md
      - docs/README.rst
      - samples/README.txt
      - scripts/client-post-processing
      - samples/snippets/README.rst
      - tests/system
    remove_regex:
      - packages/google-cloud-talent/
    tag_format: '{id}-v{version}'
  - id: google-cloud-tasks
    version: 2.19.3
    last_generated_commit: a9ebc23947a515fab3de97ff326c86fc8f03fae1
    apis:
      - path: google/cloud/tasks/v2beta2
        service_config: cloudtasks_v2beta2.yaml
      - path: google/cloud/tasks/v2beta3
        service_config: cloudtasks_v2beta3.yaml
      - path: google/cloud/tasks/v2
        service_config: cloudtasks_v2.yaml
    source_roots:
      - packages/google-cloud-tasks
    preserve_regex:
      - packages/google-cloud-tasks/CHANGELOG.md
      - docs/CHANGELOG.md
      - docs/README.rst
      - samples/README.txt
      - scripts/client-post-processing
      - samples/snippets/README.rst
      - snippets/README.md
      - tests/system
    remove_regex:
      - packages/google-cloud-tasks/
    tag_format: '{id}-v{version}'
  - id: google-cloud-telcoautomation
    version: 0.2.11
    last_generated_commit: a9ebc23947a515fab3de97ff326c86fc8f03fae1
    apis:
      - path: google/cloud/telcoautomation/v1
        service_config: telcoautomation_v1.yaml
      - path: google/cloud/telcoautomation/v1alpha1
        service_config: telcoautomation_v1alpha1.yaml
    source_roots:
      - packages/google-cloud-telcoautomation
    preserve_regex:
      - packages/google-cloud-telcoautomation/CHANGELOG.md
      - docs/CHANGELOG.md
      - docs/README.rst
      - samples/README.txt
      - scripts/client-post-processing
      - samples/snippets/README.rst
      - snippets/README.md
      - tests/system
    remove_regex:
      - packages/google-cloud-telcoautomation/
    tag_format: '{id}-v{version}'
  - id: google-cloud-texttospeech
    version: 2.31.0
    last_generated_commit: a9ebc23947a515fab3de97ff326c86fc8f03fae1
    apis:
      - path: google/cloud/texttospeech/v1
        service_config: texttospeech_v1.yaml
      - path: google/cloud/texttospeech/v1beta1
        service_config: texttospeech_v1beta1.yaml
    source_roots:
      - packages/google-cloud-texttospeech
    preserve_regex:
      - packages/google-cloud-texttospeech/CHANGELOG.md
      - docs/CHANGELOG.md
      - docs/README.rst
      - samples/README.txt
      - scripts/client-post-processing
      - samples/snippets/README.rst
      - tests/system
    remove_regex:
      - packages/google-cloud-texttospeech/
    tag_format: '{id}-v{version}'
  - id: google-cloud-tpu
    version: 1.23.2
    last_generated_commit: a9ebc23947a515fab3de97ff326c86fc8f03fae1
    apis:
      - path: google/cloud/tpu/v2alpha1
        service_config: tpu_v2alpha1.yaml
      - path: google/cloud/tpu/v2
        service_config: tpu_v2.yaml
      - path: google/cloud/tpu/v1
        service_config: tpu_v1.yaml
    source_roots:
      - packages/google-cloud-tpu
    preserve_regex:
      - packages/google-cloud-tpu/CHANGELOG.md
      - docs/CHANGELOG.md
      - docs/README.rst
      - samples/README.txt
      - scripts/client-post-processing
      - samples/snippets/README.rst
      - tests/system
    remove_regex:
      - packages/google-cloud-tpu/
    tag_format: '{id}-v{version}'
  - id: google-cloud-trace
    version: 1.16.2
    last_generated_commit: a9ebc23947a515fab3de97ff326c86fc8f03fae1
    apis:
      - path: google/devtools/cloudtrace/v2
        service_config: cloudtrace_v2.yaml
      - path: google/devtools/cloudtrace/v1
        service_config: cloudtrace_v1.yaml
    source_roots:
      - packages/google-cloud-trace
    preserve_regex:
      - packages/google-cloud-trace/CHANGELOG.md
      - docs/CHANGELOG.md
      - docs/README.rst
      - samples/README.txt
      - scripts/client-post-processing
      - samples/snippets/README.rst
      - tests/system
    remove_regex:
      - packages/google-cloud-trace/
    tag_format: '{id}-v{version}'
  - id: google-cloud-translate
    version: 3.21.1
    last_generated_commit: a9ebc23947a515fab3de97ff326c86fc8f03fae1
    apis:
      - path: google/cloud/translate/v3beta1
        service_config: translate_v3beta1.yaml
      - path: google/cloud/translate/v3
        service_config: translate_v3.yaml
    source_roots:
      - packages/google-cloud-translate
    preserve_regex:
      - packages/google-cloud-translate/CHANGELOG.md
      - docs/CHANGELOG.md
      - docs/README.rst
      - docs/client.rst
      - docs/v2.rst
      - google/cloud/translate_v2
      - samples/README.txt
      - scripts/client-post-processing
      - samples/snippets/README.rst
      - tests/system
      - tests/unit/v2
    remove_regex:
      - packages/google-cloud-translate/
    tag_format: '{id}-v{version}'
  - id: google-cloud-video-live-stream
    version: 1.13.0
    last_generated_commit: a9ebc23947a515fab3de97ff326c86fc8f03fae1
    apis:
      - path: google/cloud/video/livestream/v1
        service_config: livestream_v1.yaml
    source_roots:
      - packages/google-cloud-video-live-stream
    preserve_regex:
      - packages/google-cloud-video-live-stream/CHANGELOG.md
      - docs/CHANGELOG.md
      - docs/README.rst
      - samples/README.txt
      - scripts/client-post-processing
      - samples/snippets/README.rst
      - tests/system
    remove_regex:
      - packages/google-cloud-video-live-stream/
    tag_format: '{id}-v{version}'
  - id: google-cloud-video-stitcher
    version: 0.8.0
    last_generated_commit: a9ebc23947a515fab3de97ff326c86fc8f03fae1
    apis:
      - path: google/cloud/video/stitcher/v1
        service_config: videostitcher_v1.yaml
    source_roots:
      - packages/google-cloud-video-stitcher
    preserve_regex:
      - packages/google-cloud-video-stitcher/CHANGELOG.md
      - docs/CHANGELOG.md
      - docs/README.rst
      - samples/README.txt
      - scripts/client-post-processing
      - samples/snippets/README.rst
      - tests/system
    remove_regex:
      - packages/google-cloud-video-stitcher/
    tag_format: '{id}-v{version}'
  - id: google-cloud-video-transcoder
    version: 1.17.0
    last_generated_commit: a9ebc23947a515fab3de97ff326c86fc8f03fae1
    apis:
      - path: google/cloud/video/transcoder/v1
        service_config: transcoder_v1.yaml
    source_roots:
      - packages/google-cloud-video-transcoder
    preserve_regex:
      - packages/google-cloud-video-transcoder/CHANGELOG.md
      - docs/CHANGELOG.md
      - docs/README.rst
      - samples/README.txt
      - scripts/client-post-processing
      - samples/snippets/README.rst
      - tests/system
    remove_regex:
      - packages/google-cloud-video-transcoder/
    tag_format: '{id}-v{version}'
  - id: google-cloud-videointelligence
    version: 2.16.2
    last_generated_commit: a9ebc23947a515fab3de97ff326c86fc8f03fae1
    apis:
      - path: google/cloud/videointelligence/v1p3beta1
        service_config: videointelligence_v1p3beta1.yaml
      - path: google/cloud/videointelligence/v1
        service_config: videointelligence_v1.yaml
      - path: google/cloud/videointelligence/v1p2beta1
        service_config: videointelligence_v1p2beta1.yaml
      - path: google/cloud/videointelligence/v1p1beta1
        service_config: videointelligence_v1p1beta1.yaml
      - path: google/cloud/videointelligence/v1beta2
        service_config: videointelligence_v1beta2.yaml
    source_roots:
      - packages/google-cloud-videointelligence
    preserve_regex:
      - packages/google-cloud-videointelligence/CHANGELOG.md
      - docs/CHANGELOG.md
      - docs/README.rst
      - samples/README.txt
      - scripts/client-post-processing
      - samples/snippets/README.rst
      - tests/system
    remove_regex:
      - packages/google-cloud-videointelligence/
    tag_format: '{id}-v{version}'
  - id: google-cloud-vision
    version: 3.10.2
    last_generated_commit: a9ebc23947a515fab3de97ff326c86fc8f03fae1
    apis:
      - path: google/cloud/vision/v1p3beta1
        service_config: vision_v1p3beta1.yaml
      - path: google/cloud/vision/v1
        service_config: vision_v1.yaml
      - path: google/cloud/vision/v1p1beta1
        service_config: vision_v1p1beta1.yaml
      - path: google/cloud/vision/v1p2beta1
        service_config: vision_v1p2beta1.yaml
      - path: google/cloud/vision/v1p4beta1
        service_config: vision_v1p4beta1.yaml
    source_roots:
      - packages/google-cloud-vision
    preserve_regex:
      - packages/google-cloud-vision/CHANGELOG.md
      - docs/CHANGELOG.md
      - docs/README.rst
      - google/cloud/vision_helpers
      - samples/README.txt
      - scripts/client-post-processing
      - samples/snippets/README.rst
      - tests/system
      - tests/unit/test_decorators.py
      - tests/unit/test_helpers.py
    remove_regex:
      - packages/google-cloud-vision/
    tag_format: '{id}-v{version}'
  - id: google-cloud-visionai
    version: 0.1.10
    last_generated_commit: a9ebc23947a515fab3de97ff326c86fc8f03fae1
    apis:
      - path: google/cloud/visionai/v1alpha1
        service_config: visionai_v1alpha1.yaml
      - path: google/cloud/visionai/v1
        service_config: visionai_v1.yaml
    source_roots:
      - packages/google-cloud-visionai
    preserve_regex:
      - packages/google-cloud-visionai/CHANGELOG.md
      - docs/CHANGELOG.md
      - docs/README.rst
      - samples/README.txt
      - scripts/client-post-processing
      - samples/snippets/README.rst
      - tests/system
    remove_regex:
      - packages/google-cloud-visionai/
    tag_format: '{id}-v{version}'
  - id: google-cloud-vm-migration
    version: 1.12.0
    last_generated_commit: a9ebc23947a515fab3de97ff326c86fc8f03fae1
    apis:
      - path: google/cloud/vmmigration/v1
        service_config: vmmigration_v1.yaml
    source_roots:
      - packages/google-cloud-vm-migration
    preserve_regex:
      - packages/google-cloud-vm-migration/CHANGELOG.md
      - docs/CHANGELOG.md
      - docs/README.rst
      - samples/README.txt
      - scripts/client-post-processing
      - samples/snippets/README.rst
      - tests/system
    remove_regex:
      - packages/google-cloud-vm-migration/
    tag_format: '{id}-v{version}'
  - id: google-cloud-vmwareengine
    version: 1.8.3
    last_generated_commit: a9ebc23947a515fab3de97ff326c86fc8f03fae1
    apis:
      - path: google/cloud/vmwareengine/v1
        service_config: vmwareengine_v1.yaml
    source_roots:
      - packages/google-cloud-vmwareengine
    preserve_regex:
      - packages/google-cloud-vmwareengine/CHANGELOG.md
      - docs/CHANGELOG.md
      - docs/README.rst
      - samples/README.txt
      - scripts/client-post-processing
      - samples/snippets/README.rst
      - tests/system
    remove_regex:
      - packages/google-cloud-vmwareengine/
    tag_format: '{id}-v{version}'
  - id: google-cloud-vpc-access
    version: 1.13.2
    last_generated_commit: a9ebc23947a515fab3de97ff326c86fc8f03fae1
    apis:
      - path: google/cloud/vpcaccess/v1
        service_config: vpcaccess_v1.yaml
    source_roots:
      - packages/google-cloud-vpc-access
    preserve_regex:
      - packages/google-cloud-vpc-access/CHANGELOG.md
      - docs/CHANGELOG.md
      - docs/README.rst
      - samples/README.txt
      - scripts/client-post-processing
      - samples/snippets/README.rst
      - tests/system
    remove_regex:
      - packages/google-cloud-vpc-access/
    tag_format: '{id}-v{version}'
  - id: google-cloud-webrisk
    version: 1.18.1
    last_generated_commit: a9ebc23947a515fab3de97ff326c86fc8f03fae1
    apis:
      - path: google/cloud/webrisk/v1beta1
        service_config: webrisk_v1beta1.yaml
      - path: google/cloud/webrisk/v1
        service_config: webrisk_v1.yaml
    source_roots:
      - packages/google-cloud-webrisk
    preserve_regex:
      - packages/google-cloud-webrisk/CHANGELOG.md
      - docs/CHANGELOG.md
      - docs/README.rst
      - samples/README.txt
      - scripts/client-post-processing
      - samples/snippets/README.rst
      - tests/system
    remove_regex:
      - packages/google-cloud-webrisk/
    tag_format: '{id}-v{version}'
  - id: google-cloud-websecurityscanner
    version: 1.17.3
    last_generated_commit: a9ebc23947a515fab3de97ff326c86fc8f03fae1
    apis:
      - path: google/cloud/websecurityscanner/v1alpha
        service_config: websecurityscanner_v1alpha.yaml
      - path: google/cloud/websecurityscanner/v1beta
        service_config: websecurityscanner_v1beta.yaml
      - path: google/cloud/websecurityscanner/v1
        service_config: websecurityscanner_v1.yaml
    source_roots:
      - packages/google-cloud-websecurityscanner
    preserve_regex:
      - packages/google-cloud-websecurityscanner/CHANGELOG.md
      - docs/CHANGELOG.md
      - docs/README.rst
      - samples/README.txt
      - scripts/client-post-processing
      - samples/snippets/README.rst
      - tests/system
    remove_regex:
      - packages/google-cloud-websecurityscanner/
    tag_format: '{id}-v{version}'
  - id: google-cloud-workflows
    version: 1.18.2
    last_generated_commit: a9ebc23947a515fab3de97ff326c86fc8f03fae1
    apis:
      - path: google/cloud/workflows/executions/v1
        service_config: workflowexecutions_v1.yaml
      - path: google/cloud/workflows/executions/v1beta
        service_config: workflowexecutions_v1beta.yaml
      - path: google/cloud/workflows/v1
        service_config: workflows_v1.yaml
      - path: google/cloud/workflows/v1beta
        service_config: workflows_v1beta.yaml
    source_roots:
      - packages/google-cloud-workflows
    preserve_regex:
      - packages/google-cloud-workflows/CHANGELOG.md
      - docs/CHANGELOG.md
      - docs/README.rst
      - samples/README.txt
      - scripts/client-post-processing
      - samples/snippets/README.rst
      - tests/system
    remove_regex:
      - packages/google-cloud-workflows/
    tag_format: '{id}-v{version}'
  - id: google-cloud-workstations
    version: 0.5.15
    last_generated_commit: a9ebc23947a515fab3de97ff326c86fc8f03fae1
    apis:
      - path: google/cloud/workstations/v1beta
        service_config: workstations_v1beta.yaml
      - path: google/cloud/workstations/v1
        service_config: workstations_v1.yaml
    source_roots:
      - packages/google-cloud-workstations
    preserve_regex:
      - packages/google-cloud-workstations/CHANGELOG.md
      - docs/CHANGELOG.md
      - docs/README.rst
      - samples/README.txt
      - scripts/client-post-processing
      - samples/snippets/README.rst
      - tests/system
    remove_regex:
      - packages/google-cloud-workstations/
    tag_format: '{id}-v{version}'
  - id: google-geo-type
    version: 0.3.13
    last_generated_commit: a9ebc23947a515fab3de97ff326c86fc8f03fae1
    apis:
      - path: google/geo/type
        service_config: type_geo.yaml
    source_roots:
      - packages/google-geo-type
    preserve_regex:
      - packages/google-geo-type/CHANGELOG.md
      - docs/CHANGELOG.md
      - docs/README.rst
      - samples/README.txt
      - scripts/client-post-processing
      - samples/snippets/README.rst
      - tests/system
      - tests/unit/gapic/type/test_type.py
    remove_regex:
      - packages/google-geo-type
    tag_format: '{id}-v{version}'
  - id: google-maps-addressvalidation
    version: 0.3.20
    last_generated_commit: a9ebc23947a515fab3de97ff326c86fc8f03fae1
    apis:
      - path: google/maps/addressvalidation/v1
        service_config: addressvalidation_v1.yaml
    source_roots:
      - packages/google-maps-addressvalidation
    preserve_regex:
      - packages/google-maps-addressvalidation/CHANGELOG.md
      - docs/CHANGELOG.md
      - docs/README.rst
      - samples/README.txt
      - scripts/client-post-processing
      - samples/snippets/README.rst
      - tests/system
    remove_regex:
      - packages/google-maps-addressvalidation
    tag_format: '{id}-v{version}'
  - id: google-maps-areainsights
    version: 0.1.8
    last_generated_commit: a9ebc23947a515fab3de97ff326c86fc8f03fae1
    apis:
      - path: google/maps/areainsights/v1
        service_config: areainsights_v1.yaml
    source_roots:
      - packages/google-maps-areainsights
    preserve_regex:
      - packages/google-maps-areainsights/CHANGELOG.md
      - docs/CHANGELOG.md
      - docs/README.rst
      - samples/README.txt
      - scripts/client-post-processing
      - samples/snippets/README.rst
      - tests/system
    remove_regex:
      - packages/google-maps-areainsights
    tag_format: '{id}-v{version}'
  - id: google-maps-fleetengine
    version: 0.2.11
    last_generated_commit: a9ebc23947a515fab3de97ff326c86fc8f03fae1
    apis:
      - path: google/maps/fleetengine/v1
        service_config: fleetengine_v1.yaml
    source_roots:
      - packages/google-maps-fleetengine
    preserve_regex:
      - packages/google-maps-fleetengine/CHANGELOG.md
      - docs/CHANGELOG.md
      - docs/README.rst
      - samples/README.txt
      - scripts/client-post-processing
      - samples/snippets/README.rst
      - tests/system
    remove_regex:
      - packages/google-maps-fleetengine
    tag_format: '{id}-v{version}'
  - id: google-maps-fleetengine-delivery
    version: 0.2.13
    last_generated_commit: a9ebc23947a515fab3de97ff326c86fc8f03fae1
    apis:
      - path: google/maps/fleetengine/delivery/v1
        service_config: fleetengine_v1.yaml
    source_roots:
      - packages/google-maps-fleetengine-delivery
    preserve_regex:
      - packages/google-maps-fleetengine-delivery/CHANGELOG.md
      - docs/CHANGELOG.md
      - docs/README.rst
      - samples/README.txt
      - scripts/client-post-processing
      - samples/snippets/README.rst
      - tests/system
    remove_regex:
      - packages/google-maps-fleetengine-delivery
    tag_format: '{id}-v{version}'
  - id: google-maps-mapsplatformdatasets
    version: 0.4.8
    last_generated_commit: a9ebc23947a515fab3de97ff326c86fc8f03fae1
    apis:
      - path: google/maps/mapsplatformdatasets/v1
        service_config: mapsplatformdatasets_v1.yaml
    source_roots:
      - packages/google-maps-mapsplatformdatasets
    preserve_regex:
      - packages/google-maps-mapsplatformdatasets/CHANGELOG.md
      - docs/CHANGELOG.md
      - docs/README.rst
      - samples/README.txt
      - scripts/client-post-processing
      - samples/snippets/README.rst
      - tests/system
    remove_regex:
      - packages/google-maps-mapsplatformdatasets
    tag_format: '{id}-v{version}'
  - id: google-maps-places
    version: 0.2.2
    last_generated_commit: a9ebc23947a515fab3de97ff326c86fc8f03fae1
    apis:
      - path: google/maps/places/v1
        service_config: places_v1.yaml
    source_roots:
      - packages/google-maps-places
    preserve_regex:
      - packages/google-maps-places/CHANGELOG.md
      - docs/CHANGELOG.md
      - docs/README.rst
      - samples/README.txt
      - scripts/client-post-processing
      - samples/snippets/README.rst
      - tests/system
    remove_regex:
      - packages/google-maps-places
    tag_format: '{id}-v{version}'
  - id: google-maps-routeoptimization
    version: 0.1.11
    last_generated_commit: a9ebc23947a515fab3de97ff326c86fc8f03fae1
    apis:
      - path: google/maps/routeoptimization/v1
        service_config: routeoptimization_v1.yaml
    source_roots:
      - packages/google-maps-routeoptimization
    preserve_regex:
      - packages/google-maps-routeoptimization/CHANGELOG.md
      - docs/CHANGELOG.md
      - docs/README.rst
      - samples/README.txt
      - samples/README.rst
      - scripts/client-post-processing
      - samples/snippets/README.rst
      - tests/system
    remove_regex:
      - packages/google-maps-routeoptimization
    tag_format: '{id}-v{version}'
  - id: google-maps-routing
    version: 0.6.16
    last_generated_commit: a9ebc23947a515fab3de97ff326c86fc8f03fae1
    apis:
      - path: google/maps/routing/v2
        service_config: routes_v2.yaml
    source_roots:
      - packages/google-maps-routing
    preserve_regex:
      - packages/google-maps-routing/CHANGELOG.md
      - docs/CHANGELOG.md
      - docs/README.rst
      - samples/README.txt
      - scripts/client-post-processing
      - samples/snippets/README.rst
      - tests/system
    remove_regex:
      - packages/google-maps-routing
    tag_format: '{id}-v{version}'
  - id: google-maps-solar
    version: 0.1.9
    last_generated_commit: a9ebc23947a515fab3de97ff326c86fc8f03fae1
    apis:
      - path: google/maps/solar/v1
        service_config: solar_v1.yaml
    source_roots:
      - packages/google-maps-solar
    preserve_regex:
      - packages/google-maps-solar/CHANGELOG.md
      - docs/CHANGELOG.md
      - docs/README.rst
      - samples/README.txt
      - scripts/client-post-processing
      - samples/snippets/README.rst
      - tests/system
    remove_regex:
      - packages/google-maps-solar
    tag_format: '{id}-v{version}'
  - id: google-shopping-css
    version: 0.1.17
    last_generated_commit: a9ebc23947a515fab3de97ff326c86fc8f03fae1
    apis:
      - path: google/shopping/css/v1
        service_config: css_v1.yaml
    source_roots:
      - packages/google-shopping-css
    preserve_regex:
      - packages/google-shopping-css/CHANGELOG.md
      - docs/CHANGELOG.md
      - docs/README.rst
      - samples/README.txt
      - scripts/client-post-processing
      - samples/snippets/README.rst
      - tests/system
    remove_regex:
      - packages/google-shopping-css/
    tag_format: '{id}-v{version}'
  - id: google-shopping-merchant-accounts
    version: 1.0.0
    last_generated_commit: a9ebc23947a515fab3de97ff326c86fc8f03fae1
    apis:
      - path: google/shopping/merchant/accounts/v1
        service_config: merchantapi_v1.yaml
      - path: google/shopping/merchant/accounts/v1beta
        service_config: merchantapi_v1beta.yaml
    source_roots:
      - packages/google-shopping-merchant-accounts
    preserve_regex:
      - packages/google-shopping-merchant-accounts/CHANGELOG.md
      - docs/CHANGELOG.md
      - docs/README.rst
      - samples/README.txt
      - scripts/client-post-processing
      - samples/snippets/README.rst
      - tests/system
    remove_regex:
      - packages/google-shopping-merchant-accounts/
    tag_format: '{id}-v{version}'
  - id: google-shopping-merchant-conversions
    version: 1.0.0
    last_generated_commit: a9ebc23947a515fab3de97ff326c86fc8f03fae1
    apis:
      - path: google/shopping/merchant/conversions/v1
        service_config: merchantapi_v1.yaml
      - path: google/shopping/merchant/conversions/v1beta
        service_config: merchantapi_v1beta.yaml
    source_roots:
      - packages/google-shopping-merchant-conversions
    preserve_regex:
      - packages/google-shopping-merchant-conversions/CHANGELOG.md
      - docs/CHANGELOG.md
      - docs/README.rst
      - samples/README.txt
      - scripts/client-post-processing
      - samples/snippets/README.rst
      - tests/system
    remove_regex:
      - packages/google-shopping-merchant-conversions/
    tag_format: '{id}-v{version}'
  - id: google-shopping-merchant-datasources
    version: 1.0.0
    last_generated_commit: a9ebc23947a515fab3de97ff326c86fc8f03fae1
    apis:
      - path: google/shopping/merchant/datasources/v1
        service_config: merchantapi_v1.yaml
      - path: google/shopping/merchant/datasources/v1beta
        service_config: merchantapi_v1beta.yaml
    source_roots:
      - packages/google-shopping-merchant-datasources
    preserve_regex:
      - packages/google-shopping-merchant-datasources/CHANGELOG.md
      - docs/CHANGELOG.md
      - docs/README.rst
      - samples/README.txt
      - scripts/client-post-processing
      - samples/snippets/README.rst
      - tests/system
    remove_regex:
      - packages/google-shopping-merchant-datasources/
    tag_format: '{id}-v{version}'
  - id: google-shopping-merchant-inventories
    version: 1.0.0
    last_generated_commit: a9ebc23947a515fab3de97ff326c86fc8f03fae1
    apis:
      - path: google/shopping/merchant/inventories/v1beta
        service_config: merchantapi_v1beta.yaml
      - path: google/shopping/merchant/inventories/v1
        service_config: merchantapi_v1.yaml
    source_roots:
      - packages/google-shopping-merchant-inventories
    preserve_regex:
      - packages/google-shopping-merchant-inventories/CHANGELOG.md
      - docs/CHANGELOG.md
      - docs/README.rst
      - samples/README.txt
      - scripts/client-post-processing
      - samples/snippets/README.rst
      - tests/system
    remove_regex:
      - packages/google-shopping-merchant-inventories/
    tag_format: '{id}-v{version}'
  - id: google-shopping-merchant-issueresolution
    version: 1.0.0
    last_generated_commit: a9ebc23947a515fab3de97ff326c86fc8f03fae1
    apis:
      - path: google/shopping/merchant/issueresolution/v1
        service_config: merchantapi_v1.yaml
      - path: google/shopping/merchant/issueresolution/v1beta
        service_config: merchantapi_v1beta.yaml
    source_roots:
      - packages/google-shopping-merchant-issueresolution
    preserve_regex:
      - packages/google-shopping-merchant-issueresolution/CHANGELOG.md
      - docs/CHANGELOG.md
      - docs/README.rst
      - samples/README.txt
      - scripts/client-post-processing
      - samples/snippets/README.rst
      - tests/system
    remove_regex:
      - packages/google-shopping-merchant-issueresolution/
    tag_format: '{id}-v{version}'
  - id: google-shopping-merchant-lfp
    version: 1.0.0
    last_generated_commit: a9ebc23947a515fab3de97ff326c86fc8f03fae1
    apis:
      - path: google/shopping/merchant/lfp/v1beta
        service_config: merchantapi_v1beta.yaml
      - path: google/shopping/merchant/lfp/v1
        service_config: merchantapi_v1.yaml
    source_roots:
      - packages/google-shopping-merchant-lfp
    preserve_regex:
      - packages/google-shopping-merchant-lfp/CHANGELOG.md
      - docs/CHANGELOG.md
      - docs/README.rst
      - samples/README.txt
      - scripts/client-post-processing
      - samples/snippets/README.rst
      - tests/system
    remove_regex:
      - packages/google-shopping-merchant-lfp/
    tag_format: '{id}-v{version}'
  - id: google-shopping-merchant-notifications
    version: 1.0.0
    last_generated_commit: a9ebc23947a515fab3de97ff326c86fc8f03fae1
    apis:
      - path: google/shopping/merchant/notifications/v1
        service_config: merchantapi_v1.yaml
      - path: google/shopping/merchant/notifications/v1beta
        service_config: merchantapi_v1beta.yaml
    source_roots:
      - packages/google-shopping-merchant-notifications
    preserve_regex:
      - packages/google-shopping-merchant-notifications/CHANGELOG.md
      - docs/CHANGELOG.md
      - docs/README.rst
      - samples/README.txt
      - scripts/client-post-processing
      - samples/snippets/README.rst
      - tests/system
    remove_regex:
      - packages/google-shopping-merchant-notifications/
    tag_format: '{id}-v{version}'
  - id: google-shopping-merchant-ordertracking
    version: 1.0.0
    last_generated_commit: a9ebc23947a515fab3de97ff326c86fc8f03fae1
    apis:
      - path: google/shopping/merchant/ordertracking/v1
        service_config: merchantapi_v1.yaml
      - path: google/shopping/merchant/ordertracking/v1beta
        service_config: merchantapi_v1beta.yaml
    source_roots:
      - packages/google-shopping-merchant-ordertracking
    preserve_regex:
      - packages/google-shopping-merchant-ordertracking/CHANGELOG.md
      - docs/CHANGELOG.md
      - docs/README.rst
      - samples/README.txt
      - scripts/client-post-processing
      - samples/snippets/README.rst
      - tests/system
    remove_regex:
      - packages/google-shopping-merchant-ordertracking/
    tag_format: '{id}-v{version}'
  - id: google-shopping-merchant-products
    version: 1.1.0
    last_generated_commit: a9ebc23947a515fab3de97ff326c86fc8f03fae1
    apis:
      - path: google/shopping/merchant/products/v1
        service_config: merchantapi_v1.yaml
      - path: google/shopping/merchant/products/v1beta
        service_config: merchantapi_v1beta.yaml
    source_roots:
      - packages/google-shopping-merchant-products
    preserve_regex:
      - packages/google-shopping-merchant-products/CHANGELOG.md
      - docs/CHANGELOG.md
      - docs/README.rst
      - samples/README.txt
      - scripts/client-post-processing
      - samples/snippets/README.rst
      - tests/system
    remove_regex:
      - packages/google-shopping-merchant-products/
    tag_format: '{id}-v{version}'
  - id: google-shopping-merchant-productstudio
    version: 0.1.1
    last_generated_commit: a9ebc23947a515fab3de97ff326c86fc8f03fae1
    apis:
      - path: google/shopping/merchant/productstudio/v1alpha
        service_config: merchantapi_v1alpha.yaml
    source_roots:
      - packages/google-shopping-merchant-productstudio
    preserve_regex:
      - packages/google-shopping-merchant-productstudio/CHANGELOG.md
      - docs/CHANGELOG.md
      - docs/README.rst
      - samples/README.txt
      - scripts/client-post-processing
      - samples/snippets/README.rst
      - tests/system
    remove_regex:
      - packages/google-shopping-merchant-productstudio/
    tag_format: '{id}-v{version}'
  - id: google-shopping-merchant-promotions
    version: 1.0.0
    last_generated_commit: a9ebc23947a515fab3de97ff326c86fc8f03fae1
    apis:
      - path: google/shopping/merchant/promotions/v1
        service_config: merchantapi_v1.yaml
      - path: google/shopping/merchant/promotions/v1beta
        service_config: merchantapi_v1beta.yaml
    source_roots:
      - packages/google-shopping-merchant-promotions
    preserve_regex:
      - packages/google-shopping-merchant-promotions/CHANGELOG.md
      - docs/CHANGELOG.md
      - docs/README.rst
      - samples/README.txt
      - scripts/client-post-processing
      - samples/snippets/README.rst
      - tests/system
    remove_regex:
      - packages/google-shopping-merchant-promotions/
    tag_format: '{id}-v{version}'
  - id: google-shopping-merchant-quota
    version: 1.0.0
    last_generated_commit: a9ebc23947a515fab3de97ff326c86fc8f03fae1
    apis:
      - path: google/shopping/merchant/quota/v1beta
        service_config: merchantapi_v1beta.yaml
      - path: google/shopping/merchant/quota/v1
        service_config: merchantapi_v1.yaml
    source_roots:
      - packages/google-shopping-merchant-quota
    preserve_regex:
      - packages/google-shopping-merchant-quota/CHANGELOG.md
      - docs/CHANGELOG.md
      - docs/README.rst
      - samples/README.txt
      - scripts/client-post-processing
      - samples/snippets/README.rst
      - tests/system
    remove_regex:
      - packages/google-shopping-merchant-quota/
    tag_format: '{id}-v{version}'
  - id: google-shopping-merchant-reports
    version: 1.0.0
    last_generated_commit: a9ebc23947a515fab3de97ff326c86fc8f03fae1
    apis:
      - path: google/shopping/merchant/reports/v1beta
        service_config: merchantapi_v1beta.yaml
      - path: google/shopping/merchant/reports/v1
        service_config: merchantapi_v1.yaml
      - path: google/shopping/merchant/reports/v1alpha
        service_config: merchantapi_v1alpha.yaml
    source_roots:
      - packages/google-shopping-merchant-reports
    preserve_regex:
      - packages/google-shopping-merchant-reports/CHANGELOG.md
      - docs/CHANGELOG.md
      - docs/README.rst
      - samples/README.txt
      - scripts/client-post-processing
      - samples/snippets/README.rst
      - tests/system
    remove_regex:
      - packages/google-shopping-merchant-reports/
    tag_format: '{id}-v{version}'
  - id: google-shopping-merchant-reviews
    version: 0.2.0
    last_generated_commit: a9ebc23947a515fab3de97ff326c86fc8f03fae1
    apis:
      - path: google/shopping/merchant/reviews/v1beta
        service_config: merchantapi_v1beta.yaml
    source_roots:
      - packages/google-shopping-merchant-reviews
    preserve_regex:
      - packages/google-shopping-merchant-reviews/CHANGELOG.md
      - docs/CHANGELOG.md
      - docs/README.rst
      - samples/README.txt
      - scripts/client-post-processing
      - samples/snippets/README.rst
      - tests/system
    remove_regex:
      - packages/google-shopping-merchant-reviews/
    tag_format: '{id}-v{version}'
  - id: google-shopping-type
    version: 1.0.0
    last_generated_commit: a9ebc23947a515fab3de97ff326c86fc8f03fae1
    apis:
      - path: google/shopping/type
        service_config: ''
    source_roots:
      - packages/google-shopping-type
    preserve_regex:
      - packages/google-shopping-type/CHANGELOG.md
      - docs/CHANGELOG.md
      - docs/README.rst
      - samples/README.txt
      - scripts/client-post-processing
      - samples/snippets/README.rst
      - tests/system
      - tests/unit/gapic/type/test_type.py
    remove_regex:
      - packages/google-shopping-type/
    tag_format: '{id}-v{version}'
  - id: googleapis-common-protos
    version: 1.70.0
    last_generated_commit: a9ebc23947a515fab3de97ff326c86fc8f03fae1
    apis:
      - path: google/api
        service_config: serviceconfig.yaml
      - path: google/cloud/location
        service_config: cloud.yaml
      - path: google/logging/type
        service_config: ''
      - path: google/rpc
        service_config: rpc_publish.yaml
      - path: google/rpc/context
        service_config: ''
      - path: google/type
        service_config: type.yaml
    source_roots:
      - packages/googleapis-common-protos
    preserve_regex: []
    remove_regex:
      - ^packages/googleapis-common-protos/google/(?:api|cloud|rpc|type)/.*/.*_pb2\.(?:py|pyi)$/
<<<<<<< HEAD
    tag_format: '{id}-v{version}'
  - id: google-cloud-monitoring
    version: 2.28.0
    last_generated_commit: d300b151a973ce0425ae4ad07b3de957ca31bec6
    apis:
      - path: google/monitoring/v3
    source_roots:
      - packages/google-cloud-monitoring
    preserve_regex:
      - packages/google-cloud-monitoring/CHANGELOG.md
      - docs/CHANGELOG.md
      - docs/README.rst
      - docs/query.rst
      - packages/google-cloud-monitoring/google/cloud/monitoring_v3/_dataframe.py
      - packages/google-cloud-monitoring/google/cloud/monitoring_v3/query.py
      - samples/README.txt
      - scripts/client-post-processing
      - samples/snippets/README.rst
      - tests/system
      - tests/unit/test__dataframe.py
      - tests/unit/test_query.py
    remove_regex:
      - packages/google-cloud-monitoring
    tag_format: '{id}-v{version}'
  - id: google-cloud-monitoring-dashboards
    version: 2.19.0
    last_generated_commit: d300b151a973ce0425ae4ad07b3de957ca31bec6
    apis:
      - path: google/monitoring/dashboard/v1
    source_roots:
      - packages/google-cloud-monitoring-dashboards
    preserve_regex:
      - packages/google-cloud-monitoring-dashboards/CHANGELOG.md
      - docs/CHANGELOG.md
      - docs/README.rst
      - samples/README.txt
      - scripts/client-post-processing
      - samples/snippets/README.rst
      - tests/system
      - packages/google-cloud-monitoring-dashboards/google/monitoring
      - tests/unit/gapic/dashboard_v1
    remove_regex:
      - packages/google-cloud-monitoring-dashboards
=======
>>>>>>> ef2e1304
    tag_format: '{id}-v{version}'<|MERGE_RESOLUTION|>--- conflicted
+++ resolved
@@ -4348,7 +4348,6 @@
     preserve_regex: []
     remove_regex:
       - ^packages/googleapis-common-protos/google/(?:api|cloud|rpc|type)/.*/.*_pb2\.(?:py|pyi)$/
-<<<<<<< HEAD
     tag_format: '{id}-v{version}'
   - id: google-cloud-monitoring
     version: 2.28.0
@@ -4392,6 +4391,4 @@
       - tests/unit/gapic/dashboard_v1
     remove_regex:
       - packages/google-cloud-monitoring-dashboards
-=======
->>>>>>> ef2e1304
     tag_format: '{id}-v{version}'