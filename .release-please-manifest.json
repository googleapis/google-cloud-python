{
<<<<<<< HEAD
    "packages/google-cloud-contentwarehouse": "0.1.0",
    "packages/google-cloud-discoveryengine": "0.1.1",
    "packages/google-cloud-enterpriseknowledgegraph": "0.1.0",
    "packages/google-geo-type": "0.1.0",
    "packages/google-maps-addressvalidation": "0.0.0",
    "packages/google-cloud-gsuiteaddons": "0.0.0"
=======
    "packages/google-cloud-contentwarehouse": "0.2.0",
    "packages/google-cloud-discoveryengine": "0.2.0",
    "packages/google-cloud-enterpriseknowledgegraph": "0.2.0",
    "packages/google-geo-type": "0.2.0",
    "packages/google-maps-addressvalidation": "0.1.0",
    "packages/google-maps-routing": "0.1.0",
    "packages/google-apps-script-type": "0.1.0"
>>>>>>> 1ddb26eb
}<|MERGE_RESOLUTION|>--- conflicted
+++ resolved
@@ -1,18 +1,10 @@
 {
-<<<<<<< HEAD
-    "packages/google-cloud-contentwarehouse": "0.1.0",
-    "packages/google-cloud-discoveryengine": "0.1.1",
-    "packages/google-cloud-enterpriseknowledgegraph": "0.1.0",
-    "packages/google-geo-type": "0.1.0",
-    "packages/google-maps-addressvalidation": "0.0.0",
-    "packages/google-cloud-gsuiteaddons": "0.0.0"
-=======
     "packages/google-cloud-contentwarehouse": "0.2.0",
     "packages/google-cloud-discoveryengine": "0.2.0",
     "packages/google-cloud-enterpriseknowledgegraph": "0.2.0",
     "packages/google-geo-type": "0.2.0",
     "packages/google-maps-addressvalidation": "0.1.0",
     "packages/google-maps-routing": "0.1.0",
-    "packages/google-apps-script-type": "0.1.0"
->>>>>>> 1ddb26eb
+    "packages/google-apps-script-type": "0.1.0",
+    "packages/google-cloud-gsuiteaddons": "0.0.0"
 }