Blobs / Objects
~~~~~~~~~~~~~~~

.. automodule:: gcloud.storage.blob
  :members:
<<<<<<< HEAD
  :show-inheritance:
=======
  :undoc-members:
  :show-inheritance:
  :inherited-members:
>>>>>>> 548c0ad8
<|MERGE_RESOLUTION|>--- conflicted
+++ resolved
@@ -3,10 +3,5 @@
 
 .. automodule:: gcloud.storage.blob
   :members:
-<<<<<<< HEAD
   :show-inheritance:
-=======
-  :undoc-members:
-  :show-inheritance:
-  :inherited-members:
->>>>>>> 548c0ad8
+  :inherited-members: