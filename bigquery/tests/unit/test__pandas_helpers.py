# Copyright 2019 Google LLC
#
# Licensed under the Apache License, Version 2.0 (the "License");
# you may not use this file except in compliance with the License.
# You may obtain a copy of the License at
#
#     http://www.apache.org/licenses/LICENSE-2.0
#
# Unless required by applicable law or agreed to in writing, software
# distributed under the License is distributed on an "AS IS" BASIS,
# WITHOUT WARRANTIES OR CONDITIONS OF ANY KIND, either express or implied.
# See the License for the specific language governing permissions and
# limitations under the License.

import collections
import datetime
import decimal
import functools
import operator
import warnings

import mock

try:
    import pandas
    import pandas.api.types
    import pandas.testing
except ImportError:  # pragma: NO COVER
    pandas = None
try:
    import pyarrow
    import pyarrow.types
except ImportError:  # pragma: NO COVER
    pyarrow = None
import pytest
import pytz

from google import api_core
from google.cloud.bigquery import schema


@pytest.fixture
def module_under_test():
    from google.cloud.bigquery import _pandas_helpers

    return _pandas_helpers


def is_none(value):
    return value is None


def is_datetime(type_):
    # See: https://cloud.google.com/bigquery/docs/reference/standard-sql/data-types#datetime-type
    return all_(
        pyarrow.types.is_timestamp,
        lambda type_: type_.unit == "us",
        lambda type_: type_.tz is None,
    )(type_)


def is_numeric(type_):
    # See: https://cloud.google.com/bigquery/docs/reference/standard-sql/data-types#numeric-type
    return all_(
        pyarrow.types.is_decimal,
        lambda type_: type_.precision == 38,
        lambda type_: type_.scale == 9,
    )(type_)


def is_timestamp(type_):
    # See: https://cloud.google.com/bigquery/docs/reference/standard-sql/data-types#timestamp-type
    return all_(
        pyarrow.types.is_timestamp,
        lambda type_: type_.unit == "us",
        lambda type_: type_.tz == "UTC",
    )(type_)


def do_all(functions, value):
    return all((func(value) for func in functions))


def all_(*functions):
    return functools.partial(do_all, functions)


@pytest.mark.skipif(pyarrow is None, reason="Requires `pyarrow`")
def test_is_datetime():
    assert is_datetime(pyarrow.timestamp("us", tz=None))
    assert not is_datetime(pyarrow.timestamp("ms", tz=None))
    assert not is_datetime(pyarrow.timestamp("us", tz="UTC"))
    assert not is_datetime(pyarrow.string())


def test_do_all():
    assert do_all((lambda _: True, lambda _: True), None)
    assert not do_all((lambda _: True, lambda _: False), None)
    assert not do_all((lambda _: False,), None)


def test_all_():
    assert all_(lambda _: True, lambda _: True)(None)
    assert not all_(lambda _: True, lambda _: False)(None)


@pytest.mark.parametrize(
    "bq_type,bq_mode,is_correct_type",
    [
        ("STRING", "NULLABLE", pyarrow.types.is_string),
        ("STRING", None, pyarrow.types.is_string),
        ("string", "NULLABLE", pyarrow.types.is_string),
        ("StRiNg", "NULLABLE", pyarrow.types.is_string),
        ("BYTES", "NULLABLE", pyarrow.types.is_binary),
        ("INTEGER", "NULLABLE", pyarrow.types.is_int64),
        ("INT64", "NULLABLE", pyarrow.types.is_int64),
        ("FLOAT", "NULLABLE", pyarrow.types.is_float64),
        ("FLOAT64", "NULLABLE", pyarrow.types.is_float64),
        ("NUMERIC", "NULLABLE", is_numeric),
        ("BOOLEAN", "NULLABLE", pyarrow.types.is_boolean),
        ("BOOL", "NULLABLE", pyarrow.types.is_boolean),
        ("TIMESTAMP", "NULLABLE", is_timestamp),
        ("DATE", "NULLABLE", pyarrow.types.is_date32),
        ("TIME", "NULLABLE", pyarrow.types.is_time64),
        ("DATETIME", "NULLABLE", is_datetime),
        ("GEOGRAPHY", "NULLABLE", pyarrow.types.is_string),
        ("UNKNOWN_TYPE", "NULLABLE", is_none),
        # Use pyarrow.list_(item_type) for repeated (array) fields.
        (
            "STRING",
            "REPEATED",
            all_(
                pyarrow.types.is_list,
                lambda type_: pyarrow.types.is_string(type_.value_type),
            ),
        ),
        (
            "STRING",
            "repeated",
            all_(
                pyarrow.types.is_list,
                lambda type_: pyarrow.types.is_string(type_.value_type),
            ),
        ),
        (
            "STRING",
            "RePeAtEd",
            all_(
                pyarrow.types.is_list,
                lambda type_: pyarrow.types.is_string(type_.value_type),
            ),
        ),
        (
            "BYTES",
            "REPEATED",
            all_(
                pyarrow.types.is_list,
                lambda type_: pyarrow.types.is_binary(type_.value_type),
            ),
        ),
        (
            "INTEGER",
            "REPEATED",
            all_(
                pyarrow.types.is_list,
                lambda type_: pyarrow.types.is_int64(type_.value_type),
            ),
        ),
        (
            "INT64",
            "REPEATED",
            all_(
                pyarrow.types.is_list,
                lambda type_: pyarrow.types.is_int64(type_.value_type),
            ),
        ),
        (
            "FLOAT",
            "REPEATED",
            all_(
                pyarrow.types.is_list,
                lambda type_: pyarrow.types.is_float64(type_.value_type),
            ),
        ),
        (
            "FLOAT64",
            "REPEATED",
            all_(
                pyarrow.types.is_list,
                lambda type_: pyarrow.types.is_float64(type_.value_type),
            ),
        ),
        (
            "NUMERIC",
            "REPEATED",
            all_(pyarrow.types.is_list, lambda type_: is_numeric(type_.value_type)),
        ),
        (
            "BOOLEAN",
            "REPEATED",
            all_(
                pyarrow.types.is_list,
                lambda type_: pyarrow.types.is_boolean(type_.value_type),
            ),
        ),
        (
            "BOOL",
            "REPEATED",
            all_(
                pyarrow.types.is_list,
                lambda type_: pyarrow.types.is_boolean(type_.value_type),
            ),
        ),
        (
            "TIMESTAMP",
            "REPEATED",
            all_(pyarrow.types.is_list, lambda type_: is_timestamp(type_.value_type)),
        ),
        (
            "DATE",
            "REPEATED",
            all_(
                pyarrow.types.is_list,
                lambda type_: pyarrow.types.is_date32(type_.value_type),
            ),
        ),
        (
            "TIME",
            "REPEATED",
            all_(
                pyarrow.types.is_list,
                lambda type_: pyarrow.types.is_time64(type_.value_type),
            ),
        ),
        (
            "DATETIME",
            "REPEATED",
            all_(pyarrow.types.is_list, lambda type_: is_datetime(type_.value_type)),
        ),
        (
            "GEOGRAPHY",
            "REPEATED",
            all_(
                pyarrow.types.is_list,
                lambda type_: pyarrow.types.is_string(type_.value_type),
            ),
        ),
        ("RECORD", "REPEATED", is_none),
        ("UNKNOWN_TYPE", "REPEATED", is_none),
    ],
)
@pytest.mark.skipif(pyarrow is None, reason="Requires `pyarrow`")
def test_bq_to_arrow_data_type(module_under_test, bq_type, bq_mode, is_correct_type):
    field = schema.SchemaField("ignored_name", bq_type, mode=bq_mode)
    actual = module_under_test.bq_to_arrow_data_type(field)
    assert is_correct_type(actual)


@pytest.mark.parametrize("bq_type", ["RECORD", "record", "STRUCT", "struct"])
@pytest.mark.skipif(pyarrow is None, reason="Requires `pyarrow`")
def test_bq_to_arrow_data_type_w_struct(module_under_test, bq_type):
    fields = (
        schema.SchemaField("field01", "STRING"),
        schema.SchemaField("field02", "BYTES"),
        schema.SchemaField("field03", "INTEGER"),
        schema.SchemaField("field04", "INT64"),
        schema.SchemaField("field05", "FLOAT"),
        schema.SchemaField("field06", "FLOAT64"),
        schema.SchemaField("field07", "NUMERIC"),
        schema.SchemaField("field08", "BOOLEAN"),
        schema.SchemaField("field09", "BOOL"),
        schema.SchemaField("field10", "TIMESTAMP"),
        schema.SchemaField("field11", "DATE"),
        schema.SchemaField("field12", "TIME"),
        schema.SchemaField("field13", "DATETIME"),
        schema.SchemaField("field14", "GEOGRAPHY"),
    )
    field = schema.SchemaField("ignored_name", bq_type, mode="NULLABLE", fields=fields)
    actual = module_under_test.bq_to_arrow_data_type(field)
    expected = pyarrow.struct(
        (
            pyarrow.field("field01", pyarrow.string()),
            pyarrow.field("field02", pyarrow.binary()),
            pyarrow.field("field03", pyarrow.int64()),
            pyarrow.field("field04", pyarrow.int64()),
            pyarrow.field("field05", pyarrow.float64()),
            pyarrow.field("field06", pyarrow.float64()),
            pyarrow.field("field07", module_under_test.pyarrow_numeric()),
            pyarrow.field("field08", pyarrow.bool_()),
            pyarrow.field("field09", pyarrow.bool_()),
            pyarrow.field("field10", module_under_test.pyarrow_timestamp()),
            pyarrow.field("field11", pyarrow.date32()),
            pyarrow.field("field12", module_under_test.pyarrow_time()),
            pyarrow.field("field13", module_under_test.pyarrow_datetime()),
            pyarrow.field("field14", pyarrow.string()),
        )
    )
    assert pyarrow.types.is_struct(actual)
    assert actual.num_children == len(fields)
    assert actual.equals(expected)


@pytest.mark.parametrize("bq_type", ["RECORD", "record", "STRUCT", "struct"])
@pytest.mark.skipif(pyarrow is None, reason="Requires `pyarrow`")
def test_bq_to_arrow_data_type_w_array_struct(module_under_test, bq_type):
    fields = (
        schema.SchemaField("field01", "STRING"),
        schema.SchemaField("field02", "BYTES"),
        schema.SchemaField("field03", "INTEGER"),
        schema.SchemaField("field04", "INT64"),
        schema.SchemaField("field05", "FLOAT"),
        schema.SchemaField("field06", "FLOAT64"),
        schema.SchemaField("field07", "NUMERIC"),
        schema.SchemaField("field08", "BOOLEAN"),
        schema.SchemaField("field09", "BOOL"),
        schema.SchemaField("field10", "TIMESTAMP"),
        schema.SchemaField("field11", "DATE"),
        schema.SchemaField("field12", "TIME"),
        schema.SchemaField("field13", "DATETIME"),
        schema.SchemaField("field14", "GEOGRAPHY"),
    )
    field = schema.SchemaField("ignored_name", bq_type, mode="REPEATED", fields=fields)
    actual = module_under_test.bq_to_arrow_data_type(field)
    expected_value_type = pyarrow.struct(
        (
            pyarrow.field("field01", pyarrow.string()),
            pyarrow.field("field02", pyarrow.binary()),
            pyarrow.field("field03", pyarrow.int64()),
            pyarrow.field("field04", pyarrow.int64()),
            pyarrow.field("field05", pyarrow.float64()),
            pyarrow.field("field06", pyarrow.float64()),
            pyarrow.field("field07", module_under_test.pyarrow_numeric()),
            pyarrow.field("field08", pyarrow.bool_()),
            pyarrow.field("field09", pyarrow.bool_()),
            pyarrow.field("field10", module_under_test.pyarrow_timestamp()),
            pyarrow.field("field11", pyarrow.date32()),
            pyarrow.field("field12", module_under_test.pyarrow_time()),
            pyarrow.field("field13", module_under_test.pyarrow_datetime()),
            pyarrow.field("field14", pyarrow.string()),
        )
    )
    assert pyarrow.types.is_list(actual)
    assert pyarrow.types.is_struct(actual.value_type)
    assert actual.value_type.num_children == len(fields)
    assert actual.value_type.equals(expected_value_type)


@pytest.mark.skipif(pyarrow is None, reason="Requires `pyarrow`")
def test_bq_to_arrow_data_type_w_struct_unknown_subfield(module_under_test):
    fields = (
        schema.SchemaField("field1", "STRING"),
        schema.SchemaField("field2", "INTEGER"),
        # Don't know what to convert UNKNOWN_TYPE to, let type inference work,
        # instead.
        schema.SchemaField("field3", "UNKNOWN_TYPE"),
    )
    field = schema.SchemaField("ignored_name", "RECORD", mode="NULLABLE", fields=fields)

    with warnings.catch_warnings(record=True) as warned:
        actual = module_under_test.bq_to_arrow_data_type(field)

    assert actual is None
    assert len(warned) == 1
    warning = warned[0]
    assert "field3" in str(warning)


@pytest.mark.parametrize(
    "bq_type,rows",
    [
        ("STRING", ["abc", None, "def", None]),
        ("BYTES", [b"abc", None, b"def", None]),
        ("INTEGER", [123, None, 456, None]),
        ("INT64", [-9223372036854775808, None, 9223372036854775807, 123]),
        ("FLOAT", [1.25, None, 3.5, None]),
        (
            "NUMERIC",
            [
                decimal.Decimal("-99999999999999999999999999999.999999999"),
                None,
                decimal.Decimal("99999999999999999999999999999.999999999"),
                decimal.Decimal("999.123456789"),
            ],
        ),
        ("BOOLEAN", [True, None, False, None]),
        ("BOOL", [False, None, True, None]),
        # TODO: Once https://issues.apache.org/jira/browse/ARROW-5450 is
        # resolved, test with TIMESTAMP column. Conversion from pyarrow
        # TimestampArray to list of Python objects fails with OverflowError:
        # Python int too large to convert to C long.
        #
        # (
        #     "TIMESTAMP",
        #     [
        #         datetime.datetime(1, 1, 1, 0, 0, 0, tzinfo=pytz.utc),
        #         None,
        #         datetime.datetime(9999, 12, 31, 23, 59, 59, 999999, tzinfo=pytz.utc),
        #         datetime.datetime(1970, 1, 1, 0, 0, 0, tzinfo=pytz.utc),
        #     ],
        # ),
        (
            "DATE",
            [
                datetime.date(1, 1, 1),
                None,
                datetime.date(9999, 12, 31),
                datetime.date(1970, 1, 1),
            ],
        ),
        (
            "TIME",
            [
                datetime.time(0, 0, 0),
                None,
                datetime.time(23, 59, 59, 999999),
                datetime.time(12, 0, 0),
            ],
        ),
        # TODO: Once https://issues.apache.org/jira/browse/ARROW-5450 is
        # resolved, test with DATETIME column. Conversion from pyarrow
        # TimestampArray to list of Python objects fails with OverflowError:
        # Python int too large to convert to C long.
        #
        # (
        #     "DATETIME",
        #     [
        #         datetime.datetime(1, 1, 1, 0, 0, 0),
        #         None,
        #         datetime.datetime(9999, 12, 31, 23, 59, 59, 999999),
        #         datetime.datetime(1970, 1, 1, 0, 0, 0),
        #     ],
        # ),
        (
            "GEOGRAPHY",
            [
                "POINT(30 10)",
                None,
                "LINESTRING (30 10, 10 30, 40 40)",
                "POLYGON ((30 10, 40 40, 20 40, 10 20, 30 10))",
            ],
        ),
    ],
)
@pytest.mark.skipif(pandas is None, reason="Requires `pandas`")
@pytest.mark.skipif(pyarrow is None, reason="Requires `pyarrow`")
def test_bq_to_arrow_array_w_nullable_scalars(module_under_test, bq_type, rows):
    series = pandas.Series(rows, dtype="object")
    bq_field = schema.SchemaField("field_name", bq_type)
    arrow_array = module_under_test.bq_to_arrow_array(series, bq_field)
    roundtrip = arrow_array.to_pylist()
    assert rows == roundtrip


@pytest.mark.skipif(pandas is None, reason="Requires `pandas`")
@pytest.mark.skipif(pyarrow is None, reason="Requires `pyarrow`")
def test_bq_to_arrow_array_w_arrays(module_under_test):
    rows = [[1, 2, 3], [], [4, 5, 6]]
    series = pandas.Series(rows, dtype="object")
    bq_field = schema.SchemaField("field_name", "INTEGER", mode="REPEATED")
    arrow_array = module_under_test.bq_to_arrow_array(series, bq_field)
    roundtrip = arrow_array.to_pylist()
    assert rows == roundtrip


@pytest.mark.parametrize("bq_type", ["RECORD", "record", "STRUCT", "struct"])
@pytest.mark.skipif(pandas is None, reason="Requires `pandas`")
@pytest.mark.skipif(pyarrow is None, reason="Requires `pyarrow`")
def test_bq_to_arrow_array_w_structs(module_under_test, bq_type):
    rows = [
        {"int_col": 123, "string_col": "abc"},
        None,
        {"int_col": 456, "string_col": "def"},
    ]
    series = pandas.Series(rows, dtype="object")
    bq_field = schema.SchemaField(
        "field_name",
        bq_type,
        fields=(
            schema.SchemaField("int_col", "INTEGER"),
            schema.SchemaField("string_col", "STRING"),
        ),
    )
    arrow_array = module_under_test.bq_to_arrow_array(series, bq_field)
    roundtrip = arrow_array.to_pylist()
    assert rows == roundtrip


@pytest.mark.skipif(pandas is None, reason="Requires `pandas`")
@pytest.mark.skipif(pyarrow is None, reason="Requires `pyarrow`")
def test_bq_to_arrow_array_w_special_floats(module_under_test):
    bq_field = schema.SchemaField("field_name", "FLOAT64")
    rows = [float("-inf"), float("nan"), float("inf"), None]
    series = pandas.Series(rows, dtype="object")
    arrow_array = module_under_test.bq_to_arrow_array(series, bq_field)
    roundtrip = arrow_array.to_pylist()
    assert len(rows) == len(roundtrip)
    assert roundtrip[0] == float("-inf")
    # Since we are converting from pandas, NaN is treated as NULL in pyarrow
    # due to pandas conventions.
    # https://arrow.apache.org/docs/python/data.html#none-values-and-nan-handling
    assert roundtrip[1] is None
    assert roundtrip[2] == float("inf")
    assert roundtrip[3] is None


@pytest.mark.skipif(pyarrow is None, reason="Requires `pyarrow`")
def test_bq_to_arrow_schema_w_unknown_type(module_under_test):
    fields = (
        schema.SchemaField("field1", "STRING"),
        schema.SchemaField("field2", "INTEGER"),
        # Don't know what to convert UNKNOWN_TYPE to, let type inference work,
        # instead.
        schema.SchemaField("field3", "UNKNOWN_TYPE"),
    )
    actual = module_under_test.bq_to_arrow_schema(fields)
    assert actual is None


@pytest.mark.skipif(pandas is None, reason="Requires `pandas`")
def test_get_column_or_index_not_found(module_under_test):
    dataframe = pandas.DataFrame({"not_the_column_youre_looking_for": [1, 2, 3]})
    with pytest.raises(ValueError, match="col_is_missing"):
        module_under_test.get_column_or_index(dataframe, "col_is_missing")


@pytest.mark.skipif(pandas is None, reason="Requires `pandas`")
def test_get_column_or_index_with_multiindex_not_found(module_under_test):
    dataframe = pandas.DataFrame(
        {"column_name": [1, 2, 3, 4, 5, 6]},
        index=pandas.MultiIndex.from_tuples(
            [("a", 0), ("a", 1), ("b", 0), ("b", 1), ("c", 0), ("c", 1)]
        ),
    )
    with pytest.raises(ValueError, match="not_in_df"):
        module_under_test.get_column_or_index(dataframe, "not_in_df")


@pytest.mark.skipif(pandas is None, reason="Requires `pandas`")
def test_get_column_or_index_with_both_prefers_column(module_under_test):
    dataframe = pandas.DataFrame(
        {"some_name": [1, 2, 3]}, index=pandas.Index([0, 1, 2], name="some_name")
    )
    series = module_under_test.get_column_or_index(dataframe, "some_name")
    expected = pandas.Series([1, 2, 3], name="some_name")
    pandas.testing.assert_series_equal(series, expected)


@pytest.mark.skipif(pandas is None, reason="Requires `pandas`")
def test_get_column_or_index_with_column(module_under_test):
    dataframe = pandas.DataFrame({"column_name": [1, 2, 3], "other_column": [4, 5, 6]})
    series = module_under_test.get_column_or_index(dataframe, "column_name")
    expected = pandas.Series([1, 2, 3], name="column_name")
    pandas.testing.assert_series_equal(series, expected)


@pytest.mark.skipif(pandas is None, reason="Requires `pandas`")
def test_get_column_or_index_with_named_index(module_under_test):
    dataframe = pandas.DataFrame(
        {"column_name": [1, 2, 3]}, index=pandas.Index([4, 5, 6], name="index_name")
    )
    series = module_under_test.get_column_or_index(dataframe, "index_name")
    expected = pandas.Series([4, 5, 6], name="index_name")
    pandas.testing.assert_series_equal(series, expected)


@pytest.mark.skipif(pandas is None, reason="Requires `pandas`")
def test_get_column_or_index_with_datetimeindex(module_under_test):
    datetimes = [
        datetime.datetime(2000, 1, 2, 3, 4, 5, 101),
        datetime.datetime(2006, 7, 8, 9, 10, 11, 202),
        datetime.datetime(2012, 1, 14, 15, 16, 17, 303),
    ]
    dataframe = pandas.DataFrame(
        {"column_name": [1, 2, 3]},
        index=pandas.DatetimeIndex(datetimes, name="index_name"),
    )
    series = module_under_test.get_column_or_index(dataframe, "index_name")
    expected = pandas.Series(datetimes, name="index_name")
    pandas.testing.assert_series_equal(series, expected)


@pytest.mark.skipif(pandas is None, reason="Requires `pandas`")
def test_get_column_or_index_with_multiindex(module_under_test):
    dataframe = pandas.DataFrame(
        {"column_name": [1, 2, 3, 4, 5, 6]},
        index=pandas.MultiIndex.from_tuples(
            [("a", 0), ("a", 1), ("b", 0), ("b", 1), ("c", 0), ("c", 1)],
            names=["letters", "numbers"],
        ),
    )

    series = module_under_test.get_column_or_index(dataframe, "letters")
    expected = pandas.Series(["a", "a", "b", "b", "c", "c"], name="letters")
    pandas.testing.assert_series_equal(series, expected)

    series = module_under_test.get_column_or_index(dataframe, "numbers")
    expected = pandas.Series([0, 1, 0, 1, 0, 1], name="numbers")
    pandas.testing.assert_series_equal(series, expected)


@pytest.mark.skipif(pandas is None, reason="Requires `pandas`")
def test_list_columns_and_indexes_without_named_index(module_under_test):
    df_data = collections.OrderedDict(
        [
            ("a_series", [1, 2, 3, 4]),
            ("b_series", [0.1, 0.2, 0.3, 0.4]),
            ("c_series", ["a", "b", "c", "d"]),
        ]
    )
    dataframe = pandas.DataFrame(df_data)

    columns_and_indexes = module_under_test.list_columns_and_indexes(dataframe)
    expected = [
        ("a_series", pandas.api.types.pandas_dtype("int64")),
        ("b_series", pandas.api.types.pandas_dtype("float64")),
        ("c_series", pandas.api.types.pandas_dtype("object")),
    ]
    assert columns_and_indexes == expected


@pytest.mark.skipif(pandas is None, reason="Requires `pandas`")
def test_list_columns_and_indexes_with_named_index_same_as_column_name(
    module_under_test
):
    df_data = collections.OrderedDict(
        [
            ("a_series", [1, 2, 3, 4]),
            ("b_series", [0.1, 0.2, 0.3, 0.4]),
            ("c_series", ["a", "b", "c", "d"]),
        ]
    )
    dataframe = pandas.DataFrame(
        df_data,
        # Use same name as an integer column but a different datatype so that
        # we can verify that the column is listed but the index isn't.
        index=pandas.Index([0.1, 0.2, 0.3, 0.4], name="a_series"),
    )

    columns_and_indexes = module_under_test.list_columns_and_indexes(dataframe)
    expected = [
        ("a_series", pandas.api.types.pandas_dtype("int64")),
        ("b_series", pandas.api.types.pandas_dtype("float64")),
        ("c_series", pandas.api.types.pandas_dtype("object")),
    ]
    assert columns_and_indexes == expected


@pytest.mark.skipif(pandas is None, reason="Requires `pandas`")
def test_list_columns_and_indexes_with_named_index(module_under_test):
    df_data = collections.OrderedDict(
        [
            ("a_series", [1, 2, 3, 4]),
            ("b_series", [0.1, 0.2, 0.3, 0.4]),
            ("c_series", ["a", "b", "c", "d"]),
        ]
    )
    dataframe = pandas.DataFrame(
        df_data, index=pandas.Index([4, 5, 6, 7], name="a_index")
    )

    columns_and_indexes = module_under_test.list_columns_and_indexes(dataframe)
    expected = [
        ("a_index", pandas.api.types.pandas_dtype("int64")),
        ("a_series", pandas.api.types.pandas_dtype("int64")),
        ("b_series", pandas.api.types.pandas_dtype("float64")),
        ("c_series", pandas.api.types.pandas_dtype("object")),
    ]
    assert columns_and_indexes == expected


@pytest.mark.skipif(pandas is None, reason="Requires `pandas`")
def test_list_columns_and_indexes_with_multiindex(module_under_test):
    df_data = collections.OrderedDict(
        [
            ("a_series", [1, 2, 3, 4]),
            ("b_series", [0.1, 0.2, 0.3, 0.4]),
            ("c_series", ["a", "b", "c", "d"]),
        ]
    )
    dataframe = pandas.DataFrame(
        df_data,
        index=pandas.MultiIndex.from_tuples(
            [(0, 0, 41), (0, 0, 42), (1, 0, 41), (1, 1, 41)],
            names=[
                "a_index",
                # Use same name as column, but different dtype so we can verify
                # the column type is included.
                "b_series",
                "c_index",
            ],
        ),
    )

    columns_and_indexes = module_under_test.list_columns_and_indexes(dataframe)
    expected = [
        ("a_index", pandas.api.types.pandas_dtype("int64")),
        ("c_index", pandas.api.types.pandas_dtype("int64")),
        ("a_series", pandas.api.types.pandas_dtype("int64")),
        ("b_series", pandas.api.types.pandas_dtype("float64")),
        ("c_series", pandas.api.types.pandas_dtype("object")),
    ]
    assert columns_and_indexes == expected


@pytest.mark.skipif(pandas is None, reason="Requires `pandas`")
@pytest.mark.skipif(pyarrow is None, reason="Requires `pyarrow`")
def test_dataframe_to_arrow_with_multiindex(module_under_test):
    bq_schema = (
        schema.SchemaField("str_index", "STRING"),
        # int_index is intentionally omitted, to verify that it's okay to be
        # missing indexes from the schema.
        schema.SchemaField("dt_index", "DATETIME"),
        schema.SchemaField("int_col", "INTEGER"),
        schema.SchemaField("nullable_int_col", "INTEGER"),
        schema.SchemaField("str_col", "STRING"),
    )
    df_data = collections.OrderedDict(
        [
            ("int_col", [1, 2, 3, 4, 5, 6]),
            ("nullable_int_col", [6.0, float("nan"), 7.0, float("nan"), 8.0, 9.0]),
            ("str_col", ["apple", "banana", "cherry", "durian", "etrog", "fig"]),
        ]
    )
    df_index = pandas.MultiIndex.from_tuples(
        [
            ("a", 0, datetime.datetime(1999, 12, 31, 23, 59, 59, 999999)),
            ("a", 0, datetime.datetime(2000, 1, 1, 0, 0, 0)),
            ("a", 1, datetime.datetime(1999, 12, 31, 23, 59, 59, 999999)),
            ("b", 1, datetime.datetime(2000, 1, 1, 0, 0, 0)),
            ("b", 0, datetime.datetime(1999, 12, 31, 23, 59, 59, 999999)),
            ("b", 0, datetime.datetime(2000, 1, 1, 0, 0, 0)),
        ],
        names=["str_index", "int_index", "dt_index"],
    )
    dataframe = pandas.DataFrame(df_data, index=df_index)

    arrow_table = module_under_test.dataframe_to_arrow(dataframe, bq_schema)

    assert arrow_table.schema.names == [
        "str_index",
        "dt_index",
        "int_col",
        "nullable_int_col",
        "str_col",
    ]
    arrow_data = arrow_table.to_pydict()
    assert arrow_data["str_index"] == ["a", "a", "a", "b", "b", "b"]
    expected_dt_index = [
        pandas.Timestamp(dt)
        for dt in (
            datetime.datetime(1999, 12, 31, 23, 59, 59, 999999),
            datetime.datetime(2000, 1, 1, 0, 0, 0),
            datetime.datetime(1999, 12, 31, 23, 59, 59, 999999),
            datetime.datetime(2000, 1, 1, 0, 0, 0),
            datetime.datetime(1999, 12, 31, 23, 59, 59, 999999),
            datetime.datetime(2000, 1, 1, 0, 0, 0),
        )
    ]
    assert arrow_data["dt_index"] == expected_dt_index
    assert arrow_data["int_col"] == [1, 2, 3, 4, 5, 6]
    assert arrow_data["nullable_int_col"] == [6, None, 7, None, 8, 9]
    assert arrow_data["str_col"] == [
        "apple",
        "banana",
        "cherry",
        "durian",
        "etrog",
        "fig",
    ]


@pytest.mark.skipif(pandas is None, reason="Requires `pandas`")
@pytest.mark.skipif(pyarrow is None, reason="Requires `pyarrow`")
def test_dataframe_to_arrow_with_required_fields(module_under_test):
    bq_schema = (
        schema.SchemaField("field01", "STRING", mode="REQUIRED"),
        schema.SchemaField("field02", "BYTES", mode="REQUIRED"),
        schema.SchemaField("field03", "INTEGER", mode="REQUIRED"),
        schema.SchemaField("field04", "INT64", mode="REQUIRED"),
        schema.SchemaField("field05", "FLOAT", mode="REQUIRED"),
        schema.SchemaField("field06", "FLOAT64", mode="REQUIRED"),
        schema.SchemaField("field07", "NUMERIC", mode="REQUIRED"),
        schema.SchemaField("field08", "BOOLEAN", mode="REQUIRED"),
        schema.SchemaField("field09", "BOOL", mode="REQUIRED"),
        schema.SchemaField("field10", "TIMESTAMP", mode="REQUIRED"),
        schema.SchemaField("field11", "DATE", mode="REQUIRED"),
        schema.SchemaField("field12", "TIME", mode="REQUIRED"),
        schema.SchemaField("field13", "DATETIME", mode="REQUIRED"),
        schema.SchemaField("field14", "GEOGRAPHY", mode="REQUIRED"),
    )
    dataframe = pandas.DataFrame(
        {
            "field01": ["hello", "world"],
            "field02": [b"abd", b"efg"],
            "field03": [1, 2],
            "field04": [3, 4],
            "field05": [1.25, 9.75],
            "field06": [-1.75, -3.5],
            "field07": [decimal.Decimal("1.2345"), decimal.Decimal("6.7891")],
            "field08": [True, False],
            "field09": [False, True],
            "field10": [
                datetime.datetime(1970, 1, 1, 0, 0, 0, tzinfo=pytz.utc),
                datetime.datetime(2012, 12, 21, 9, 7, 42, tzinfo=pytz.utc),
            ],
            "field11": [datetime.date(9999, 12, 31), datetime.date(1970, 1, 1)],
            "field12": [datetime.time(23, 59, 59, 999999), datetime.time(12, 0, 0)],
            "field13": [
                datetime.datetime(1970, 1, 1, 0, 0, 0),
                datetime.datetime(2012, 12, 21, 9, 7, 42),
            ],
            "field14": [
                "POINT(30 10)",
                "POLYGON ((30 10, 40 40, 20 40, 10 20, 30 10))",
            ],
        }
    )

    arrow_table = module_under_test.dataframe_to_arrow(dataframe, bq_schema)
    arrow_schema = arrow_table.schema

    assert len(arrow_schema) == len(bq_schema)
    for arrow_field in arrow_schema:
        assert not arrow_field.nullable


@pytest.mark.skipif(pandas is None, reason="Requires `pandas`")
@pytest.mark.skipif(pyarrow is None, reason="Requires `pyarrow`")
def test_dataframe_to_arrow_with_unknown_type(module_under_test):
    bq_schema = (
        schema.SchemaField("field00", "UNKNOWN_TYPE"),
        schema.SchemaField("field01", "STRING"),
        schema.SchemaField("field02", "BYTES"),
        schema.SchemaField("field03", "INTEGER"),
    )
    dataframe = pandas.DataFrame(
        {
            "field00": ["whoami", "whatami"],
            "field01": ["hello", "world"],
            "field02": [b"abd", b"efg"],
            "field03": [1, 2],
        }
    )

    with warnings.catch_warnings(record=True) as warned:
        arrow_table = module_under_test.dataframe_to_arrow(dataframe, bq_schema)
    arrow_schema = arrow_table.schema

    assert len(warned) == 1
    warning = warned[0]
    assert "field00" in str(warning)

    assert len(arrow_schema) == len(bq_schema)
    assert arrow_schema[0].name == "field00"
    assert arrow_schema[1].name == "field01"
    assert arrow_schema[2].name == "field02"
    assert arrow_schema[3].name == "field03"


@pytest.mark.skipif(pandas is None, reason="Requires `pandas`")
def test_dataframe_to_parquet_without_pyarrow(module_under_test, monkeypatch):
    monkeypatch.setattr(module_under_test, "pyarrow", None)
    with pytest.raises(ValueError) as exc_context:
        module_under_test.dataframe_to_parquet(pandas.DataFrame(), (), None)
    assert "pyarrow is required" in str(exc_context.value)


@pytest.mark.skipif(pandas is None, reason="Requires `pandas`")
@pytest.mark.skipif(pyarrow is None, reason="Requires `pyarrow`")
def test_dataframe_to_parquet_w_extra_fields(module_under_test, monkeypatch):
    with pytest.raises(ValueError) as exc_context:
        module_under_test.dataframe_to_parquet(
            pandas.DataFrame(), (schema.SchemaField("not_in_df", "STRING"),), None
        )
    message = str(exc_context.value)
    assert "bq_schema contains fields not present in dataframe" in message
    assert "not_in_df" in message


@pytest.mark.skipif(pandas is None, reason="Requires `pandas`")
@pytest.mark.skipif(pyarrow is None, reason="Requires `pyarrow`")
def test_dataframe_to_parquet_w_missing_fields(module_under_test, monkeypatch):
    with pytest.raises(ValueError) as exc_context:
        module_under_test.dataframe_to_parquet(
            pandas.DataFrame({"not_in_bq": [1, 2, 3]}), (), None
        )
    message = str(exc_context.value)
    assert "bq_schema is missing fields from dataframe" in message
    assert "not_in_bq" in message


@pytest.mark.skipif(pandas is None, reason="Requires `pandas`")
@pytest.mark.skipif(pyarrow is None, reason="Requires `pyarrow`")
def test_dataframe_to_parquet_compression_method(module_under_test):
    bq_schema = (schema.SchemaField("field00", "STRING"),)
    dataframe = pandas.DataFrame({"field00": ["foo", "bar"]})

    write_table_patch = mock.patch.object(
        module_under_test.pyarrow.parquet, "write_table", autospec=True
    )

    with write_table_patch as fake_write_table:
        module_under_test.dataframe_to_parquet(
            dataframe, bq_schema, None, parquet_compression="ZSTD"
        )

    call_args = fake_write_table.call_args
    assert call_args is not None
    assert call_args.kwargs.get("compression") == "ZSTD"


<<<<<<< HEAD
@pytest.mark.skipif(pandas is None, reason="Requires `pandas`")
def test_dataframe_to_bq_schema_fallback_needed_wo_pyarrow(module_under_test):
    dataframe = pandas.DataFrame(
        data=[
            {"id": 10, "status": u"FOO", "execution_date": datetime.date(2019, 5, 10)},
            {"id": 20, "status": u"BAR", "created_at": datetime.date(2018, 9, 12)},
        ]
    )

    no_pyarrow_patch = mock.patch(module_under_test.__name__ + ".pyarrow", None)

    with no_pyarrow_patch, warnings.catch_warnings(record=True) as warned:
        detected_schema = module_under_test.dataframe_to_bq_schema(
            dataframe, bq_schema=[]
        )

    assert detected_schema is None

    # a warning should also be issued
    expected_warnings = [
        warning for warning in warned if "could not determine" in str(warning).lower()
    ]
    assert len(expected_warnings) == 1
    msg = str(expected_warnings[0])
    assert "execution_date" in msg and "created_at" in msg


@pytest.mark.skipif(pandas is None, reason="Requires `pandas`")
@pytest.mark.skipif(pyarrow is None, reason="Requires `pyarrow`")
def test_dataframe_to_bq_schema_fallback_needed_w_pyarrow(module_under_test):
    dataframe = pandas.DataFrame(
        data=[
            {"id": 10, "status": u"FOO", "created_at": datetime.date(2019, 5, 10)},
            {"id": 20, "status": u"BAR", "created_at": datetime.date(2018, 9, 12)},
        ]
    )

    with warnings.catch_warnings(record=True) as warned:
        detected_schema = module_under_test.dataframe_to_bq_schema(
            dataframe, bq_schema=[]
        )

    expected_schema = (
        schema.SchemaField("id", "INTEGER", mode="NULLABLE"),
        schema.SchemaField("status", "STRING", mode="NULLABLE"),
        schema.SchemaField("created_at", "DATE", mode="NULLABLE"),
    )
    by_name = operator.attrgetter("name")
    assert sorted(detected_schema, key=by_name) == sorted(expected_schema, key=by_name)

    # there should be no relevant warnings
    unwanted_warnings = [
        warning for warning in warned if "could not determine" in str(warning).lower()
    ]
    assert not unwanted_warnings


@pytest.mark.skipif(pandas is None, reason="Requires `pandas`")
@pytest.mark.skipif(pyarrow is None, reason="Requires `pyarrow`")
def test_dataframe_to_bq_schema_pyarrow_fallback_fails(module_under_test):
    dataframe = pandas.DataFrame(
        data=[
            {"struct_field": {"one": 2}, "status": u"FOO"},
            {"struct_field": {"two": u"222"}, "status": u"BAR"},
        ]
    )

    with warnings.catch_warnings(record=True) as warned:
        detected_schema = module_under_test.dataframe_to_bq_schema(
            dataframe, bq_schema=[]
        )

    assert detected_schema is None

    # a warning should also be issued
    expected_warnings = [
        warning for warning in warned if "could not determine" in str(warning).lower()
    ]
    assert len(expected_warnings) == 1
    assert "struct_field" in str(expected_warnings[0])


@pytest.mark.skipif(pandas is None, reason="Requires `pandas`")
@pytest.mark.skipif(pyarrow is None, reason="Requires `pyarrow`")
def test_currate_schema_type_detection_succeeds(module_under_test):
    dataframe = pandas.DataFrame(
        data=[
            {
                "bool_field": False,
                "int_field": 123,
                "float_field": 3.141592,
                "time_field": datetime.time(17, 59, 47),
                "timestamp_field": datetime.datetime(2005, 5, 31, 14, 25, 55),
                "date_field": datetime.date(2005, 5, 31),
                "bytes_field": b"some bytes",
                "string_field": u"some characters",
                "numeric_field": decimal.Decimal("123.456"),
            }
        ]
    )

    # NOTE: In Pandas dataframe, the dtype of Python's datetime instances is
    # set to "datetime64[ns]", and pyarrow converts that to pyarrow.TimestampArray.
    # We thus cannot expect to get a DATETIME date when converting back to the
    # BigQuery type.

    current_schema = (
        schema.SchemaField("bool_field", field_type=None, mode="NULLABLE"),
        schema.SchemaField("int_field", field_type=None, mode="NULLABLE"),
        schema.SchemaField("float_field", field_type=None, mode="NULLABLE"),
        schema.SchemaField("time_field", field_type=None, mode="NULLABLE"),
        schema.SchemaField("timestamp_field", field_type=None, mode="NULLABLE"),
        schema.SchemaField("date_field", field_type=None, mode="NULLABLE"),
        schema.SchemaField("bytes_field", field_type=None, mode="NULLABLE"),
        schema.SchemaField("string_field", field_type=None, mode="NULLABLE"),
        schema.SchemaField("numeric_field", field_type=None, mode="NULLABLE"),
    )

    with warnings.catch_warnings(record=True) as warned:
        currated_schema = module_under_test.currate_schema(dataframe, current_schema)

    # there should be no relevant warnings
    unwanted_warnings = [
        warning for warning in warned if "Pyarrow could not" in str(warning)
    ]
    assert not unwanted_warnings

    # the currated schema must match the expected
    expected_schema = (
        schema.SchemaField("bool_field", field_type="BOOL", mode="NULLABLE"),
        schema.SchemaField("int_field", field_type="INT64", mode="NULLABLE"),
        schema.SchemaField("float_field", field_type="FLOAT64", mode="NULLABLE"),
        schema.SchemaField("time_field", field_type="TIME", mode="NULLABLE"),
        schema.SchemaField("timestamp_field", field_type="TIMESTAMP", mode="NULLABLE"),
        schema.SchemaField("date_field", field_type="DATE", mode="NULLABLE"),
        schema.SchemaField("bytes_field", field_type="BYTES", mode="NULLABLE"),
        schema.SchemaField("string_field", field_type="STRING", mode="NULLABLE"),
        schema.SchemaField("numeric_field", field_type="NUMERIC", mode="NULLABLE"),
    )
    by_name = operator.attrgetter("name")
    assert sorted(currated_schema, key=by_name) == sorted(expected_schema, key=by_name)


@pytest.mark.skipif(pandas is None, reason="Requires `pandas`")
@pytest.mark.skipif(pyarrow is None, reason="Requires `pyarrow`")
def test_currate_schema_type_detection_fails(module_under_test):
    dataframe = pandas.DataFrame(
        data=[
            {
                "status": u"FOO",
                "struct_field": {"one": 1},
                "struct_field_2": {"foo": u"123"},
            },
            {
                "status": u"BAR",
                "struct_field": {"two": u"111"},
                "struct_field_2": {"bar": 27},
            },
        ]
    )
    current_schema = [
        schema.SchemaField("status", field_type="STRING", mode="NULLABLE"),
        schema.SchemaField("struct_field", field_type=None, mode="NULLABLE"),
        schema.SchemaField("struct_field_2", field_type=None, mode="NULLABLE"),
    ]

    with warnings.catch_warnings(record=True) as warned:
        currated_schema = module_under_test.currate_schema(dataframe, current_schema)

    assert currated_schema is None

    expected_warnings = [
        warning for warning in warned if "could not determine" in str(warning)
    ]
    assert len(expected_warnings) == 1
    warning_msg = str(expected_warnings[0])
    assert "pyarrow" in warning_msg.lower()
    assert "struct_field" in warning_msg and "struct_field_2" in warning_msg
=======
@pytest.mark.skipif(pyarrow is None, reason="Requires `pyarrow`")
def test_download_arrow_tabledata_list_unknown_field_type(module_under_test):
    fake_page = api_core.page_iterator.Page(
        parent=mock.Mock(),
        items=[{"page_data": "foo"}],
        item_to_value=api_core.page_iterator._item_to_value_identity,
    )
    fake_page._columns = [[1, 10, 100], [2.2, 22.22, 222.222]]
    pages = [fake_page]

    bq_schema = [
        schema.SchemaField("population_size", "INTEGER"),
        schema.SchemaField("alien_field", "ALIEN_FLOAT_TYPE"),
    ]

    results_gen = module_under_test.download_arrow_tabledata_list(pages, bq_schema)

    with warnings.catch_warnings(record=True) as warned:
        result = next(results_gen)

    unwanted_warnings = [
        warning
        for warning in warned
        if "please pass schema= explicitly" in str(warning).lower()
    ]
    assert not unwanted_warnings

    assert len(result.columns) == 2
    col = result.columns[0]
    assert type(col) is pyarrow.lib.Int64Array
    assert list(col) == [1, 10, 100]
    col = result.columns[1]
    assert type(col) is pyarrow.lib.DoubleArray
    assert list(col) == [2.2, 22.22, 222.222]


@pytest.mark.skipif(pyarrow is None, reason="Requires `pyarrow`")
def test_download_arrow_tabledata_list_known_field_type(module_under_test):
    fake_page = api_core.page_iterator.Page(
        parent=mock.Mock(),
        items=[{"page_data": "foo"}],
        item_to_value=api_core.page_iterator._item_to_value_identity,
    )
    fake_page._columns = [[1, 10, 100], ["2.2", "22.22", "222.222"]]
    pages = [fake_page]

    bq_schema = [
        schema.SchemaField("population_size", "INTEGER"),
        schema.SchemaField("non_alien_field", "STRING"),
    ]

    results_gen = module_under_test.download_arrow_tabledata_list(pages, bq_schema)
    with warnings.catch_warnings(record=True) as warned:
        result = next(results_gen)

    unwanted_warnings = [
        warning
        for warning in warned
        if "please pass schema= explicitly" in str(warning).lower()
    ]
    assert not unwanted_warnings

    assert len(result.columns) == 2
    col = result.columns[0]
    assert type(col) is pyarrow.lib.Int64Array
    assert list(col) == [1, 10, 100]
    col = result.columns[1]
    assert type(col) is pyarrow.lib.StringArray
    assert list(col) == ["2.2", "22.22", "222.222"]
>>>>>>> 8c92a200
<|MERGE_RESOLUTION|>--- conflicted
+++ resolved
@@ -909,7 +909,6 @@
     assert call_args.kwargs.get("compression") == "ZSTD"
 
 
-<<<<<<< HEAD
 @pytest.mark.skipif(pandas is None, reason="Requires `pandas`")
 def test_dataframe_to_bq_schema_fallback_needed_wo_pyarrow(module_under_test):
     dataframe = pandas.DataFrame(
@@ -1088,7 +1087,8 @@
     warning_msg = str(expected_warnings[0])
     assert "pyarrow" in warning_msg.lower()
     assert "struct_field" in warning_msg and "struct_field_2" in warning_msg
-=======
+
+
 @pytest.mark.skipif(pyarrow is None, reason="Requires `pyarrow`")
 def test_download_arrow_tabledata_list_unknown_field_type(module_under_test):
     fake_page = api_core.page_iterator.Page(
@@ -1157,5 +1157,4 @@
     assert list(col) == [1, 10, 100]
     col = result.columns[1]
     assert type(col) is pyarrow.lib.StringArray
-    assert list(col) == ["2.2", "22.22", "222.222"]
->>>>>>> 8c92a200
+    assert list(col) == ["2.2", "22.22", "222.222"]