--- conflicted
+++ resolved
@@ -5329,17 +5329,12 @@
 
     @unittest.skipIf(pandas is None, "Requires `pandas`")
     @unittest.skipIf(pyarrow is None, "Requires `pyarrow`")
-<<<<<<< HEAD
     def test_load_table_from_dataframe_w_automatic_schema(self):
         from google.cloud.bigquery.client import _DEFAULT_NUM_RETRIES
-=======
-    def test_load_table_from_dataframe_struct_fields_error(self):
->>>>>>> c927a727
         from google.cloud.bigquery import job
         from google.cloud.bigquery.schema import SchemaField
 
         client = self._make_client()
-<<<<<<< HEAD
         dt_col = pandas.Series(
             [
                 datetime.datetime(2010, 1, 2, 3, 44, 50),
@@ -5366,27 +5361,10 @@
         dataframe = pandas.DataFrame(
             df_data, columns=["int_col", "float_col", "bool_col", "dt_col", "ts_col"]
         )
-=======
-
-        records = [{"float_column": 3.14, "struct_column": [{"foo": 1}, {"bar": -1}]}]
-        dataframe = pandas.DataFrame(data=records)
-
-        schema = [
-            SchemaField("float_column", "FLOAT"),
-            SchemaField(
-                "agg_col",
-                "RECORD",
-                fields=[SchemaField("foo", "INTEGER"), SchemaField("bar", "INTEGER")],
-            ),
-        ]
-        job_config = job.LoadJobConfig(schema=schema)
-
->>>>>>> c927a727
         load_patch = mock.patch(
             "google.cloud.bigquery.client.Client.load_table_from_file", autospec=True
         )
 
-<<<<<<< HEAD
         with load_patch as load_table_from_file:
             client.load_table_from_dataframe(
                 dataframe, self.TABLE_REF, location=self.LOCATION
@@ -5414,7 +5392,32 @@
             SchemaField("dt_col", "DATETIME"),
             SchemaField("ts_col", "TIMESTAMP"),
         )
-=======
+
+    @unittest.skipIf(pandas is None, "Requires `pandas`")
+    @unittest.skipIf(pyarrow is None, "Requires `pyarrow`")
+    def test_load_table_from_dataframe_struct_fields_error(self):
+        from google.cloud.bigquery import job
+        from google.cloud.bigquery.schema import SchemaField
+
+        client = self._make_client()
+
+        records = [{"float_column": 3.14, "struct_column": [{"foo": 1}, {"bar": -1}]}]
+        dataframe = pandas.DataFrame(data=records)
+
+        schema = [
+            SchemaField("float_column", "FLOAT"),
+            SchemaField(
+                "agg_col",
+                "RECORD",
+                fields=[SchemaField("foo", "INTEGER"), SchemaField("bar", "INTEGER")],
+            ),
+        ]
+        job_config = job.LoadJobConfig(schema=schema)
+
+        load_patch = mock.patch(
+            "google.cloud.bigquery.client.Client.load_table_from_file", autospec=True
+        )
+
         with pytest.raises(ValueError) as exc_info, load_patch:
             client.load_table_from_dataframe(
                 dataframe, self.TABLE_REF, job_config=job_config, location=self.LOCATION
@@ -5423,7 +5426,6 @@
         err_msg = str(exc_info.value)
         assert "struct" in err_msg
         assert "not support" in err_msg
->>>>>>> c927a727
 
     @unittest.skipIf(pandas is None, "Requires `pandas`")
     @unittest.skipIf(pyarrow is None, "Requires `pyarrow`")
