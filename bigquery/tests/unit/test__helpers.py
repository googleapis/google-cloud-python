# Copyright 2015 Google Inc.
#
# Licensed under the Apache License, Version 2.0 (the "License");
# you may not use this file except in compliance with the License.
# You may obtain a copy of the License at
#
#     http://www.apache.org/licenses/LICENSE-2.0
#
# Unless required by applicable law or agreed to in writing, software
# distributed under the License is distributed on an "AS IS" BASIS,
# WITHOUT WARRANTIES OR CONDITIONS OF ANY KIND, either express or implied.
# See the License for the specific language governing permissions and
# limitations under the License.

import base64
import datetime
import unittest


class Test_not_null(unittest.TestCase):

    def _call_fut(self, value, field):
        from google.cloud.bigquery._helpers import _not_null

        return _not_null(value, field)

    def test_w_none_nullable(self):
        self.assertFalse(self._call_fut(None, _Field('NULLABLE')))

    def test_w_none_required(self):
        self.assertTrue(self._call_fut(None, _Field('REQUIRED')))

    def test_w_value(self):
        self.assertTrue(self._call_fut(object(), object()))


class Test_int_from_json(unittest.TestCase):

    def _call_fut(self, value, field):
        from google.cloud.bigquery._helpers import _int_from_json

        return _int_from_json(value, field)

    def test_w_none_nullable(self):
        self.assertIsNone(self._call_fut(None, _Field('NULLABLE')))

    def test_w_none_required(self):
        with self.assertRaises(TypeError):
            self._call_fut(None, _Field('REQUIRED'))

    def test_w_string_value(self):
        coerced = self._call_fut('42', object())
        self.assertEqual(coerced, 42)

    def test_w_float_value(self):
        coerced = self._call_fut(42, object())
        self.assertEqual(coerced, 42)


class Test_float_from_json(unittest.TestCase):

    def _call_fut(self, value, field):
        from google.cloud.bigquery._helpers import _float_from_json

        return _float_from_json(value, field)

    def test_w_none_nullable(self):
        self.assertIsNone(self._call_fut(None, _Field('NULLABLE')))

    def test_w_none_required(self):
        with self.assertRaises(TypeError):
            self._call_fut(None, _Field('REQUIRED'))

    def test_w_string_value(self):
        coerced = self._call_fut('3.1415', object())
        self.assertEqual(coerced, 3.1415)

    def test_w_float_value(self):
        coerced = self._call_fut(3.1415, object())
        self.assertEqual(coerced, 3.1415)


class Test_bool_from_json(unittest.TestCase):

    def _call_fut(self, value, field):
        from google.cloud.bigquery._helpers import _bool_from_json

        return _bool_from_json(value, field)

    def test_w_none_nullable(self):
        self.assertIsNone(self._call_fut(None, _Field('NULLABLE')))

    def test_w_none_required(self):
        with self.assertRaises(AttributeError):
            self._call_fut(None, _Field('REQUIRED'))

    def test_w_value_t(self):
        coerced = self._call_fut('T', object())
        self.assertTrue(coerced)

    def test_w_value_true(self):
        coerced = self._call_fut('True', object())
        self.assertTrue(coerced)

    def test_w_value_1(self):
        coerced = self._call_fut('1', object())
        self.assertTrue(coerced)

    def test_w_value_other(self):
        coerced = self._call_fut('f', object())
        self.assertFalse(coerced)


class Test_string_from_json(unittest.TestCase):

    def _call_fut(self, value, field):
        from google.cloud.bigquery._helpers import _string_from_json

        return _string_from_json(value, field)

    def test_w_none_nullable(self):
        self.assertIsNone(self._call_fut(None, _Field('NULLABLE')))

    def test_w_none_required(self):
        self.assertIsNone(self._call_fut(None, _Field('REQUIRED')))

    def test_w_string_value(self):
        coerced = self._call_fut('Wonderful!', object())
        self.assertEqual(coerced, 'Wonderful!')


class Test_bytes_from_json(unittest.TestCase):

    def _call_fut(self, value, field):
        from google.cloud.bigquery._helpers import _bytes_from_json

        return _bytes_from_json(value, field)

    def test_w_none_nullable(self):
        self.assertIsNone(self._call_fut(None, _Field('NULLABLE')))

    def test_w_none_required(self):
        with self.assertRaises(TypeError):
            self._call_fut(None, _Field('REQUIRED'))

    def test_w_base64_encoded_bytes(self):
        expected = b'Wonderful!'
        encoded = base64.standard_b64encode(expected)
        coerced = self._call_fut(encoded, object())
        self.assertEqual(coerced, expected)

    def test_w_base64_encoded_text(self):
        expected = b'Wonderful!'
        encoded = base64.standard_b64encode(expected).decode('ascii')
        coerced = self._call_fut(encoded, object())
        self.assertEqual(coerced, expected)


class Test_timestamp_query_param_from_json(unittest.TestCase):

    def _call_fut(self, value, field):
        from google.cloud.bigquery import _helpers

        return _helpers._timestamp_query_param_from_json(value, field)

    def test_w_none_nullable(self):
        self.assertIsNone(self._call_fut(None, _Field('NULLABLE')))

    def test_w_timestamp_valid(self):
        from google.cloud._helpers import UTC

        samples = [
            (
                '2016-12-20 15:58:27.339328+00:00',
                datetime.datetime(2016, 12, 20, 15, 58, 27, 339328, tzinfo=UTC)
            ),
            (
                '2016-12-20 15:58:27+00:00',
                datetime.datetime(2016, 12, 20, 15, 58, 27, tzinfo=UTC)
            ),
            (
                '2016-12-20T15:58:27.339328+00:00',
                datetime.datetime(2016, 12, 20, 15, 58, 27, 339328, tzinfo=UTC)
            ),
            (
                '2016-12-20T15:58:27+00:00',
                datetime.datetime(2016, 12, 20, 15, 58, 27, tzinfo=UTC)
            ),
            (
                '2016-12-20 15:58:27.339328Z',
                datetime.datetime(2016, 12, 20, 15, 58, 27, 339328, tzinfo=UTC)
            ),
            (
                '2016-12-20 15:58:27Z',
                datetime.datetime(2016, 12, 20, 15, 58, 27, tzinfo=UTC)
            ),
            (
                '2016-12-20T15:58:27.339328Z',
                datetime.datetime(2016, 12, 20, 15, 58, 27, 339328, tzinfo=UTC)
            ),
            (
                '2016-12-20T15:58:27Z',
                datetime.datetime(2016, 12, 20, 15, 58, 27, tzinfo=UTC)
            ),
        ]
        for timestamp_str, expected_result in samples:
            self.assertEqual(
                self._call_fut(timestamp_str, _Field('NULLABLE')),
                expected_result)

    def test_w_timestamp_invalid(self):
        with self.assertRaises(ValueError):
            self._call_fut('definitely-not-a-timestamp', _Field('NULLABLE'))


class Test_timestamp_from_json(unittest.TestCase):

    def _call_fut(self, value, field):
        from google.cloud.bigquery._helpers import _timestamp_from_json

        return _timestamp_from_json(value, field)

    def test_w_none_nullable(self):
        self.assertIsNone(self._call_fut(None, _Field('NULLABLE')))

    def test_w_none_required(self):
        with self.assertRaises(TypeError):
            self._call_fut(None, _Field('REQUIRED'))

    def test_w_string_value(self):
        from google.cloud._helpers import _EPOCH

        coerced = self._call_fut('1.234567', object())
        self.assertEqual(
            coerced,
            _EPOCH + datetime.timedelta(seconds=1, microseconds=234567))

    def test_w_float_value(self):
        from google.cloud._helpers import _EPOCH

        coerced = self._call_fut(1.234567, object())
        self.assertEqual(
            coerced,
            _EPOCH + datetime.timedelta(seconds=1, microseconds=234567))


class Test_datetime_from_json(unittest.TestCase):

    def _call_fut(self, value, field):
        from google.cloud.bigquery._helpers import _datetime_from_json

        return _datetime_from_json(value, field)

    def test_w_none_nullable(self):
        self.assertIsNone(self._call_fut(None, _Field('NULLABLE')))

    def test_w_none_required(self):
        with self.assertRaises(TypeError):
            self._call_fut(None, _Field('REQUIRED'))

    def test_w_string_value(self):
        coerced = self._call_fut('2016-12-02T18:51:33', object())
        self.assertEqual(
            coerced,
            datetime.datetime(2016, 12, 2, 18, 51, 33))

    def test_w_microseconds(self):
        coerced = self._call_fut('2015-05-22T10:11:12.987654', object())
        self.assertEqual(
            coerced,
            datetime.datetime(2015, 5, 22, 10, 11, 12, 987654))


class Test_date_from_json(unittest.TestCase):

    def _call_fut(self, value, field):
        from google.cloud.bigquery._helpers import _date_from_json

        return _date_from_json(value, field)

    def test_w_none_nullable(self):
        self.assertIsNone(self._call_fut(None, _Field('NULLABLE')))

    def test_w_none_required(self):
        with self.assertRaises(TypeError):
            self._call_fut(None, _Field('REQUIRED'))

    def test_w_string_value(self):
        coerced = self._call_fut('1987-09-22', object())
        self.assertEqual(
            coerced,
            datetime.date(1987, 9, 22))


class Test_time_from_json(unittest.TestCase):

    def _call_fut(self, value, field):
        from google.cloud.bigquery._helpers import _time_from_json

        return _time_from_json(value, field)

    def test_w_none_nullable(self):
        self.assertIsNone(self._call_fut(None, _Field('NULLABLE')))

    def test_w_none_required(self):
        with self.assertRaises(TypeError):
            self._call_fut(None, _Field('REQUIRED'))

    def test_w_string_value(self):
        coerced = self._call_fut('12:12:27', object())
        self.assertEqual(
            coerced,
            datetime.time(12, 12, 27))


class Test_record_from_json(unittest.TestCase):

    def _call_fut(self, value, field):
        from google.cloud.bigquery._helpers import _record_from_json

        return _record_from_json(value, field)

    def test_w_none_nullable(self):
        self.assertIsNone(self._call_fut(None, _Field('NULLABLE')))

    def test_w_none_required(self):
        with self.assertRaises(TypeError):
            self._call_fut(None, _Field('REQUIRED'))

    def test_w_nullable_subfield_none(self):
        subfield = _Field('NULLABLE', 'age', 'INTEGER')
        field = _Field('REQUIRED', fields=[subfield])
        value = {'f': [{'v': None}]}
        coerced = self._call_fut(value, field)
        self.assertEqual(coerced, {'age': None})

    def test_w_scalar_subfield(self):
        subfield = _Field('REQUIRED', 'age', 'INTEGER')
        field = _Field('REQUIRED', fields=[subfield])
        value = {'f': [{'v': 42}]}
        coerced = self._call_fut(value, field)
        self.assertEqual(coerced, {'age': 42})

    def test_w_repeated_subfield(self):
        subfield = _Field('REPEATED', 'color', 'STRING')
        field = _Field('REQUIRED', fields=[subfield])
        value = {'f': [{'v': [{'v': 'red'}, {'v': 'yellow'}, {'v': 'blue'}]}]}
        coerced = self._call_fut(value, field)
        self.assertEqual(coerced, {'color': ['red', 'yellow', 'blue']})

    def test_w_record_subfield(self):
        full_name = _Field('REQUIRED', 'full_name', 'STRING')
        area_code = _Field('REQUIRED', 'area_code', 'STRING')
        local_number = _Field('REQUIRED', 'local_number', 'STRING')
        rank = _Field('REQUIRED', 'rank', 'INTEGER')
        phone = _Field('NULLABLE', 'phone', 'RECORD',
                       fields=[area_code, local_number, rank])
        person = _Field('REQUIRED', 'person', 'RECORD',
                        fields=[full_name, phone])
        value = {
            'f': [
                {'v': 'Phred Phlyntstone'},
                {'v': {'f': [{'v': '800'}, {'v': '555-1212'}, {'v': 1}]}},
            ],
        }
        expected = {
            'full_name': 'Phred Phlyntstone',
            'phone': {
                'area_code': '800',
                'local_number': '555-1212',
                'rank': 1,
            }
        }
        coerced = self._call_fut(value, person)
        self.assertEqual(coerced, expected)


class Test_row_tuple_from_json(unittest.TestCase):

    def _call_fut(self, row, schema):
        from google.cloud.bigquery._helpers import _row_tuple_from_json

        return _row_tuple_from_json(row, schema)

    def test_w_single_scalar_column(self):
        # SELECT 1 AS col
        col = _Field('REQUIRED', 'col', 'INTEGER')
        row = {u'f': [{u'v': u'1'}]}
        self.assertEqual(self._call_fut(row, schema=[col]), (1,))

    def test_w_single_struct_column(self):
        # SELECT (1, 2) AS col
        sub_1 = _Field('REQUIRED', 'sub_1', 'INTEGER')
        sub_2 = _Field('REQUIRED', 'sub_2', 'INTEGER')
        col = _Field('REQUIRED', 'col', 'RECORD', fields=[sub_1, sub_2])
        row = {u'f': [{u'v': {u'f': [{u'v': u'1'}, {u'v': u'2'}]}}]}
        self.assertEqual(self._call_fut(row, schema=[col]),
                         ({'sub_1': 1, 'sub_2': 2},))

    def test_w_single_array_column(self):
        # SELECT [1, 2, 3] as col
        col = _Field('REPEATED', 'col', 'INTEGER')
        row = {u'f': [{u'v': [{u'v': u'1'}, {u'v': u'2'}, {u'v': u'3'}]}]}
        self.assertEqual(self._call_fut(row, schema=[col]),
                         ([1, 2, 3],))

    def test_w_struct_w_nested_array_column(self):
        # SELECT ([1, 2], 3, [4, 5]) as col
        first = _Field('REPEATED', 'first', 'INTEGER')
        second = _Field('REQUIRED', 'second', 'INTEGER')
        third = _Field('REPEATED', 'third', 'INTEGER')
        col = _Field('REQUIRED', 'col', 'RECORD',
                     fields=[first, second, third])
        row = {
            u'f': [
                {u'v': {
                    u'f': [
                        {u'v': [{u'v': u'1'}, {u'v': u'2'}]},
                        {u'v': u'3'},
                        {u'v': [{u'v': u'4'}, {u'v': u'5'}]}
                    ]
                }},
            ]
        }
        self.assertEqual(
            self._call_fut(row, schema=[col]),
            ({u'first': [1, 2], u'second': 3, u'third': [4, 5]},))

    def test_w_array_of_struct(self):
        # SELECT [(1, 2, 3), (4, 5, 6)] as col
        first = _Field('REQUIRED', 'first', 'INTEGER')
        second = _Field('REQUIRED', 'second', 'INTEGER')
        third = _Field('REQUIRED', 'third', 'INTEGER')
        col = _Field('REPEATED', 'col', 'RECORD',
                     fields=[first, second, third])
        row = {u'f': [{u'v': [
            {u'v': {u'f': [{u'v': u'1'}, {u'v': u'2'}, {u'v': u'3'}]}},
            {u'v': {u'f': [{u'v': u'4'}, {u'v': u'5'}, {u'v': u'6'}]}},
        ]}]}
        self.assertEqual(
            self._call_fut(row, schema=[col]),
            ([
                {u'first': 1, u'second': 2, u'third': 3},
                {u'first': 4, u'second': 5, u'third': 6},
            ],))

    def test_w_array_of_struct_w_array(self):
        # SELECT [([1, 2, 3], 4), ([5, 6], 7)]
        first = _Field('REPEATED', 'first', 'INTEGER')
        second = _Field('REQUIRED', 'second', 'INTEGER')
        col = _Field('REPEATED', 'col', 'RECORD', fields=[first, second])
        row = {u'f': [{u'v': [
            {u'v': {u'f': [
                {u'v': [{u'v': u'1'}, {u'v': u'2'}, {u'v': u'3'}]},
                {u'v': u'4'}
            ]}},
            {u'v': {u'f': [
                {u'v': [{u'v': u'5'}, {u'v': u'6'}]},
                {u'v': u'7'}
            ]}}
        ]}]}
        self.assertEqual(
            self._call_fut(row, schema=[col]),
            ([
                {u'first': [1, 2, 3], u'second': 4},
                {u'first': [5, 6], u'second': 7},
            ],))

    def test_row(self):
        from google.cloud.bigquery._helpers import Row

        VALUES = (1, 2, 3)
        r = Row(VALUES, {'a': 0, 'b': 1, 'c': 2})
        self.assertEqual(r.a, 1)
        self.assertEqual(r[1], 2)
        self.assertEqual(r['c'], 3)
        self.assertEqual(len(r), 3)
        self.assertEqual(r.values(), VALUES)
        self.assertEqual(repr(r),
                         "Row((1, 2, 3), {'a': 0, 'b': 1, 'c': 2})")
        self.assertFalse(r != r)
        self.assertFalse(r == 3)
        with self.assertRaises(AttributeError):
            r.z
        with self.assertRaises(KeyError):
            r['z']


class Test_rows_from_json(unittest.TestCase):

    def _call_fut(self, rows, schema):
        from google.cloud.bigquery._helpers import _rows_from_json

        return _rows_from_json(rows, schema)

    def test_w_record_subfield(self):
        from google.cloud.bigquery._helpers import Row

        full_name = _Field('REQUIRED', 'full_name', 'STRING')
        area_code = _Field('REQUIRED', 'area_code', 'STRING')
        local_number = _Field('REQUIRED', 'local_number', 'STRING')
        rank = _Field('REQUIRED', 'rank', 'INTEGER')
        phone = _Field('NULLABLE', 'phone', 'RECORD',
                       fields=[area_code, local_number, rank])
        color = _Field('REPEATED', 'color', 'STRING')
        schema = [full_name, phone, color]
        rows = [
            {'f': [
                {'v': 'Phred Phlyntstone'},
                {'v': {'f': [{'v': '800'}, {'v': '555-1212'}, {'v': 1}]}},
                {'v': [{'v': 'orange'}, {'v': 'black'}]},
            ]},
            {'f': [
                {'v': 'Bharney Rhubble'},
                {'v': {'f': [{'v': '877'}, {'v': '768-5309'}, {'v': 2}]}},
                {'v': [{'v': 'brown'}]},
            ]},
            {'f': [
                {'v': 'Wylma Phlyntstone'},
                {'v': None},
                {'v': []},
            ]},
        ]
        phred_phone = {
            'area_code': '800',
            'local_number': '555-1212',
            'rank': 1,
        }
        bharney_phone = {
            'area_code': '877',
            'local_number': '768-5309',
            'rank': 2,
        }
        f2i = {'full_name': 0, 'phone': 1, 'color': 2}
        expected = [
            Row(('Phred Phlyntstone', phred_phone, ['orange', 'black']), f2i),
            Row(('Bharney Rhubble', bharney_phone, ['brown']), f2i),
            Row(('Wylma Phlyntstone', None, []), f2i),
        ]
        coerced = self._call_fut(rows, schema)
        self.assertEqual(coerced, expected)

    def test_w_int64_float64_bool(self):
        from google.cloud.bigquery._helpers import Row

        # "Standard" SQL dialect uses 'INT64', 'FLOAT64', 'BOOL'.
        candidate = _Field('REQUIRED', 'candidate', 'STRING')
        votes = _Field('REQUIRED', 'votes', 'INT64')
        percentage = _Field('REQUIRED', 'percentage', 'FLOAT64')
        incumbent = _Field('REQUIRED', 'incumbent', 'BOOL')
        schema = [candidate, votes, percentage, incumbent]
        rows = [
            {'f': [
                {'v': 'Phred Phlyntstone'},
                {'v': 8},
                {'v': 0.25},
                {'v': 'true'},
            ]},
            {'f': [
                {'v': 'Bharney Rhubble'},
                {'v': 4},
                {'v': 0.125},
                {'v': 'false'},
            ]},
            {'f': [
                {'v': 'Wylma Phlyntstone'},
                {'v': 20},
                {'v': 0.625},
                {'v': 'false'},
            ]},
        ]
        f2i = {'candidate': 0, 'votes': 1, 'percentage': 2, 'incumbent': 3}
        expected = [
            Row(('Phred Phlyntstone', 8, 0.25, True), f2i),
            Row(('Bharney Rhubble', 4, 0.125, False), f2i),
            Row(('Wylma Phlyntstone', 20, 0.625, False), f2i),
        ]
        coerced = self._call_fut(rows, schema)
        self.assertEqual(coerced, expected)


class Test_int_to_json(unittest.TestCase):

    def _call_fut(self, value):
        from google.cloud.bigquery._helpers import _int_to_json

        return _int_to_json(value)

    def test_w_int(self):
        self.assertEqual(self._call_fut(123), '123')

    def test_w_string(self):
        self.assertEqual(self._call_fut('123'), '123')


class Test_float_to_json(unittest.TestCase):

    def _call_fut(self, value):
        from google.cloud.bigquery._helpers import _float_to_json

        return _float_to_json(value)

    def test_w_float(self):
        self.assertEqual(self._call_fut(1.23), 1.23)


class Test_bool_to_json(unittest.TestCase):

    def _call_fut(self, value):
        from google.cloud.bigquery._helpers import _bool_to_json

        return _bool_to_json(value)

    def test_w_true(self):
        self.assertEqual(self._call_fut(True), 'true')

    def test_w_false(self):
        self.assertEqual(self._call_fut(False), 'false')

    def test_w_string(self):
        self.assertEqual(self._call_fut('false'), 'false')


class Test_bytes_to_json(unittest.TestCase):

    def _call_fut(self, value):
        from google.cloud.bigquery._helpers import _bytes_to_json

        return _bytes_to_json(value)

    def test_w_non_bytes(self):
        non_bytes = object()
        self.assertIs(self._call_fut(non_bytes), non_bytes)

    def test_w_bytes(self):
        source = b'source'
        expected = u'c291cmNl'
        converted = self._call_fut(source)
        self.assertEqual(converted, expected)


class Test_timestamp_to_json_parameter(unittest.TestCase):

    def _call_fut(self, value):
        from google.cloud.bigquery._helpers import _timestamp_to_json_parameter

        return _timestamp_to_json_parameter(value)

    def test_w_float(self):
        self.assertEqual(self._call_fut(1.234567), 1.234567)

    def test_w_string(self):
        ZULU = '2016-12-20 15:58:27.339328+00:00'
        self.assertEqual(self._call_fut(ZULU), ZULU)

    def test_w_datetime_wo_zone(self):
        ZULU = '2016-12-20 15:58:27.339328+00:00'
        when = datetime.datetime(2016, 12, 20, 15, 58, 27, 339328)
        self.assertEqual(self._call_fut(when), ZULU)

    def test_w_datetime_w_non_utc_zone(self):
        class _Zone(datetime.tzinfo):

            def utcoffset(self, _):
                return datetime.timedelta(minutes=-240)

        ZULU = '2016-12-20 19:58:27.339328+00:00'
        when = datetime.datetime(
            2016, 12, 20, 15, 58, 27, 339328, tzinfo=_Zone())
        self.assertEqual(self._call_fut(when), ZULU)

    def test_w_datetime_w_utc_zone(self):
        from google.cloud._helpers import UTC

        ZULU = '2016-12-20 15:58:27.339328+00:00'
        when = datetime.datetime(2016, 12, 20, 15, 58, 27, 339328, tzinfo=UTC)
        self.assertEqual(self._call_fut(when), ZULU)


class Test_timestamp_to_json_row(unittest.TestCase):

    def _call_fut(self, value):
        from google.cloud.bigquery._helpers import _timestamp_to_json_row

        return _timestamp_to_json_row(value)

    def test_w_float(self):
        self.assertEqual(self._call_fut(1.234567), 1.234567)

    def test_w_string(self):
        ZULU = '2016-12-20 15:58:27.339328+00:00'
        self.assertEqual(self._call_fut(ZULU), ZULU)

    def test_w_datetime(self):
        from google.cloud._helpers import _microseconds_from_datetime

        when = datetime.datetime(2016, 12, 20, 15, 58, 27, 339328)
        self.assertEqual(
            self._call_fut(when), _microseconds_from_datetime(when) / 1e6)


class Test_datetime_to_json(unittest.TestCase):

    def _call_fut(self, value):
        from google.cloud.bigquery._helpers import _datetime_to_json

        return _datetime_to_json(value)

    def test_w_string(self):
        RFC3339 = '2016-12-03T14:14:51Z'
        self.assertEqual(self._call_fut(RFC3339), RFC3339)

    def test_w_datetime(self):
        from google.cloud._helpers import UTC

        when = datetime.datetime(2016, 12, 3, 14, 11, 27, 123456, tzinfo=UTC)
        self.assertEqual(self._call_fut(when), '2016-12-03T14:11:27.123456')


class Test_date_to_json(unittest.TestCase):

    def _call_fut(self, value):
        from google.cloud.bigquery._helpers import _date_to_json

        return _date_to_json(value)

    def test_w_string(self):
        RFC3339 = '2016-12-03'
        self.assertEqual(self._call_fut(RFC3339), RFC3339)

    def test_w_datetime(self):
        when = datetime.date(2016, 12, 3)
        self.assertEqual(self._call_fut(when), '2016-12-03')


class Test_time_to_json(unittest.TestCase):

    def _call_fut(self, value):
        from google.cloud.bigquery._helpers import _time_to_json

        return _time_to_json(value)

    def test_w_string(self):
        RFC3339 = '12:13:41'
        self.assertEqual(self._call_fut(RFC3339), RFC3339)

    def test_w_datetime(self):
        when = datetime.time(12, 13, 41)
        self.assertEqual(self._call_fut(when), '12:13:41')


class Test_TypedApiResourceProperty(unittest.TestCase):

    @staticmethod
    def _get_target_class():
        from google.cloud.bigquery._helpers import _TypedApiResourceProperty

        return _TypedApiResourceProperty

    def _make_one(self, *args, **kw):
        return self._get_target_class()(*args, **kw)

    def test_it(self):

        class Wrapper(object):
            attr = self._make_one('attr', 'back', int)

            def __init__(self):
                self._properties = {}

        self.assertIsNotNone(Wrapper.attr)

        wrapper = Wrapper()
        with self.assertRaises(ValueError):
            wrapper.attr = 'BOGUS'

        wrapper.attr = 42
        self.assertEqual(wrapper.attr, 42)
        self.assertEqual(wrapper._properties['back'], 42)

        wrapper.attr = None
        self.assertIsNone(wrapper.attr)
        self.assertIsNone(wrapper._properties['back'])

        wrapper.attr = 23
        self.assertEqual(wrapper.attr, 23)
        self.assertEqual(wrapper._properties['back'], 23)

        del wrapper.attr
        self.assertIsNone(wrapper.attr)
        with self.assertRaises(KeyError):
            wrapper._properties['back']


<<<<<<< HEAD
class Test_AbstractQueryParameter(unittest.TestCase):

    @staticmethod
    def _get_target_class():
        from google.cloud.bigquery._helpers import AbstractQueryParameter

        return AbstractQueryParameter
=======
class Test_TypedProperty(unittest.TestCase):

    @staticmethod
    def _get_target_class():
        from google.cloud.bigquery._helpers import _TypedProperty

        return _TypedProperty
>>>>>>> ce8deaee

    def _make_one(self, *args, **kw):
        return self._get_target_class()(*args, **kw)

<<<<<<< HEAD
    def test_from_api_virtual(self):
        klass = self._get_target_class()
        with self.assertRaises(NotImplementedError):
            klass.from_api_repr({})

    def test_to_api_virtual(self):
        param = self._make_one()
        with self.assertRaises(NotImplementedError):
            param.to_api_repr()


class Test_ScalarQueryParameter(unittest.TestCase):

    @staticmethod
    def _get_target_class():
        from google.cloud.bigquery._helpers import ScalarQueryParameter

        return ScalarQueryParameter

    def _make_one(self, *args, **kw):
        return self._get_target_class()(*args, **kw)

    def test_ctor(self):
        param = self._make_one(name='foo', type_='INT64', value=123)
        self.assertEqual(param.name, 'foo')
        self.assertEqual(param.type_, 'INT64')
        self.assertEqual(param.value, 123)

    def test___eq__(self):
        param = self._make_one(name='foo', type_='INT64', value=123)
        self.assertEqual(param, param)
        self.assertNotEqual(param, object())
        alias = self._make_one(name='bar', type_='INT64', value=123)
        self.assertNotEqual(param, alias)
        wrong_type = self._make_one(name='foo', type_='FLOAT64', value=123.0)
        self.assertNotEqual(param, wrong_type)
        wrong_val = self._make_one(name='foo', type_='INT64', value=234)
        self.assertNotEqual(param, wrong_val)

    def test_positional(self):
        klass = self._get_target_class()
        param = klass.positional(type_='INT64', value=123)
        self.assertEqual(param.name, None)
        self.assertEqual(param.type_, 'INT64')
        self.assertEqual(param.value, 123)

    def test_from_api_repr_w_name(self):
        RESOURCE = {
            'name': 'foo',
            'parameterType': {
                'type': 'INT64',
            },
            'parameterValue': {
                'value': 123,
            },
        }
        klass = self._get_target_class()
        param = klass.from_api_repr(RESOURCE)
        self.assertEqual(param.name, 'foo')
        self.assertEqual(param.type_, 'INT64')
        self.assertEqual(param.value, 123)

    def test_from_api_repr_wo_name(self):
        RESOURCE = {
            'parameterType': {
                'type': 'INT64',
            },
            'parameterValue': {
                'value': '123',
            },
        }
        klass = self._get_target_class()
        param = klass.from_api_repr(RESOURCE)
        self.assertEqual(param.name, None)
        self.assertEqual(param.type_, 'INT64')
        self.assertEqual(param.value, 123)

    def test_to_api_repr_w_name(self):
        EXPECTED = {
            'name': 'foo',
            'parameterType': {
                'type': 'INT64',
            },
            'parameterValue': {
                'value': '123',
            },
        }
        param = self._make_one(name='foo', type_='INT64', value=123)
        self.assertEqual(param.to_api_repr(), EXPECTED)

    def test_to_api_repr_wo_name(self):
        EXPECTED = {
            'parameterType': {
                'type': 'INT64',
            },
            'parameterValue': {
                'value': '123',
            },
        }
        klass = self._get_target_class()
        param = klass.positional(type_='INT64', value=123)
        self.assertEqual(param.to_api_repr(), EXPECTED)

    def test_to_api_repr_w_float(self):
        EXPECTED = {
            'parameterType': {
                'type': 'FLOAT64',
            },
            'parameterValue': {
                'value': 12.345,
            },
        }
        klass = self._get_target_class()
        param = klass.positional(type_='FLOAT64', value=12.345)
        self.assertEqual(param.to_api_repr(), EXPECTED)

    def test_to_api_repr_w_bool(self):
        EXPECTED = {
            'parameterType': {
                'type': 'BOOL',
            },
            'parameterValue': {
                'value': 'false',
            },
        }
        klass = self._get_target_class()
        param = klass.positional(type_='BOOL', value=False)
        self.assertEqual(param.to_api_repr(), EXPECTED)

    def test_to_api_repr_w_timestamp_datetime(self):
        from google.cloud._helpers import UTC

        STAMP = '2016-12-20 15:58:27.339328+00:00'
        when = datetime.datetime(2016, 12, 20, 15, 58, 27, 339328, tzinfo=UTC)
        EXPECTED = {
            'parameterType': {
                'type': 'TIMESTAMP',
            },
            'parameterValue': {
                'value': STAMP,
            },
        }
        klass = self._get_target_class()
        param = klass.positional(type_='TIMESTAMP', value=when)
        self.assertEqual(param.to_api_repr(), EXPECTED)

    def test_to_api_repr_w_timestamp_micros(self):
        from google.cloud._helpers import _microseconds_from_datetime

        now = datetime.datetime.utcnow()
        seconds = _microseconds_from_datetime(now) / 1.0e6
        EXPECTED = {
            'parameterType': {
                'type': 'TIMESTAMP',
            },
            'parameterValue': {
                'value': seconds,
            },
        }
        klass = self._get_target_class()
        param = klass.positional(type_='TIMESTAMP', value=seconds)
        self.assertEqual(param.to_api_repr(), EXPECTED)

    def test_to_api_repr_w_datetime_datetime(self):
        from google.cloud._helpers import _datetime_to_rfc3339

        now = datetime.datetime.utcnow()
        EXPECTED = {
            'parameterType': {
                'type': 'DATETIME',
            },
            'parameterValue': {
                'value': _datetime_to_rfc3339(now)[:-1],  # strip trailing 'Z'
            },
        }
        klass = self._get_target_class()
        param = klass.positional(type_='DATETIME', value=now)
        self.assertEqual(param.to_api_repr(), EXPECTED)

    def test_to_api_repr_w_datetime_string(self):
        from google.cloud._helpers import _datetime_to_rfc3339

        now = datetime.datetime.utcnow()
        now_str = _datetime_to_rfc3339(now)
        EXPECTED = {
            'parameterType': {
                'type': 'DATETIME',
            },
            'parameterValue': {
                'value': now_str,
            },
        }
        klass = self._get_target_class()
        param = klass.positional(type_='DATETIME', value=now_str)
        self.assertEqual(param.to_api_repr(), EXPECTED)

    def test_to_api_repr_w_date_date(self):
        today = datetime.date.today()
        EXPECTED = {
            'parameterType': {
                'type': 'DATE',
            },
            'parameterValue': {
                'value': today.isoformat(),
            },
        }
        klass = self._get_target_class()
        param = klass.positional(type_='DATE', value=today)
        self.assertEqual(param.to_api_repr(), EXPECTED)

    def test_to_api_repr_w_date_string(self):
        today = datetime.date.today()
        today_str = today.isoformat(),
        EXPECTED = {
            'parameterType': {
                'type': 'DATE',
            },
            'parameterValue': {
                'value': today_str,
            },
        }
        klass = self._get_target_class()
        param = klass.positional(type_='DATE', value=today_str)
        self.assertEqual(param.to_api_repr(), EXPECTED)

    def test_to_api_repr_w_unknown_type(self):
        EXPECTED = {
            'parameterType': {
                'type': 'UNKNOWN',
            },
            'parameterValue': {
                'value': 'unknown',
            },
        }
        klass = self._get_target_class()
        param = klass.positional(type_='UNKNOWN', value='unknown')
        self.assertEqual(param.to_api_repr(), EXPECTED)

    def test___eq___wrong_type(self):
        field = self._make_one('test', 'STRING', 'value')
        other = object()
        self.assertNotEqual(field, other)
        self.assertEqual(field, mock.ANY)

    def test___eq___name_mismatch(self):
        field = self._make_one('test', 'STRING', 'value')
        other = self._make_one('other', 'STRING', 'value')
        self.assertNotEqual(field, other)

    def test___eq___field_type_mismatch(self):
        field = self._make_one('test', 'STRING', None)
        other = self._make_one('test', 'INT64', None)
        self.assertNotEqual(field, other)

    def test___eq___value_mismatch(self):
        field = self._make_one('test', 'STRING', 'hello')
        other = self._make_one('test', 'STRING', 'world')
        self.assertNotEqual(field, other)

    def test___eq___hit(self):
        field = self._make_one('test', 'STRING', 'gotcha')
        other = self._make_one('test', 'STRING', 'gotcha')
        self.assertEqual(field, other)

    def test___ne___wrong_type(self):
        field = self._make_one('toast', 'INT64', 13)
        other = object()
        self.assertNotEqual(field, other)
        self.assertEqual(field, mock.ANY)

    def test___ne___same_value(self):
        field1 = self._make_one('test', 'INT64', 12)
        field2 = self._make_one('test', 'INT64', 12)
        # unittest ``assertEqual`` uses ``==`` not ``!=``.
        comparison_val = (field1 != field2)
        self.assertFalse(comparison_val)

    def test___ne___different_values(self):
        field1 = self._make_one('test', 'INT64', 11)
        field2 = self._make_one('test', 'INT64', 12)
        self.assertNotEqual(field1, field2)

    def test___repr__(self):
        field1 = self._make_one('field1', 'STRING', 'value')
        expected = "ScalarQueryParameter('field1', 'STRING', 'value')"
        self.assertEqual(repr(field1), expected)


def _make_subparam(name, type_, value):
    from google.cloud.bigquery._helpers import ScalarQueryParameter

    return ScalarQueryParameter(name, type_, value)


class Test_ArrayQueryParameter(unittest.TestCase):

    @staticmethod
    def _get_target_class():
        from google.cloud.bigquery._helpers import ArrayQueryParameter

        return ArrayQueryParameter

    def _make_one(self, *args, **kw):
        return self._get_target_class()(*args, **kw)

    def test_ctor(self):
        param = self._make_one(name='foo', array_type='INT64', values=[1, 2])
        self.assertEqual(param.name, 'foo')
        self.assertEqual(param.array_type, 'INT64')
        self.assertEqual(param.values, [1, 2])

    def test___eq__(self):
        param = self._make_one(name='foo', array_type='INT64', values=[123])
        self.assertEqual(param, param)
        self.assertNotEqual(param, object())
        alias = self._make_one(name='bar', array_type='INT64', values=[123])
        self.assertNotEqual(param, alias)
        wrong_type = self._make_one(
            name='foo', array_type='FLOAT64', values=[123.0])
        self.assertNotEqual(param, wrong_type)
        wrong_val = self._make_one(
            name='foo', array_type='INT64', values=[234])
        self.assertNotEqual(param, wrong_val)

    def test_positional(self):
        klass = self._get_target_class()
        param = klass.positional(array_type='INT64', values=[1, 2])
        self.assertEqual(param.name, None)
        self.assertEqual(param.array_type, 'INT64')
        self.assertEqual(param.values, [1, 2])

    def test_from_api_repr_w_name(self):
        RESOURCE = {
            'name': 'foo',
            'parameterType': {
                'type': 'ARRAY',
                'arrayType': {
                    'type': 'INT64',
                },
            },
            'parameterValue': {
                'arrayValues': [
                    {
                        'value': '1',
                    },
                    {
                        'value': '2'
                    },
                ],
            },
        }
        klass = self._get_target_class()
        param = klass.from_api_repr(RESOURCE)
        self.assertEqual(param.name, 'foo')
        self.assertEqual(param.array_type, 'INT64')
        self.assertEqual(param.values, [1, 2])

    def test_from_api_repr_wo_name(self):
        RESOURCE = {
            'parameterType': {
                'type': 'ARRAY',
                'arrayType': {
                    'type': 'INT64',
                },
            },
            'parameterValue': {
                'arrayValues': [
                    {
                        'value': '1',
                    },
                    {
                        'value': '2'
                    },
                ],
            },
        }
        klass = self._get_target_class()
        param = klass.from_api_repr(RESOURCE)
        self.assertEqual(param.name, None)
        self.assertEqual(param.array_type, 'INT64')
        self.assertEqual(param.values, [1, 2])

    def test_from_api_repr_w_struct_type(self):
        from google.cloud.bigquery._helpers import StructQueryParameter

        RESOURCE = {
            'parameterType': {
                'type': 'ARRAY',
                'arrayType': {
                    'type': 'STRUCT',
                    'structTypes': [
                        {
                            'name': 'name',
                            'type': {'type': 'STRING'},
                        },
                        {
                            'name': 'age',
                            'type': {'type': 'INT64'},
                        },
                    ],
                },
            },
            'parameterValue': {
                'arrayValues': [
                    {
                        'structValues': {
                            'name': {'value': 'Phred Phlyntstone'},
                            'age': {'value': '32'},
                        },
                    },
                    {
                        'structValues': {
                            'name': {
                                'value': 'Bharney Rhubbyl',
                            },
                            'age': {'value': '31'},
                        },
                    },
                ],
            },
        }

        klass = self._get_target_class()
        param = klass.from_api_repr(RESOURCE)

        phred = StructQueryParameter.positional(
            _make_subparam('name', 'STRING', 'Phred Phlyntstone'),
            _make_subparam('age', 'INT64', 32))
        bharney = StructQueryParameter.positional(
            _make_subparam('name', 'STRING', 'Bharney Rhubbyl'),
            _make_subparam('age', 'INT64', 31))
        self.assertEqual(param.array_type, 'STRUCT')
        self.assertEqual(param.values, [phred, bharney])

    def test_to_api_repr_w_name(self):
        EXPECTED = {
            'name': 'foo',
            'parameterType': {
                'type': 'ARRAY',
                'arrayType': {
                    'type': 'INT64',
                },
            },
            'parameterValue': {
                'arrayValues': [
                    {
                        'value': '1',
                    },
                    {
                        'value': '2'
                    },
                ],
            },
        }
        param = self._make_one(name='foo', array_type='INT64', values=[1, 2])
        self.assertEqual(param.to_api_repr(), EXPECTED)

    def test_to_api_repr_wo_name(self):
        EXPECTED = {
            'parameterType': {
                'type': 'ARRAY',
                'arrayType': {
                    'type': 'INT64',
                },
            },
            'parameterValue': {
                'arrayValues': [
                    {
                        'value': '1',
                    },
                    {
                        'value': '2'
                    },
                ],
            },
        }
        klass = self._get_target_class()
        param = klass.positional(array_type='INT64', values=[1, 2])
        self.assertEqual(param.to_api_repr(), EXPECTED)

    def test_to_api_repr_w_unknown_type(self):
        EXPECTED = {
            'parameterType': {
                'type': 'ARRAY',
                'arrayType': {
                    'type': 'UNKNOWN',
                },
            },
            'parameterValue': {
                'arrayValues': [
                    {
                        'value': 'unknown',
                    }
                ],
            },
        }
        klass = self._get_target_class()
        param = klass.positional(array_type='UNKNOWN', values=['unknown'])
        self.assertEqual(param.to_api_repr(), EXPECTED)

    def test_to_api_repr_w_record_type(self):
        from google.cloud.bigquery._helpers import StructQueryParameter

        EXPECTED = {
            'parameterType': {
                'type': 'ARRAY',
                'arrayType': {
                    'type': 'STRUCT',
                    'structTypes': [
                        {'name': 'foo', 'type': {'type': 'STRING'}},
                        {'name': 'bar', 'type': {'type': 'INT64'}},
                    ],
                },
            },
            'parameterValue': {
                'arrayValues': [{
                    'structValues': {
                        'foo': {'value': 'Foo'},
                        'bar': {'value': '123'},
                    }
                }]
            },
        }
        one = _make_subparam('foo', 'STRING', 'Foo')
        another = _make_subparam('bar', 'INT64', 123)
        struct = StructQueryParameter.positional(one, another)
        klass = self._get_target_class()
        param = klass.positional(array_type='RECORD', values=[struct])
        self.assertEqual(param.to_api_repr(), EXPECTED)

    def test___eq___wrong_type(self):
        field = self._make_one('test', 'STRING', ['value'])
        other = object()
        self.assertNotEqual(field, other)
        self.assertEqual(field, mock.ANY)

    def test___eq___name_mismatch(self):
        field = self._make_one('field', 'STRING', ['value'])
        other = self._make_one('other', 'STRING', ['value'])
        self.assertNotEqual(field, other)

    def test___eq___field_type_mismatch(self):
        field = self._make_one('test', 'STRING', [])
        other = self._make_one('test', 'INT64', [])
        self.assertNotEqual(field, other)

    def test___eq___value_mismatch(self):
        field = self._make_one('test', 'STRING', ['hello'])
        other = self._make_one('test', 'STRING', ['hello', 'world'])
        self.assertNotEqual(field, other)

    def test___eq___hit(self):
        field = self._make_one('test', 'STRING', ['gotcha'])
        other = self._make_one('test', 'STRING', ['gotcha'])
        self.assertEqual(field, other)

    def test___ne___wrong_type(self):
        field = self._make_one('toast', 'INT64', [13])
        other = object()
        self.assertNotEqual(field, other)
        self.assertEqual(field, mock.ANY)

    def test___ne___same_value(self):
        field1 = self._make_one('test', 'INT64', [12])
        field2 = self._make_one('test', 'INT64', [12])
        # unittest ``assertEqual`` uses ``==`` not ``!=``.
        comparison_val = (field1 != field2)
        self.assertFalse(comparison_val)

    def test___ne___different_values(self):
        field1 = self._make_one('test', 'INT64', [11])
        field2 = self._make_one('test', 'INT64', [12])
        self.assertNotEqual(field1, field2)

    def test___repr__(self):
        field1 = self._make_one('field1', 'STRING', ['value'])
        expected = "ArrayQueryParameter('field1', 'STRING', ['value'])"
        self.assertEqual(repr(field1), expected)


class Test_StructQueryParameter(unittest.TestCase):

    @staticmethod
    def _get_target_class():
        from google.cloud.bigquery._helpers import StructQueryParameter

        return StructQueryParameter

    def _make_one(self, *args, **kw):
        return self._get_target_class()(*args, **kw)

    def test_ctor(self):
        sub_1 = _make_subparam('bar', 'INT64', 123)
        sub_2 = _make_subparam('baz', 'STRING', 'abc')
        param = self._make_one('foo', sub_1, sub_2)
        self.assertEqual(param.name, 'foo')
        self.assertEqual(param.struct_types, {'bar': 'INT64', 'baz': 'STRING'})
        self.assertEqual(param.struct_values, {'bar': 123, 'baz': 'abc'})

    def test___eq__(self):
        sub_1 = _make_subparam('bar', 'INT64', 123)
        sub_2 = _make_subparam('baz', 'STRING', 'abc')
        sub_3 = _make_subparam('baz', 'STRING', 'def')
        sub_1_float = _make_subparam('bar', 'FLOAT64', 123.0)
        param = self._make_one('foo', sub_1, sub_2)
        self.assertEqual(param, param)
        self.assertNotEqual(param, object())
        alias = self._make_one('bar', sub_1, sub_2)
        self.assertNotEqual(param, alias)
        wrong_type = self._make_one('foo', sub_1_float, sub_2)
        self.assertNotEqual(param, wrong_type)
        wrong_val = self._make_one('foo', sub_2, sub_3)
        self.assertNotEqual(param, wrong_val)

    def test_positional(self):
        sub_1 = _make_subparam('bar', 'INT64', 123)
        sub_2 = _make_subparam('baz', 'STRING', 'abc')
        klass = self._get_target_class()
        param = klass.positional(sub_1, sub_2)
        self.assertEqual(param.name, None)
        self.assertEqual(param.struct_types, {'bar': 'INT64', 'baz': 'STRING'})
        self.assertEqual(param.struct_values, {'bar': 123, 'baz': 'abc'})

    def test_from_api_repr_w_name(self):
        RESOURCE = {
            'name': 'foo',
            'parameterType': {
                'type': 'STRUCT',
                'structTypes': [
                    {'name': 'bar', 'type': {'type': 'INT64'}},
                    {'name': 'baz', 'type': {'type': 'STRING'}},
                ],
            },
            'parameterValue': {
                'structValues': {
                    'bar': {'value': 123},
                    'baz': {'value': 'abc'},
                },
            },
        }
        klass = self._get_target_class()
        param = klass.from_api_repr(RESOURCE)
        self.assertEqual(param.name, 'foo')
        self.assertEqual(param.struct_types, {'bar': 'INT64', 'baz': 'STRING'})
        self.assertEqual(param.struct_values, {'bar': 123, 'baz': 'abc'})

    def test_from_api_repr_wo_name(self):
        RESOURCE = {
            'parameterType': {
                'type': 'STRUCT',
                'structTypes': [
                    {'name': 'bar', 'type': {'type': 'INT64'}},
                    {'name': 'baz', 'type': {'type': 'STRING'}},
                ],
            },
            'parameterValue': {
                'structValues': {
                    'bar': {'value': 123},
                    'baz': {'value': 'abc'},
                },
            },
        }
        klass = self._get_target_class()
        param = klass.from_api_repr(RESOURCE)
        self.assertEqual(param.name, None)
        self.assertEqual(param.struct_types, {'bar': 'INT64', 'baz': 'STRING'})
        self.assertEqual(param.struct_values, {'bar': 123, 'baz': 'abc'})

    def test_from_api_repr_w_nested_array(self):
        from google.cloud.bigquery._helpers import ArrayQueryParameter

        RESOURCE = {
            'name': 'foo',
            'parameterType': {
                'type': 'STRUCT',
                'structTypes': [
                    {'name': 'bar', 'type': {'type': 'STRING'}},
                    {'name': 'baz', 'type': {
                        'type': 'ARRAY',
                        'arrayType': {'type': 'INT64'},
                    }},
                ],
            },
            'parameterValue': {
                'structValues': {
                    'bar': {'value': 'abc'},
                    'baz': {'arrayValues': [
                        {'value': '123'},
                        {'value': '456'},
                    ]},
                },
            },
        }
        klass = self._get_target_class()
        param = klass.from_api_repr(RESOURCE)
        self.assertEqual(
            param,
            self._make_one(
                'foo',
                _make_subparam('bar', 'STRING', 'abc'),
                ArrayQueryParameter('baz', 'INT64', [123, 456])))

    def test_from_api_repr_w_nested_struct(self):
        RESOURCE = {
            'name': 'foo',
            'parameterType': {
                'type': 'STRUCT',
                'structTypes': [
                    {'name': 'bar', 'type': {'type': 'STRING'}},
                    {'name': 'baz', 'type': {
                        'type': 'STRUCT',
                        'structTypes': [
                            {'name': 'qux', 'type': {'type': 'INT64'}},
                            {'name': 'spam', 'type': {'type': 'BOOL'}},
                        ],
                    }},
                ],
            },
            'parameterValue': {
                'structValues': {
                    'bar': {'value': 'abc'},
                    'baz': {'structValues': {
                        'qux': {'value': '123'},
                        'spam': {'value': 'true'},
                    }},
                },
            },
        }

        klass = self._get_target_class()
        param = klass.from_api_repr(RESOURCE)

        expected = self._make_one(
            'foo',
            _make_subparam('bar', 'STRING', 'abc'),
            self._make_one(
                'baz',
                _make_subparam('qux', 'INT64', 123),
                _make_subparam('spam', 'BOOL', True)))
        self.assertEqual(param.name, 'foo')
        self.assertEqual(param.struct_types, expected.struct_types)
        self.assertEqual(param.struct_values, expected.struct_values)

    def test_to_api_repr_w_name(self):
        EXPECTED = {
            'name': 'foo',
            'parameterType': {
                'type': 'STRUCT',
                'structTypes': [
                    {'name': 'bar', 'type': {'type': 'INT64'}},
                    {'name': 'baz', 'type': {'type': 'STRING'}},
                ],
            },
            'parameterValue': {
                'structValues': {
                    'bar': {'value': '123'},
                    'baz': {'value': 'abc'},
                },
            },
        }
        sub_1 = _make_subparam('bar', 'INT64', 123)
        sub_2 = _make_subparam('baz', 'STRING', 'abc')
        param = self._make_one('foo', sub_1, sub_2)
        self.assertEqual(param.to_api_repr(), EXPECTED)

    def test_to_api_repr_wo_name(self):
        EXPECTED = {
            'parameterType': {
                'type': 'STRUCT',
                'structTypes': [
                    {'name': 'bar', 'type': {'type': 'INT64'}},
                    {'name': 'baz', 'type': {'type': 'STRING'}},
                ],
            },
            'parameterValue': {
                'structValues': {
                    'bar': {'value': '123'},
                    'baz': {'value': 'abc'},
                },
            },
        }
        sub_1 = _make_subparam('bar', 'INT64', 123)
        sub_2 = _make_subparam('baz', 'STRING', 'abc')
        klass = self._get_target_class()
        param = klass.positional(sub_1, sub_2)
        self.assertEqual(param.to_api_repr(), EXPECTED)

    def test_to_api_repr_w_nested_array(self):
        from google.cloud.bigquery._helpers import ArrayQueryParameter

        EXPECTED = {
            'name': 'foo',
            'parameterType': {
                'type': 'STRUCT',
                'structTypes': [
                    {'name': 'bar', 'type': {'type': 'STRING'}},
                    {'name': 'baz', 'type': {
                        'type': 'ARRAY',
                        'arrayType': {'type': 'INT64'},
                    }},
                ],
            },
            'parameterValue': {
                'structValues': {
                    'bar': {'value': 'abc'},
                    'baz': {'arrayValues': [
                        {'value': '123'},
                        {'value': '456'},
                    ]},
                },
            },
        }
        scalar = _make_subparam('bar', 'STRING', 'abc')
        array = ArrayQueryParameter('baz', 'INT64', [123, 456])
        param = self._make_one('foo', scalar, array)
        self.assertEqual(param.to_api_repr(), EXPECTED)

    def test_to_api_repr_w_nested_struct(self):
        EXPECTED = {
            'name': 'foo',
            'parameterType': {
                'type': 'STRUCT',
                'structTypes': [
                    {'name': 'bar', 'type': {'type': 'STRING'}},
                    {'name': 'baz', 'type': {
                        'type': 'STRUCT',
                        'structTypes': [
                            {'name': 'qux', 'type': {'type': 'INT64'}},
                            {'name': 'spam', 'type': {'type': 'BOOL'}},
                        ],
                    }},
                ],
            },
            'parameterValue': {
                'structValues': {
                    'bar': {'value': 'abc'},
                    'baz': {'structValues': {
                        'qux': {'value': '123'},
                        'spam': {'value': 'true'},
                    }},
                },
            },
        }
        scalar_1 = _make_subparam('bar', 'STRING', 'abc')
        scalar_2 = _make_subparam('qux', 'INT64', 123)
        scalar_3 = _make_subparam('spam', 'BOOL', True)
        sub = self._make_one('baz', scalar_2, scalar_3)
        param = self._make_one('foo', scalar_1, sub)
        self.assertEqual(param.to_api_repr(), EXPECTED)

    def test___eq___wrong_type(self):
        field = self._make_one(
            'test', _make_subparam('bar', 'STRING', 'abc'))
        other = object()
        self.assertNotEqual(field, other)
        self.assertEqual(field, mock.ANY)

    def test___eq___name_mismatch(self):
        field = self._make_one(
            'test', _make_subparam('bar', 'STRING', 'abc'))
        other = self._make_one(
            'other ', _make_subparam('bar', 'STRING', 'abc'))
        self.assertNotEqual(field, other)

    def test___eq___field_type_mismatch(self):
        field = self._make_one(
            'test', _make_subparam('bar', 'STRING', None))
        other = self._make_one(
            'test', _make_subparam('bar', 'INT64', None))
        self.assertNotEqual(field, other)

    def test___eq___value_mismatch(self):
        field = self._make_one(
            'test', _make_subparam('bar', 'STRING', 'hello'))
        other = self._make_one(
            'test', _make_subparam('bar', 'STRING', 'world'))
        self.assertNotEqual(field, other)

    def test___eq___hit(self):
        field = self._make_one(
            'test', _make_subparam('bar', 'STRING', 'gotcha'))
        other = self._make_one(
            'test', _make_subparam('bar', 'STRING', 'gotcha'))
        self.assertEqual(field, other)

    def test___ne___wrong_type(self):
        field = self._make_one(
            'test', _make_subparam('bar', 'STRING', 'hello'))
        other = object()
        self.assertNotEqual(field, other)
        self.assertEqual(field, mock.ANY)

    def test___ne___same_value(self):
        field1 = self._make_one(
            'test', _make_subparam('bar', 'STRING', 'hello'))
        field2 = self._make_one(
            'test', _make_subparam('bar', 'STRING', 'hello'))
        # unittest ``assertEqual`` uses ``==`` not ``!=``.
        comparison_val = (field1 != field2)
        self.assertFalse(comparison_val)

    def test___ne___different_values(self):
        field1 = self._make_one(
            'test', _make_subparam('bar', 'STRING', 'hello'))
        field2 = self._make_one(
            'test', _make_subparam('bar', 'STRING', 'world'))
        self.assertNotEqual(field1, field2)

    def test___repr__(self):
        field1 = self._make_one(
            'test', _make_subparam('field1', 'STRING', 'hello'))
        got = repr(field1)
        self.assertIn('StructQueryParameter', got)
        self.assertIn("'field1', 'STRING'", got)
        self.assertIn("'field1': 'hello'", got)


class Test__query_param_from_api_repr(unittest.TestCase):

    @staticmethod
    def _call_fut(resource):
        from google.cloud.bigquery._helpers import _query_param_from_api_repr

        return _query_param_from_api_repr(resource)

    def test_w_scalar(self):
        from google.cloud.bigquery._helpers import ScalarQueryParameter

        RESOURCE = {
            'name': 'foo',
            'parameterType': {'type': 'INT64'},
            'parameterValue': {'value': '123'},
        }

        parameter = self._call_fut(RESOURCE)

        self.assertIsInstance(parameter, ScalarQueryParameter)
        self.assertEqual(parameter.name, 'foo')
        self.assertEqual(parameter.type_, 'INT64')
        self.assertEqual(parameter.value, 123)

    def test_w_scalar_timestamp(self):
        from google.cloud.bigquery._helpers import ScalarQueryParameter
        from google.cloud._helpers import UTC

        RESOURCE = {
            'name': 'zoned',
            'parameterType': {'type': 'TIMESTAMP'},
            'parameterValue': {'value': '2012-03-04 05:06:07+00:00'},
        }

        parameter = self._call_fut(RESOURCE)

        self.assertIsInstance(parameter, ScalarQueryParameter)
        self.assertEqual(parameter.name, 'zoned')
        self.assertEqual(parameter.type_, 'TIMESTAMP')
        self.assertEqual(
            parameter.value,
            datetime.datetime(2012, 3, 4, 5, 6, 7, tzinfo=UTC))

    def test_w_scalar_timestamp_micros(self):
        from google.cloud.bigquery._helpers import ScalarQueryParameter
        from google.cloud._helpers import UTC

        RESOURCE = {
            'name': 'zoned',
            'parameterType': {'type': 'TIMESTAMP'},
            'parameterValue': {'value': '2012-03-04 05:06:07.250000+00:00'},
        }

        parameter = self._call_fut(RESOURCE)

        self.assertIsInstance(parameter, ScalarQueryParameter)
        self.assertEqual(parameter.name, 'zoned')
        self.assertEqual(parameter.type_, 'TIMESTAMP')
        self.assertEqual(
            parameter.value,
            datetime.datetime(2012, 3, 4, 5, 6, 7, 250000, tzinfo=UTC))

    def test_w_array(self):
        from google.cloud.bigquery._helpers import ArrayQueryParameter

        RESOURCE = {
            'name': 'foo',
            'parameterType': {
                'type': 'ARRAY',
                'arrayType': {'type': 'INT64'},
            },
            'parameterValue': {
                'arrayValues': [
                    {'value': '123'},
                ]},
        }

        parameter = self._call_fut(RESOURCE)

        self.assertIsInstance(parameter, ArrayQueryParameter)
        self.assertEqual(parameter.name, 'foo')
        self.assertEqual(parameter.array_type, 'INT64')
        self.assertEqual(parameter.values, [123])

    def test_w_struct(self):
        from google.cloud.bigquery._helpers import StructQueryParameter

        RESOURCE = {
            'name': 'foo',
            'parameterType': {
                'type': 'STRUCT',
                'structTypes': [
                    {'name': 'foo', 'type': {'type': 'STRING'}},
                    {'name': 'bar', 'type': {'type': 'INT64'}},
                ],
            },
            'parameterValue': {
                'structValues': {
                    'foo': {'value': 'Foo'},
                    'bar': {'value': '123'},
                }
            },
        }

        parameter = self._call_fut(RESOURCE)

        self.assertIsInstance(parameter, StructQueryParameter)
        self.assertEqual(parameter.name, 'foo')
        self.assertEqual(
            parameter.struct_types, {'foo': 'STRING', 'bar': 'INT64'})
        self.assertEqual(parameter.struct_values, {'foo': 'Foo', 'bar': 123})


class Test_UDFResource(unittest.TestCase):

    @staticmethod
    def _get_target_class():
        from google.cloud.bigquery._helpers import UDFResource

        return UDFResource

    def _make_one(self, *args, **kw):
        return self._get_target_class()(*args, **kw)

    def test_ctor(self):
        udf = self._make_one('resourceUri', 'gs://some_bucket/some_file')
        self.assertEqual(udf.udf_type, 'resourceUri')
        self.assertEqual(udf.value, 'gs://some_bucket/some_file')

    def test___eq__(self):
        udf = self._make_one('resourceUri', 'gs://some_bucket/some_file')
        self.assertEqual(udf, udf)
        self.assertNotEqual(udf, object())
        wrong_val = self._make_one(
            'resourceUri', 'gs://some_bucket/other_file')
        self.assertNotEqual(udf, wrong_val)
        wrong_type = self._make_one('inlineCode', udf.value)
        self.assertNotEqual(udf, wrong_type)
=======
    def test_it(self):

        class Configuration(object):
            _attr = None

        class Wrapper(object):
            attr = self._make_one('attr', int)

            def __init__(self):
                self._configuration = Configuration()

        wrapper = Wrapper()
        with self.assertRaises(ValueError):
            wrapper.attr = 'BOGUS'

        wrapper.attr = 42
        self.assertEqual(wrapper.attr, 42)
        self.assertEqual(wrapper._configuration._attr, 42)

        wrapper.attr = None
        self.assertIsNone(wrapper.attr)
        self.assertIsNone(wrapper._configuration._attr)

        wrapper.attr = 23
        self.assertEqual(wrapper.attr, 23)
        self.assertEqual(wrapper._configuration._attr, 23)

        del wrapper.attr
        self.assertIsNone(wrapper.attr)
        self.assertIsNone(wrapper._configuration._attr)


class Test_EnumProperty(unittest.TestCase):

    @staticmethod
    def _get_target_class():
        from google.cloud.bigquery._helpers import _EnumProperty

        return _EnumProperty

    def test_it(self):

        class Sub(self._get_target_class()):
            pass

        class Configuration(object):
            _attr = None

        class Wrapper(object):
            attr = Sub('attr')

            def __init__(self):
                self._configuration = Configuration()

        wrapper = Wrapper()
        wrapper.attr = 'FOO'
        self.assertEqual(wrapper.attr, 'FOO')
        self.assertEqual(wrapper._configuration._attr, 'FOO')

        del wrapper.attr
        self.assertIsNone(wrapper.attr)
        self.assertIsNone(wrapper._configuration._attr)
>>>>>>> ce8deaee


class Test_ListApiResourceProperty(unittest.TestCase):

    @staticmethod
    def _get_target_class():
        from google.cloud.bigquery._helpers import _ListApiResourceProperty

        return _ListApiResourceProperty

    def _make_one(self, *args, **kw):
        return self._get_target_class()(*args, **kw)

    def _descriptor_and_klass(self):
        from google.cloud.bigquery.query import _AbstractQueryParameter

        descriptor = self._make_one(
            'query_parameters', 'queryParameters', _AbstractQueryParameter)

        class _Test(object):
            def __init__(self):
                self._properties = {}

            query_parameters = descriptor

        return descriptor, _Test

    def test_class_getter(self):
        descriptor, klass = self._descriptor_and_klass()
        self.assertIs(klass.query_parameters, descriptor)

    def test_instance_getter_empty(self):
        _, klass = self._descriptor_and_klass()
        instance = klass()
        self.assertEqual(instance.query_parameters, [])

    def test_instance_getter_w_non_empty_list(self):
        from google.cloud.bigquery.query import ScalarQueryParameter

        query_parameters = [ScalarQueryParameter("foo", 'INT64', 123)]
        _, klass = self._descriptor_and_klass()
        instance = klass()
        instance._properties['queryParameters'] = query_parameters

        self.assertEqual(instance.query_parameters, query_parameters)

    def test_instance_setter_w_empty_list(self):
        from google.cloud.bigquery.query import ScalarQueryParameter

        query_parameters = [ScalarQueryParameter("foo", 'INT64', 123)]
        _, klass = self._descriptor_and_klass()
        instance = klass()
        instance._query_parameters = query_parameters

        instance.query_parameters = []

        self.assertEqual(instance.query_parameters, [])

    def test_instance_setter_w_none(self):
        from google.cloud.bigquery.query import ScalarQueryParameter

        query_parameters = [ScalarQueryParameter("foo", 'INT64', 123)]
        _, klass = self._descriptor_and_klass()
        instance = klass()
        instance._query_parameters = query_parameters

        with self.assertRaises(ValueError):
            instance.query_parameters = None

    def test_instance_setter_w_valid_udf(self):
        from google.cloud.bigquery.query import ScalarQueryParameter

        query_parameters = [ScalarQueryParameter("foo", 'INT64', 123)]
        _, klass = self._descriptor_and_klass()
        instance = klass()

        instance.query_parameters = query_parameters

        self.assertEqual(instance.query_parameters, query_parameters)

    def test_instance_setter_w_bad_udfs(self):
        _, klass = self._descriptor_and_klass()
        instance = klass()

        with self.assertRaises(ValueError):
            instance.query_parameters = ["foo"]

        self.assertEqual(instance.query_parameters, [])


class _Field(object):

    def __init__(self, mode, name='unknown', field_type='UNKNOWN', fields=()):
        self.mode = mode
        self.name = name
        self.field_type = field_type
        self.fields = fields<|MERGE_RESOLUTION|>--- conflicted
+++ resolved
@@ -792,1149 +792,6 @@
             wrapper._properties['back']
 
 
-<<<<<<< HEAD
-class Test_AbstractQueryParameter(unittest.TestCase):
-
-    @staticmethod
-    def _get_target_class():
-        from google.cloud.bigquery._helpers import AbstractQueryParameter
-
-        return AbstractQueryParameter
-=======
-class Test_TypedProperty(unittest.TestCase):
-
-    @staticmethod
-    def _get_target_class():
-        from google.cloud.bigquery._helpers import _TypedProperty
-
-        return _TypedProperty
->>>>>>> ce8deaee
-
-    def _make_one(self, *args, **kw):
-        return self._get_target_class()(*args, **kw)
-
-<<<<<<< HEAD
-    def test_from_api_virtual(self):
-        klass = self._get_target_class()
-        with self.assertRaises(NotImplementedError):
-            klass.from_api_repr({})
-
-    def test_to_api_virtual(self):
-        param = self._make_one()
-        with self.assertRaises(NotImplementedError):
-            param.to_api_repr()
-
-
-class Test_ScalarQueryParameter(unittest.TestCase):
-
-    @staticmethod
-    def _get_target_class():
-        from google.cloud.bigquery._helpers import ScalarQueryParameter
-
-        return ScalarQueryParameter
-
-    def _make_one(self, *args, **kw):
-        return self._get_target_class()(*args, **kw)
-
-    def test_ctor(self):
-        param = self._make_one(name='foo', type_='INT64', value=123)
-        self.assertEqual(param.name, 'foo')
-        self.assertEqual(param.type_, 'INT64')
-        self.assertEqual(param.value, 123)
-
-    def test___eq__(self):
-        param = self._make_one(name='foo', type_='INT64', value=123)
-        self.assertEqual(param, param)
-        self.assertNotEqual(param, object())
-        alias = self._make_one(name='bar', type_='INT64', value=123)
-        self.assertNotEqual(param, alias)
-        wrong_type = self._make_one(name='foo', type_='FLOAT64', value=123.0)
-        self.assertNotEqual(param, wrong_type)
-        wrong_val = self._make_one(name='foo', type_='INT64', value=234)
-        self.assertNotEqual(param, wrong_val)
-
-    def test_positional(self):
-        klass = self._get_target_class()
-        param = klass.positional(type_='INT64', value=123)
-        self.assertEqual(param.name, None)
-        self.assertEqual(param.type_, 'INT64')
-        self.assertEqual(param.value, 123)
-
-    def test_from_api_repr_w_name(self):
-        RESOURCE = {
-            'name': 'foo',
-            'parameterType': {
-                'type': 'INT64',
-            },
-            'parameterValue': {
-                'value': 123,
-            },
-        }
-        klass = self._get_target_class()
-        param = klass.from_api_repr(RESOURCE)
-        self.assertEqual(param.name, 'foo')
-        self.assertEqual(param.type_, 'INT64')
-        self.assertEqual(param.value, 123)
-
-    def test_from_api_repr_wo_name(self):
-        RESOURCE = {
-            'parameterType': {
-                'type': 'INT64',
-            },
-            'parameterValue': {
-                'value': '123',
-            },
-        }
-        klass = self._get_target_class()
-        param = klass.from_api_repr(RESOURCE)
-        self.assertEqual(param.name, None)
-        self.assertEqual(param.type_, 'INT64')
-        self.assertEqual(param.value, 123)
-
-    def test_to_api_repr_w_name(self):
-        EXPECTED = {
-            'name': 'foo',
-            'parameterType': {
-                'type': 'INT64',
-            },
-            'parameterValue': {
-                'value': '123',
-            },
-        }
-        param = self._make_one(name='foo', type_='INT64', value=123)
-        self.assertEqual(param.to_api_repr(), EXPECTED)
-
-    def test_to_api_repr_wo_name(self):
-        EXPECTED = {
-            'parameterType': {
-                'type': 'INT64',
-            },
-            'parameterValue': {
-                'value': '123',
-            },
-        }
-        klass = self._get_target_class()
-        param = klass.positional(type_='INT64', value=123)
-        self.assertEqual(param.to_api_repr(), EXPECTED)
-
-    def test_to_api_repr_w_float(self):
-        EXPECTED = {
-            'parameterType': {
-                'type': 'FLOAT64',
-            },
-            'parameterValue': {
-                'value': 12.345,
-            },
-        }
-        klass = self._get_target_class()
-        param = klass.positional(type_='FLOAT64', value=12.345)
-        self.assertEqual(param.to_api_repr(), EXPECTED)
-
-    def test_to_api_repr_w_bool(self):
-        EXPECTED = {
-            'parameterType': {
-                'type': 'BOOL',
-            },
-            'parameterValue': {
-                'value': 'false',
-            },
-        }
-        klass = self._get_target_class()
-        param = klass.positional(type_='BOOL', value=False)
-        self.assertEqual(param.to_api_repr(), EXPECTED)
-
-    def test_to_api_repr_w_timestamp_datetime(self):
-        from google.cloud._helpers import UTC
-
-        STAMP = '2016-12-20 15:58:27.339328+00:00'
-        when = datetime.datetime(2016, 12, 20, 15, 58, 27, 339328, tzinfo=UTC)
-        EXPECTED = {
-            'parameterType': {
-                'type': 'TIMESTAMP',
-            },
-            'parameterValue': {
-                'value': STAMP,
-            },
-        }
-        klass = self._get_target_class()
-        param = klass.positional(type_='TIMESTAMP', value=when)
-        self.assertEqual(param.to_api_repr(), EXPECTED)
-
-    def test_to_api_repr_w_timestamp_micros(self):
-        from google.cloud._helpers import _microseconds_from_datetime
-
-        now = datetime.datetime.utcnow()
-        seconds = _microseconds_from_datetime(now) / 1.0e6
-        EXPECTED = {
-            'parameterType': {
-                'type': 'TIMESTAMP',
-            },
-            'parameterValue': {
-                'value': seconds,
-            },
-        }
-        klass = self._get_target_class()
-        param = klass.positional(type_='TIMESTAMP', value=seconds)
-        self.assertEqual(param.to_api_repr(), EXPECTED)
-
-    def test_to_api_repr_w_datetime_datetime(self):
-        from google.cloud._helpers import _datetime_to_rfc3339
-
-        now = datetime.datetime.utcnow()
-        EXPECTED = {
-            'parameterType': {
-                'type': 'DATETIME',
-            },
-            'parameterValue': {
-                'value': _datetime_to_rfc3339(now)[:-1],  # strip trailing 'Z'
-            },
-        }
-        klass = self._get_target_class()
-        param = klass.positional(type_='DATETIME', value=now)
-        self.assertEqual(param.to_api_repr(), EXPECTED)
-
-    def test_to_api_repr_w_datetime_string(self):
-        from google.cloud._helpers import _datetime_to_rfc3339
-
-        now = datetime.datetime.utcnow()
-        now_str = _datetime_to_rfc3339(now)
-        EXPECTED = {
-            'parameterType': {
-                'type': 'DATETIME',
-            },
-            'parameterValue': {
-                'value': now_str,
-            },
-        }
-        klass = self._get_target_class()
-        param = klass.positional(type_='DATETIME', value=now_str)
-        self.assertEqual(param.to_api_repr(), EXPECTED)
-
-    def test_to_api_repr_w_date_date(self):
-        today = datetime.date.today()
-        EXPECTED = {
-            'parameterType': {
-                'type': 'DATE',
-            },
-            'parameterValue': {
-                'value': today.isoformat(),
-            },
-        }
-        klass = self._get_target_class()
-        param = klass.positional(type_='DATE', value=today)
-        self.assertEqual(param.to_api_repr(), EXPECTED)
-
-    def test_to_api_repr_w_date_string(self):
-        today = datetime.date.today()
-        today_str = today.isoformat(),
-        EXPECTED = {
-            'parameterType': {
-                'type': 'DATE',
-            },
-            'parameterValue': {
-                'value': today_str,
-            },
-        }
-        klass = self._get_target_class()
-        param = klass.positional(type_='DATE', value=today_str)
-        self.assertEqual(param.to_api_repr(), EXPECTED)
-
-    def test_to_api_repr_w_unknown_type(self):
-        EXPECTED = {
-            'parameterType': {
-                'type': 'UNKNOWN',
-            },
-            'parameterValue': {
-                'value': 'unknown',
-            },
-        }
-        klass = self._get_target_class()
-        param = klass.positional(type_='UNKNOWN', value='unknown')
-        self.assertEqual(param.to_api_repr(), EXPECTED)
-
-    def test___eq___wrong_type(self):
-        field = self._make_one('test', 'STRING', 'value')
-        other = object()
-        self.assertNotEqual(field, other)
-        self.assertEqual(field, mock.ANY)
-
-    def test___eq___name_mismatch(self):
-        field = self._make_one('test', 'STRING', 'value')
-        other = self._make_one('other', 'STRING', 'value')
-        self.assertNotEqual(field, other)
-
-    def test___eq___field_type_mismatch(self):
-        field = self._make_one('test', 'STRING', None)
-        other = self._make_one('test', 'INT64', None)
-        self.assertNotEqual(field, other)
-
-    def test___eq___value_mismatch(self):
-        field = self._make_one('test', 'STRING', 'hello')
-        other = self._make_one('test', 'STRING', 'world')
-        self.assertNotEqual(field, other)
-
-    def test___eq___hit(self):
-        field = self._make_one('test', 'STRING', 'gotcha')
-        other = self._make_one('test', 'STRING', 'gotcha')
-        self.assertEqual(field, other)
-
-    def test___ne___wrong_type(self):
-        field = self._make_one('toast', 'INT64', 13)
-        other = object()
-        self.assertNotEqual(field, other)
-        self.assertEqual(field, mock.ANY)
-
-    def test___ne___same_value(self):
-        field1 = self._make_one('test', 'INT64', 12)
-        field2 = self._make_one('test', 'INT64', 12)
-        # unittest ``assertEqual`` uses ``==`` not ``!=``.
-        comparison_val = (field1 != field2)
-        self.assertFalse(comparison_val)
-
-    def test___ne___different_values(self):
-        field1 = self._make_one('test', 'INT64', 11)
-        field2 = self._make_one('test', 'INT64', 12)
-        self.assertNotEqual(field1, field2)
-
-    def test___repr__(self):
-        field1 = self._make_one('field1', 'STRING', 'value')
-        expected = "ScalarQueryParameter('field1', 'STRING', 'value')"
-        self.assertEqual(repr(field1), expected)
-
-
-def _make_subparam(name, type_, value):
-    from google.cloud.bigquery._helpers import ScalarQueryParameter
-
-    return ScalarQueryParameter(name, type_, value)
-
-
-class Test_ArrayQueryParameter(unittest.TestCase):
-
-    @staticmethod
-    def _get_target_class():
-        from google.cloud.bigquery._helpers import ArrayQueryParameter
-
-        return ArrayQueryParameter
-
-    def _make_one(self, *args, **kw):
-        return self._get_target_class()(*args, **kw)
-
-    def test_ctor(self):
-        param = self._make_one(name='foo', array_type='INT64', values=[1, 2])
-        self.assertEqual(param.name, 'foo')
-        self.assertEqual(param.array_type, 'INT64')
-        self.assertEqual(param.values, [1, 2])
-
-    def test___eq__(self):
-        param = self._make_one(name='foo', array_type='INT64', values=[123])
-        self.assertEqual(param, param)
-        self.assertNotEqual(param, object())
-        alias = self._make_one(name='bar', array_type='INT64', values=[123])
-        self.assertNotEqual(param, alias)
-        wrong_type = self._make_one(
-            name='foo', array_type='FLOAT64', values=[123.0])
-        self.assertNotEqual(param, wrong_type)
-        wrong_val = self._make_one(
-            name='foo', array_type='INT64', values=[234])
-        self.assertNotEqual(param, wrong_val)
-
-    def test_positional(self):
-        klass = self._get_target_class()
-        param = klass.positional(array_type='INT64', values=[1, 2])
-        self.assertEqual(param.name, None)
-        self.assertEqual(param.array_type, 'INT64')
-        self.assertEqual(param.values, [1, 2])
-
-    def test_from_api_repr_w_name(self):
-        RESOURCE = {
-            'name': 'foo',
-            'parameterType': {
-                'type': 'ARRAY',
-                'arrayType': {
-                    'type': 'INT64',
-                },
-            },
-            'parameterValue': {
-                'arrayValues': [
-                    {
-                        'value': '1',
-                    },
-                    {
-                        'value': '2'
-                    },
-                ],
-            },
-        }
-        klass = self._get_target_class()
-        param = klass.from_api_repr(RESOURCE)
-        self.assertEqual(param.name, 'foo')
-        self.assertEqual(param.array_type, 'INT64')
-        self.assertEqual(param.values, [1, 2])
-
-    def test_from_api_repr_wo_name(self):
-        RESOURCE = {
-            'parameterType': {
-                'type': 'ARRAY',
-                'arrayType': {
-                    'type': 'INT64',
-                },
-            },
-            'parameterValue': {
-                'arrayValues': [
-                    {
-                        'value': '1',
-                    },
-                    {
-                        'value': '2'
-                    },
-                ],
-            },
-        }
-        klass = self._get_target_class()
-        param = klass.from_api_repr(RESOURCE)
-        self.assertEqual(param.name, None)
-        self.assertEqual(param.array_type, 'INT64')
-        self.assertEqual(param.values, [1, 2])
-
-    def test_from_api_repr_w_struct_type(self):
-        from google.cloud.bigquery._helpers import StructQueryParameter
-
-        RESOURCE = {
-            'parameterType': {
-                'type': 'ARRAY',
-                'arrayType': {
-                    'type': 'STRUCT',
-                    'structTypes': [
-                        {
-                            'name': 'name',
-                            'type': {'type': 'STRING'},
-                        },
-                        {
-                            'name': 'age',
-                            'type': {'type': 'INT64'},
-                        },
-                    ],
-                },
-            },
-            'parameterValue': {
-                'arrayValues': [
-                    {
-                        'structValues': {
-                            'name': {'value': 'Phred Phlyntstone'},
-                            'age': {'value': '32'},
-                        },
-                    },
-                    {
-                        'structValues': {
-                            'name': {
-                                'value': 'Bharney Rhubbyl',
-                            },
-                            'age': {'value': '31'},
-                        },
-                    },
-                ],
-            },
-        }
-
-        klass = self._get_target_class()
-        param = klass.from_api_repr(RESOURCE)
-
-        phred = StructQueryParameter.positional(
-            _make_subparam('name', 'STRING', 'Phred Phlyntstone'),
-            _make_subparam('age', 'INT64', 32))
-        bharney = StructQueryParameter.positional(
-            _make_subparam('name', 'STRING', 'Bharney Rhubbyl'),
-            _make_subparam('age', 'INT64', 31))
-        self.assertEqual(param.array_type, 'STRUCT')
-        self.assertEqual(param.values, [phred, bharney])
-
-    def test_to_api_repr_w_name(self):
-        EXPECTED = {
-            'name': 'foo',
-            'parameterType': {
-                'type': 'ARRAY',
-                'arrayType': {
-                    'type': 'INT64',
-                },
-            },
-            'parameterValue': {
-                'arrayValues': [
-                    {
-                        'value': '1',
-                    },
-                    {
-                        'value': '2'
-                    },
-                ],
-            },
-        }
-        param = self._make_one(name='foo', array_type='INT64', values=[1, 2])
-        self.assertEqual(param.to_api_repr(), EXPECTED)
-
-    def test_to_api_repr_wo_name(self):
-        EXPECTED = {
-            'parameterType': {
-                'type': 'ARRAY',
-                'arrayType': {
-                    'type': 'INT64',
-                },
-            },
-            'parameterValue': {
-                'arrayValues': [
-                    {
-                        'value': '1',
-                    },
-                    {
-                        'value': '2'
-                    },
-                ],
-            },
-        }
-        klass = self._get_target_class()
-        param = klass.positional(array_type='INT64', values=[1, 2])
-        self.assertEqual(param.to_api_repr(), EXPECTED)
-
-    def test_to_api_repr_w_unknown_type(self):
-        EXPECTED = {
-            'parameterType': {
-                'type': 'ARRAY',
-                'arrayType': {
-                    'type': 'UNKNOWN',
-                },
-            },
-            'parameterValue': {
-                'arrayValues': [
-                    {
-                        'value': 'unknown',
-                    }
-                ],
-            },
-        }
-        klass = self._get_target_class()
-        param = klass.positional(array_type='UNKNOWN', values=['unknown'])
-        self.assertEqual(param.to_api_repr(), EXPECTED)
-
-    def test_to_api_repr_w_record_type(self):
-        from google.cloud.bigquery._helpers import StructQueryParameter
-
-        EXPECTED = {
-            'parameterType': {
-                'type': 'ARRAY',
-                'arrayType': {
-                    'type': 'STRUCT',
-                    'structTypes': [
-                        {'name': 'foo', 'type': {'type': 'STRING'}},
-                        {'name': 'bar', 'type': {'type': 'INT64'}},
-                    ],
-                },
-            },
-            'parameterValue': {
-                'arrayValues': [{
-                    'structValues': {
-                        'foo': {'value': 'Foo'},
-                        'bar': {'value': '123'},
-                    }
-                }]
-            },
-        }
-        one = _make_subparam('foo', 'STRING', 'Foo')
-        another = _make_subparam('bar', 'INT64', 123)
-        struct = StructQueryParameter.positional(one, another)
-        klass = self._get_target_class()
-        param = klass.positional(array_type='RECORD', values=[struct])
-        self.assertEqual(param.to_api_repr(), EXPECTED)
-
-    def test___eq___wrong_type(self):
-        field = self._make_one('test', 'STRING', ['value'])
-        other = object()
-        self.assertNotEqual(field, other)
-        self.assertEqual(field, mock.ANY)
-
-    def test___eq___name_mismatch(self):
-        field = self._make_one('field', 'STRING', ['value'])
-        other = self._make_one('other', 'STRING', ['value'])
-        self.assertNotEqual(field, other)
-
-    def test___eq___field_type_mismatch(self):
-        field = self._make_one('test', 'STRING', [])
-        other = self._make_one('test', 'INT64', [])
-        self.assertNotEqual(field, other)
-
-    def test___eq___value_mismatch(self):
-        field = self._make_one('test', 'STRING', ['hello'])
-        other = self._make_one('test', 'STRING', ['hello', 'world'])
-        self.assertNotEqual(field, other)
-
-    def test___eq___hit(self):
-        field = self._make_one('test', 'STRING', ['gotcha'])
-        other = self._make_one('test', 'STRING', ['gotcha'])
-        self.assertEqual(field, other)
-
-    def test___ne___wrong_type(self):
-        field = self._make_one('toast', 'INT64', [13])
-        other = object()
-        self.assertNotEqual(field, other)
-        self.assertEqual(field, mock.ANY)
-
-    def test___ne___same_value(self):
-        field1 = self._make_one('test', 'INT64', [12])
-        field2 = self._make_one('test', 'INT64', [12])
-        # unittest ``assertEqual`` uses ``==`` not ``!=``.
-        comparison_val = (field1 != field2)
-        self.assertFalse(comparison_val)
-
-    def test___ne___different_values(self):
-        field1 = self._make_one('test', 'INT64', [11])
-        field2 = self._make_one('test', 'INT64', [12])
-        self.assertNotEqual(field1, field2)
-
-    def test___repr__(self):
-        field1 = self._make_one('field1', 'STRING', ['value'])
-        expected = "ArrayQueryParameter('field1', 'STRING', ['value'])"
-        self.assertEqual(repr(field1), expected)
-
-
-class Test_StructQueryParameter(unittest.TestCase):
-
-    @staticmethod
-    def _get_target_class():
-        from google.cloud.bigquery._helpers import StructQueryParameter
-
-        return StructQueryParameter
-
-    def _make_one(self, *args, **kw):
-        return self._get_target_class()(*args, **kw)
-
-    def test_ctor(self):
-        sub_1 = _make_subparam('bar', 'INT64', 123)
-        sub_2 = _make_subparam('baz', 'STRING', 'abc')
-        param = self._make_one('foo', sub_1, sub_2)
-        self.assertEqual(param.name, 'foo')
-        self.assertEqual(param.struct_types, {'bar': 'INT64', 'baz': 'STRING'})
-        self.assertEqual(param.struct_values, {'bar': 123, 'baz': 'abc'})
-
-    def test___eq__(self):
-        sub_1 = _make_subparam('bar', 'INT64', 123)
-        sub_2 = _make_subparam('baz', 'STRING', 'abc')
-        sub_3 = _make_subparam('baz', 'STRING', 'def')
-        sub_1_float = _make_subparam('bar', 'FLOAT64', 123.0)
-        param = self._make_one('foo', sub_1, sub_2)
-        self.assertEqual(param, param)
-        self.assertNotEqual(param, object())
-        alias = self._make_one('bar', sub_1, sub_2)
-        self.assertNotEqual(param, alias)
-        wrong_type = self._make_one('foo', sub_1_float, sub_2)
-        self.assertNotEqual(param, wrong_type)
-        wrong_val = self._make_one('foo', sub_2, sub_3)
-        self.assertNotEqual(param, wrong_val)
-
-    def test_positional(self):
-        sub_1 = _make_subparam('bar', 'INT64', 123)
-        sub_2 = _make_subparam('baz', 'STRING', 'abc')
-        klass = self._get_target_class()
-        param = klass.positional(sub_1, sub_2)
-        self.assertEqual(param.name, None)
-        self.assertEqual(param.struct_types, {'bar': 'INT64', 'baz': 'STRING'})
-        self.assertEqual(param.struct_values, {'bar': 123, 'baz': 'abc'})
-
-    def test_from_api_repr_w_name(self):
-        RESOURCE = {
-            'name': 'foo',
-            'parameterType': {
-                'type': 'STRUCT',
-                'structTypes': [
-                    {'name': 'bar', 'type': {'type': 'INT64'}},
-                    {'name': 'baz', 'type': {'type': 'STRING'}},
-                ],
-            },
-            'parameterValue': {
-                'structValues': {
-                    'bar': {'value': 123},
-                    'baz': {'value': 'abc'},
-                },
-            },
-        }
-        klass = self._get_target_class()
-        param = klass.from_api_repr(RESOURCE)
-        self.assertEqual(param.name, 'foo')
-        self.assertEqual(param.struct_types, {'bar': 'INT64', 'baz': 'STRING'})
-        self.assertEqual(param.struct_values, {'bar': 123, 'baz': 'abc'})
-
-    def test_from_api_repr_wo_name(self):
-        RESOURCE = {
-            'parameterType': {
-                'type': 'STRUCT',
-                'structTypes': [
-                    {'name': 'bar', 'type': {'type': 'INT64'}},
-                    {'name': 'baz', 'type': {'type': 'STRING'}},
-                ],
-            },
-            'parameterValue': {
-                'structValues': {
-                    'bar': {'value': 123},
-                    'baz': {'value': 'abc'},
-                },
-            },
-        }
-        klass = self._get_target_class()
-        param = klass.from_api_repr(RESOURCE)
-        self.assertEqual(param.name, None)
-        self.assertEqual(param.struct_types, {'bar': 'INT64', 'baz': 'STRING'})
-        self.assertEqual(param.struct_values, {'bar': 123, 'baz': 'abc'})
-
-    def test_from_api_repr_w_nested_array(self):
-        from google.cloud.bigquery._helpers import ArrayQueryParameter
-
-        RESOURCE = {
-            'name': 'foo',
-            'parameterType': {
-                'type': 'STRUCT',
-                'structTypes': [
-                    {'name': 'bar', 'type': {'type': 'STRING'}},
-                    {'name': 'baz', 'type': {
-                        'type': 'ARRAY',
-                        'arrayType': {'type': 'INT64'},
-                    }},
-                ],
-            },
-            'parameterValue': {
-                'structValues': {
-                    'bar': {'value': 'abc'},
-                    'baz': {'arrayValues': [
-                        {'value': '123'},
-                        {'value': '456'},
-                    ]},
-                },
-            },
-        }
-        klass = self._get_target_class()
-        param = klass.from_api_repr(RESOURCE)
-        self.assertEqual(
-            param,
-            self._make_one(
-                'foo',
-                _make_subparam('bar', 'STRING', 'abc'),
-                ArrayQueryParameter('baz', 'INT64', [123, 456])))
-
-    def test_from_api_repr_w_nested_struct(self):
-        RESOURCE = {
-            'name': 'foo',
-            'parameterType': {
-                'type': 'STRUCT',
-                'structTypes': [
-                    {'name': 'bar', 'type': {'type': 'STRING'}},
-                    {'name': 'baz', 'type': {
-                        'type': 'STRUCT',
-                        'structTypes': [
-                            {'name': 'qux', 'type': {'type': 'INT64'}},
-                            {'name': 'spam', 'type': {'type': 'BOOL'}},
-                        ],
-                    }},
-                ],
-            },
-            'parameterValue': {
-                'structValues': {
-                    'bar': {'value': 'abc'},
-                    'baz': {'structValues': {
-                        'qux': {'value': '123'},
-                        'spam': {'value': 'true'},
-                    }},
-                },
-            },
-        }
-
-        klass = self._get_target_class()
-        param = klass.from_api_repr(RESOURCE)
-
-        expected = self._make_one(
-            'foo',
-            _make_subparam('bar', 'STRING', 'abc'),
-            self._make_one(
-                'baz',
-                _make_subparam('qux', 'INT64', 123),
-                _make_subparam('spam', 'BOOL', True)))
-        self.assertEqual(param.name, 'foo')
-        self.assertEqual(param.struct_types, expected.struct_types)
-        self.assertEqual(param.struct_values, expected.struct_values)
-
-    def test_to_api_repr_w_name(self):
-        EXPECTED = {
-            'name': 'foo',
-            'parameterType': {
-                'type': 'STRUCT',
-                'structTypes': [
-                    {'name': 'bar', 'type': {'type': 'INT64'}},
-                    {'name': 'baz', 'type': {'type': 'STRING'}},
-                ],
-            },
-            'parameterValue': {
-                'structValues': {
-                    'bar': {'value': '123'},
-                    'baz': {'value': 'abc'},
-                },
-            },
-        }
-        sub_1 = _make_subparam('bar', 'INT64', 123)
-        sub_2 = _make_subparam('baz', 'STRING', 'abc')
-        param = self._make_one('foo', sub_1, sub_2)
-        self.assertEqual(param.to_api_repr(), EXPECTED)
-
-    def test_to_api_repr_wo_name(self):
-        EXPECTED = {
-            'parameterType': {
-                'type': 'STRUCT',
-                'structTypes': [
-                    {'name': 'bar', 'type': {'type': 'INT64'}},
-                    {'name': 'baz', 'type': {'type': 'STRING'}},
-                ],
-            },
-            'parameterValue': {
-                'structValues': {
-                    'bar': {'value': '123'},
-                    'baz': {'value': 'abc'},
-                },
-            },
-        }
-        sub_1 = _make_subparam('bar', 'INT64', 123)
-        sub_2 = _make_subparam('baz', 'STRING', 'abc')
-        klass = self._get_target_class()
-        param = klass.positional(sub_1, sub_2)
-        self.assertEqual(param.to_api_repr(), EXPECTED)
-
-    def test_to_api_repr_w_nested_array(self):
-        from google.cloud.bigquery._helpers import ArrayQueryParameter
-
-        EXPECTED = {
-            'name': 'foo',
-            'parameterType': {
-                'type': 'STRUCT',
-                'structTypes': [
-                    {'name': 'bar', 'type': {'type': 'STRING'}},
-                    {'name': 'baz', 'type': {
-                        'type': 'ARRAY',
-                        'arrayType': {'type': 'INT64'},
-                    }},
-                ],
-            },
-            'parameterValue': {
-                'structValues': {
-                    'bar': {'value': 'abc'},
-                    'baz': {'arrayValues': [
-                        {'value': '123'},
-                        {'value': '456'},
-                    ]},
-                },
-            },
-        }
-        scalar = _make_subparam('bar', 'STRING', 'abc')
-        array = ArrayQueryParameter('baz', 'INT64', [123, 456])
-        param = self._make_one('foo', scalar, array)
-        self.assertEqual(param.to_api_repr(), EXPECTED)
-
-    def test_to_api_repr_w_nested_struct(self):
-        EXPECTED = {
-            'name': 'foo',
-            'parameterType': {
-                'type': 'STRUCT',
-                'structTypes': [
-                    {'name': 'bar', 'type': {'type': 'STRING'}},
-                    {'name': 'baz', 'type': {
-                        'type': 'STRUCT',
-                        'structTypes': [
-                            {'name': 'qux', 'type': {'type': 'INT64'}},
-                            {'name': 'spam', 'type': {'type': 'BOOL'}},
-                        ],
-                    }},
-                ],
-            },
-            'parameterValue': {
-                'structValues': {
-                    'bar': {'value': 'abc'},
-                    'baz': {'structValues': {
-                        'qux': {'value': '123'},
-                        'spam': {'value': 'true'},
-                    }},
-                },
-            },
-        }
-        scalar_1 = _make_subparam('bar', 'STRING', 'abc')
-        scalar_2 = _make_subparam('qux', 'INT64', 123)
-        scalar_3 = _make_subparam('spam', 'BOOL', True)
-        sub = self._make_one('baz', scalar_2, scalar_3)
-        param = self._make_one('foo', scalar_1, sub)
-        self.assertEqual(param.to_api_repr(), EXPECTED)
-
-    def test___eq___wrong_type(self):
-        field = self._make_one(
-            'test', _make_subparam('bar', 'STRING', 'abc'))
-        other = object()
-        self.assertNotEqual(field, other)
-        self.assertEqual(field, mock.ANY)
-
-    def test___eq___name_mismatch(self):
-        field = self._make_one(
-            'test', _make_subparam('bar', 'STRING', 'abc'))
-        other = self._make_one(
-            'other ', _make_subparam('bar', 'STRING', 'abc'))
-        self.assertNotEqual(field, other)
-
-    def test___eq___field_type_mismatch(self):
-        field = self._make_one(
-            'test', _make_subparam('bar', 'STRING', None))
-        other = self._make_one(
-            'test', _make_subparam('bar', 'INT64', None))
-        self.assertNotEqual(field, other)
-
-    def test___eq___value_mismatch(self):
-        field = self._make_one(
-            'test', _make_subparam('bar', 'STRING', 'hello'))
-        other = self._make_one(
-            'test', _make_subparam('bar', 'STRING', 'world'))
-        self.assertNotEqual(field, other)
-
-    def test___eq___hit(self):
-        field = self._make_one(
-            'test', _make_subparam('bar', 'STRING', 'gotcha'))
-        other = self._make_one(
-            'test', _make_subparam('bar', 'STRING', 'gotcha'))
-        self.assertEqual(field, other)
-
-    def test___ne___wrong_type(self):
-        field = self._make_one(
-            'test', _make_subparam('bar', 'STRING', 'hello'))
-        other = object()
-        self.assertNotEqual(field, other)
-        self.assertEqual(field, mock.ANY)
-
-    def test___ne___same_value(self):
-        field1 = self._make_one(
-            'test', _make_subparam('bar', 'STRING', 'hello'))
-        field2 = self._make_one(
-            'test', _make_subparam('bar', 'STRING', 'hello'))
-        # unittest ``assertEqual`` uses ``==`` not ``!=``.
-        comparison_val = (field1 != field2)
-        self.assertFalse(comparison_val)
-
-    def test___ne___different_values(self):
-        field1 = self._make_one(
-            'test', _make_subparam('bar', 'STRING', 'hello'))
-        field2 = self._make_one(
-            'test', _make_subparam('bar', 'STRING', 'world'))
-        self.assertNotEqual(field1, field2)
-
-    def test___repr__(self):
-        field1 = self._make_one(
-            'test', _make_subparam('field1', 'STRING', 'hello'))
-        got = repr(field1)
-        self.assertIn('StructQueryParameter', got)
-        self.assertIn("'field1', 'STRING'", got)
-        self.assertIn("'field1': 'hello'", got)
-
-
-class Test__query_param_from_api_repr(unittest.TestCase):
-
-    @staticmethod
-    def _call_fut(resource):
-        from google.cloud.bigquery._helpers import _query_param_from_api_repr
-
-        return _query_param_from_api_repr(resource)
-
-    def test_w_scalar(self):
-        from google.cloud.bigquery._helpers import ScalarQueryParameter
-
-        RESOURCE = {
-            'name': 'foo',
-            'parameterType': {'type': 'INT64'},
-            'parameterValue': {'value': '123'},
-        }
-
-        parameter = self._call_fut(RESOURCE)
-
-        self.assertIsInstance(parameter, ScalarQueryParameter)
-        self.assertEqual(parameter.name, 'foo')
-        self.assertEqual(parameter.type_, 'INT64')
-        self.assertEqual(parameter.value, 123)
-
-    def test_w_scalar_timestamp(self):
-        from google.cloud.bigquery._helpers import ScalarQueryParameter
-        from google.cloud._helpers import UTC
-
-        RESOURCE = {
-            'name': 'zoned',
-            'parameterType': {'type': 'TIMESTAMP'},
-            'parameterValue': {'value': '2012-03-04 05:06:07+00:00'},
-        }
-
-        parameter = self._call_fut(RESOURCE)
-
-        self.assertIsInstance(parameter, ScalarQueryParameter)
-        self.assertEqual(parameter.name, 'zoned')
-        self.assertEqual(parameter.type_, 'TIMESTAMP')
-        self.assertEqual(
-            parameter.value,
-            datetime.datetime(2012, 3, 4, 5, 6, 7, tzinfo=UTC))
-
-    def test_w_scalar_timestamp_micros(self):
-        from google.cloud.bigquery._helpers import ScalarQueryParameter
-        from google.cloud._helpers import UTC
-
-        RESOURCE = {
-            'name': 'zoned',
-            'parameterType': {'type': 'TIMESTAMP'},
-            'parameterValue': {'value': '2012-03-04 05:06:07.250000+00:00'},
-        }
-
-        parameter = self._call_fut(RESOURCE)
-
-        self.assertIsInstance(parameter, ScalarQueryParameter)
-        self.assertEqual(parameter.name, 'zoned')
-        self.assertEqual(parameter.type_, 'TIMESTAMP')
-        self.assertEqual(
-            parameter.value,
-            datetime.datetime(2012, 3, 4, 5, 6, 7, 250000, tzinfo=UTC))
-
-    def test_w_array(self):
-        from google.cloud.bigquery._helpers import ArrayQueryParameter
-
-        RESOURCE = {
-            'name': 'foo',
-            'parameterType': {
-                'type': 'ARRAY',
-                'arrayType': {'type': 'INT64'},
-            },
-            'parameterValue': {
-                'arrayValues': [
-                    {'value': '123'},
-                ]},
-        }
-
-        parameter = self._call_fut(RESOURCE)
-
-        self.assertIsInstance(parameter, ArrayQueryParameter)
-        self.assertEqual(parameter.name, 'foo')
-        self.assertEqual(parameter.array_type, 'INT64')
-        self.assertEqual(parameter.values, [123])
-
-    def test_w_struct(self):
-        from google.cloud.bigquery._helpers import StructQueryParameter
-
-        RESOURCE = {
-            'name': 'foo',
-            'parameterType': {
-                'type': 'STRUCT',
-                'structTypes': [
-                    {'name': 'foo', 'type': {'type': 'STRING'}},
-                    {'name': 'bar', 'type': {'type': 'INT64'}},
-                ],
-            },
-            'parameterValue': {
-                'structValues': {
-                    'foo': {'value': 'Foo'},
-                    'bar': {'value': '123'},
-                }
-            },
-        }
-
-        parameter = self._call_fut(RESOURCE)
-
-        self.assertIsInstance(parameter, StructQueryParameter)
-        self.assertEqual(parameter.name, 'foo')
-        self.assertEqual(
-            parameter.struct_types, {'foo': 'STRING', 'bar': 'INT64'})
-        self.assertEqual(parameter.struct_values, {'foo': 'Foo', 'bar': 123})
-
-
-class Test_UDFResource(unittest.TestCase):
-
-    @staticmethod
-    def _get_target_class():
-        from google.cloud.bigquery._helpers import UDFResource
-
-        return UDFResource
-
-    def _make_one(self, *args, **kw):
-        return self._get_target_class()(*args, **kw)
-
-    def test_ctor(self):
-        udf = self._make_one('resourceUri', 'gs://some_bucket/some_file')
-        self.assertEqual(udf.udf_type, 'resourceUri')
-        self.assertEqual(udf.value, 'gs://some_bucket/some_file')
-
-    def test___eq__(self):
-        udf = self._make_one('resourceUri', 'gs://some_bucket/some_file')
-        self.assertEqual(udf, udf)
-        self.assertNotEqual(udf, object())
-        wrong_val = self._make_one(
-            'resourceUri', 'gs://some_bucket/other_file')
-        self.assertNotEqual(udf, wrong_val)
-        wrong_type = self._make_one('inlineCode', udf.value)
-        self.assertNotEqual(udf, wrong_type)
-=======
-    def test_it(self):
-
-        class Configuration(object):
-            _attr = None
-
-        class Wrapper(object):
-            attr = self._make_one('attr', int)
-
-            def __init__(self):
-                self._configuration = Configuration()
-
-        wrapper = Wrapper()
-        with self.assertRaises(ValueError):
-            wrapper.attr = 'BOGUS'
-
-        wrapper.attr = 42
-        self.assertEqual(wrapper.attr, 42)
-        self.assertEqual(wrapper._configuration._attr, 42)
-
-        wrapper.attr = None
-        self.assertIsNone(wrapper.attr)
-        self.assertIsNone(wrapper._configuration._attr)
-
-        wrapper.attr = 23
-        self.assertEqual(wrapper.attr, 23)
-        self.assertEqual(wrapper._configuration._attr, 23)
-
-        del wrapper.attr
-        self.assertIsNone(wrapper.attr)
-        self.assertIsNone(wrapper._configuration._attr)
-
-
-class Test_EnumProperty(unittest.TestCase):
-
-    @staticmethod
-    def _get_target_class():
-        from google.cloud.bigquery._helpers import _EnumProperty
-
-        return _EnumProperty
-
-    def test_it(self):
-
-        class Sub(self._get_target_class()):
-            pass
-
-        class Configuration(object):
-            _attr = None
-
-        class Wrapper(object):
-            attr = Sub('attr')
-
-            def __init__(self):
-                self._configuration = Configuration()
-
-        wrapper = Wrapper()
-        wrapper.attr = 'FOO'
-        self.assertEqual(wrapper.attr, 'FOO')
-        self.assertEqual(wrapper._configuration._attr, 'FOO')
-
-        del wrapper.attr
-        self.assertIsNone(wrapper.attr)
-        self.assertIsNone(wrapper._configuration._attr)
->>>>>>> ce8deaee
-
-
 class Test_ListApiResourceProperty(unittest.TestCase):
 
     @staticmethod
