--- conflicted
+++ resolved
@@ -328,13 +328,8 @@
         self.assertEqual(job.job_type, self.JOB_TYPE)
         self.assertEqual(
             job.path,
-<<<<<<< HEAD
             '/projects/%s/jobs/%s' % (self.PROJECT, self.JOB_ID))
-        self.assertEqual(job.configuration.schema, [])
-=======
-            '/projects/%s/jobs/%s' % (self.PROJECT, self.JOB_NAME))
         self.assertEqual(job.schema, [])
->>>>>>> 6a2d4c6a
 
         self._verifyInitialReadonlyProperties(job)
 
