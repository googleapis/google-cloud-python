--- conflicted
+++ resolved
@@ -520,42 +520,6 @@
         self.assertEqual(req['path'], '/%s' % PATH)
         self.assertEqual(req['query_params'], {'fields': 'id'})
 
-<<<<<<< HEAD
-=======
-    def test_reload_w_bound_client(self):
-        PATH = 'projects/%s/datasets/%s' % (self.PROJECT, self.DS_ID)
-        RESOURCE = self._makeResource()
-        conn = _Connection(RESOURCE)
-        client = _Client(project=self.PROJECT, connection=conn)
-        dataset = self._make_one(self.DS_ID, client=client)
-
-        dataset.reload()
-
-        self.assertEqual(len(conn._requested), 1)
-        req = conn._requested[0]
-        self.assertEqual(req['method'], 'GET')
-        self.assertEqual(req['path'], '/%s' % PATH)
-        self._verify_resource_properties(dataset, RESOURCE)
-
-    def test_reload_w_alternate_client(self):
-        PATH = 'projects/%s/datasets/%s' % (self.PROJECT, self.DS_ID)
-        RESOURCE = self._makeResource()
-        conn1 = _Connection()
-        CLIENT1 = _Client(project=self.PROJECT, connection=conn1)
-        conn2 = _Connection(RESOURCE)
-        CLIENT2 = _Client(project=self.PROJECT, connection=conn2)
-        dataset = self._make_one(self.DS_ID, client=CLIENT1)
-
-        dataset.reload(client=CLIENT2)
-
-        self.assertEqual(len(conn1._requested), 0)
-        self.assertEqual(len(conn2._requested), 1)
-        req = conn2._requested[0]
-        self.assertEqual(req['method'], 'GET')
-        self.assertEqual(req['path'], '/%s' % PATH)
-        self._verify_resource_properties(dataset, RESOURCE)
-
->>>>>>> 7cd09899
     def test_patch_w_invalid_expiration(self):
         RESOURCE = self._makeResource()
         conn = _Connection(RESOURCE)
