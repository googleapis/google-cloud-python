# Copyright 2015 Google LLC
#
# Licensed under the Apache License, Version 2.0 (the "License");
# you may not use this file except in compliance with the License.
# You may obtain a copy of the License at
#
#     http://www.apache.org/licenses/LICENSE-2.0
#
# Unless required by applicable law or agreed to in writing, software
# distributed under the License is distributed on an "AS IS" BASIS,
# WITHOUT WARRANTIES OR CONDITIONS OF ANY KIND, either express or implied.
# See the License for the specific language governing permissions and
# limitations under the License.

"""Define API Jobs."""

from __future__ import division

import concurrent.futures
import copy
import re
import threading

import requests
import six
from six.moves import http_client

import google.api_core.future.polling
from google.auth.transport.requests import TimeoutGuard
from google.cloud import exceptions
from google.cloud.exceptions import NotFound
from google.cloud.bigquery.dataset import Dataset
from google.cloud.bigquery.dataset import DatasetListItem
from google.cloud.bigquery.dataset import DatasetReference
from google.cloud.bigquery.encryption_configuration import EncryptionConfiguration
from google.cloud.bigquery.external_config import ExternalConfig
from google.cloud.bigquery.external_config import HivePartitioningOptions
from google.cloud.bigquery import _helpers
from google.cloud.bigquery.query import _query_param_from_api_repr
from google.cloud.bigquery.query import ArrayQueryParameter
from google.cloud.bigquery.query import ScalarQueryParameter
from google.cloud.bigquery.query import StructQueryParameter
from google.cloud.bigquery.query import UDFResource
from google.cloud.bigquery.retry import DEFAULT_RETRY
from google.cloud.bigquery.routine import RoutineReference
from google.cloud.bigquery.schema import SchemaField
from google.cloud.bigquery.schema import _to_schema_fields
from google.cloud.bigquery.table import _EmptyRowIterator
from google.cloud.bigquery.table import RangePartitioning
from google.cloud.bigquery.table import _table_arg_to_table_ref
from google.cloud.bigquery.table import TableReference
from google.cloud.bigquery.table import Table
from google.cloud.bigquery.table import TimePartitioning

_DONE_STATE = "DONE"
_STOPPED_REASON = "stopped"
_TIMEOUT_BUFFER_SECS = 0.1
_SERVER_TIMEOUT_MARGIN_SECS = 1.0
_CONTAINS_ORDER_BY = re.compile(r"ORDER\s+BY", re.IGNORECASE)

_ERROR_REASON_TO_EXCEPTION = {
    "accessDenied": http_client.FORBIDDEN,
    "backendError": http_client.INTERNAL_SERVER_ERROR,
    "billingNotEnabled": http_client.FORBIDDEN,
    "billingTierLimitExceeded": http_client.BAD_REQUEST,
    "blocked": http_client.FORBIDDEN,
    "duplicate": http_client.CONFLICT,
    "internalError": http_client.INTERNAL_SERVER_ERROR,
    "invalid": http_client.BAD_REQUEST,
    "invalidQuery": http_client.BAD_REQUEST,
    "notFound": http_client.NOT_FOUND,
    "notImplemented": http_client.NOT_IMPLEMENTED,
    "quotaExceeded": http_client.FORBIDDEN,
    "rateLimitExceeded": http_client.FORBIDDEN,
    "resourceInUse": http_client.BAD_REQUEST,
    "resourcesExceeded": http_client.BAD_REQUEST,
    "responseTooLarge": http_client.FORBIDDEN,
    "stopped": http_client.OK,
    "tableUnavailable": http_client.BAD_REQUEST,
}


def _error_result_to_exception(error_result):
    """Maps BigQuery error reasons to an exception.

    The reasons and their matching HTTP status codes are documented on
    the `troubleshooting errors`_ page.

    .. _troubleshooting errors: https://cloud.google.com/bigquery\
        /troubleshooting-errors

    Args:
        error_result (Mapping[str, str]): The error result from BigQuery.

    Returns:
        google.cloud.exceptions.GoogleCloudError: The mapped exception.
    """
    reason = error_result.get("reason")
    status_code = _ERROR_REASON_TO_EXCEPTION.get(
        reason, http_client.INTERNAL_SERVER_ERROR
    )
    return exceptions.from_http_status(
        status_code, error_result.get("message", ""), errors=[error_result]
    )


def _contains_order_by(query):
    """Do we need to preserve the order of the query results?

    This function has known false positives, such as with ordered window
    functions:

    .. code-block:: sql

       SELECT SUM(x) OVER (
           window_name
           PARTITION BY...
           ORDER BY...
           window_frame_clause)
       FROM ...

    This false positive failure case means the behavior will be correct, but
    downloading results with the BigQuery Storage API may be slower than it
    otherwise would. This is preferable to the false negative case, where
    results are expected to be in order but are not (due to parallel reads).
    """
    return query and _CONTAINS_ORDER_BY.search(query)


class Compression(object):
    """The compression type to use for exported files. The default value is
    :attr:`NONE`.

    :attr:`DEFLATE` and :attr:`SNAPPY` are
    only supported for Avro.
    """

    GZIP = "GZIP"
    """Specifies GZIP format."""

    DEFLATE = "DEFLATE"
    """Specifies DEFLATE format."""

    SNAPPY = "SNAPPY"
    """Specifies SNAPPY format."""

    NONE = "NONE"
    """Specifies no compression."""


class CreateDisposition(object):
    """Specifies whether the job is allowed to create new tables. The default
    value is :attr:`CREATE_IF_NEEDED`.

    Creation, truncation and append actions occur as one atomic update
    upon job completion.
    """

    CREATE_IF_NEEDED = "CREATE_IF_NEEDED"
    """If the table does not exist, BigQuery creates the table."""

    CREATE_NEVER = "CREATE_NEVER"
    """The table must already exist. If it does not, a 'notFound' error is
    returned in the job result."""


class DestinationFormat(object):
    """The exported file format. The default value is :attr:`CSV`.

    Tables with nested or repeated fields cannot be exported as CSV.
    """

    CSV = "CSV"
    """Specifies CSV format."""

    NEWLINE_DELIMITED_JSON = "NEWLINE_DELIMITED_JSON"
    """Specifies newline delimited JSON format."""

    AVRO = "AVRO"
    """Specifies Avro format."""


class Encoding(object):
    """The character encoding of the data. The default is :attr:`UTF_8`.

    BigQuery decodes the data after the raw, binary data has been
    split using the values of the quote and fieldDelimiter properties.
    """

    UTF_8 = "UTF-8"
    """Specifies UTF-8 encoding."""

    ISO_8859_1 = "ISO-8859-1"
    """Specifies ISO-8859-1 encoding."""


class QueryPriority(object):
    """Specifies a priority for the query. The default value is
    :attr:`INTERACTIVE`.
    """

    INTERACTIVE = "INTERACTIVE"
    """Specifies interactive priority."""

    BATCH = "BATCH"
    """Specifies batch priority."""


class SourceFormat(object):
    """The format of the data files. The default value is :attr:`CSV`.

    Note that the set of allowed values for loading data is different
    than the set used for external data sources (see
    :class:`~google.cloud.bigquery.external_config.ExternalSourceFormat`).
    """

    CSV = "CSV"
    """Specifies CSV format."""

    DATASTORE_BACKUP = "DATASTORE_BACKUP"
    """Specifies datastore backup format"""

    NEWLINE_DELIMITED_JSON = "NEWLINE_DELIMITED_JSON"
    """Specifies newline delimited JSON format."""

    AVRO = "AVRO"
    """Specifies Avro format."""

    PARQUET = "PARQUET"
    """Specifies Parquet format."""

    ORC = "ORC"
    """Specifies Orc format."""


class WriteDisposition(object):
    """Specifies the action that occurs if destination table already exists.

    The default value is :attr:`WRITE_APPEND`.

    Each action is atomic and only occurs if BigQuery is able to complete
    the job successfully. Creation, truncation and append actions occur as one
    atomic update upon job completion.
    """

    WRITE_APPEND = "WRITE_APPEND"
    """If the table already exists, BigQuery appends the data to the table."""

    WRITE_TRUNCATE = "WRITE_TRUNCATE"
    """If the table already exists, BigQuery overwrites the table data."""

    WRITE_EMPTY = "WRITE_EMPTY"
    """If the table already exists and contains data, a 'duplicate' error is
    returned in the job result."""


class SchemaUpdateOption(object):
    """Specifies an update to the destination table schema as a side effect of
    a load job.
    """

    ALLOW_FIELD_ADDITION = "ALLOW_FIELD_ADDITION"
    """Allow adding a nullable field to the schema."""

    ALLOW_FIELD_RELAXATION = "ALLOW_FIELD_RELAXATION"
    """Allow relaxing a required field in the original schema to nullable."""


class _JobReference(object):
    """A reference to a job.

    Arguments:
        job_id (str): ID of the job to run.
        project (str): ID of the project where the job runs.
        location (str): Location of where the job runs.
    """

    def __init__(self, job_id, project, location):
        self._properties = {"jobId": job_id, "projectId": project}
        # The location field must not be populated if it is None.
        if location:
            self._properties["location"] = location

    @property
    def job_id(self):
        """str: ID of the job."""
        return self._properties.get("jobId")

    @property
    def project(self):
        """str: ID of the project where the job runs."""
        return self._properties.get("projectId")

    @property
    def location(self):
        """str: Location where the job runs."""
        return self._properties.get("location")

    def _to_api_repr(self):
        """Returns the API resource representation of the job reference."""
        return copy.deepcopy(self._properties)

    @classmethod
    def _from_api_repr(cls, resource):
        """Returns a job reference for an API resource representation."""
        job_id = resource.get("jobId")
        project = resource.get("projectId")
        location = resource.get("location")
        job_ref = cls(job_id, project, location)
        return job_ref


class _AsyncJob(google.api_core.future.polling.PollingFuture):
    """Base class for asynchronous jobs.

    Arguments:
        job_id (Union[str, _JobReference]):
            Job's ID in the project associated with the client or a
            fully-qualified job reference.
        client (google.cloud.bigquery.client.Client):
            Client which holds credentials and project configuration.
    """

    def __init__(self, job_id, client):
        super(_AsyncJob, self).__init__()

        # The job reference can be either a plain job ID or the full resource.
        # Populate the properties dictionary consistently depending on what has
        # been passed in.
        job_ref = job_id
        if not isinstance(job_id, _JobReference):
            job_ref = _JobReference(job_id, client.project, None)
        self._properties = {"jobReference": job_ref._to_api_repr()}

        self._client = client
        self._result_set = False
        self._completion_lock = threading.Lock()

    @property
    def job_id(self):
        """str: ID of the job."""
        return _helpers._get_sub_prop(self._properties, ["jobReference", "jobId"])

    @property
    def parent_job_id(self):
        """Return the ID of the parent job.

        See:
        https://cloud.google.com/bigquery/docs/reference/rest/v2/Job#JobStatistics.FIELDS.parent_job_id

        Returns:
            Optional[str]: parent job id.
        """
        return _helpers._get_sub_prop(self._properties, ["statistics", "parentJobId"])

    @property
    def script_statistics(self):
        resource = _helpers._get_sub_prop(
            self._properties, ["statistics", "scriptStatistics"]
        )
        if resource is None:
            return None
        return ScriptStatistics(resource)

    @property
    def num_child_jobs(self):
        """The number of child jobs executed.

        See:
        https://cloud.google.com/bigquery/docs/reference/rest/v2/Job#JobStatistics.FIELDS.num_child_jobs

        Returns:
            int
        """
        count = _helpers._get_sub_prop(self._properties, ["statistics", "numChildJobs"])
        return int(count) if count is not None else 0

    @property
    def project(self):
        """Project bound to the job.

        Returns:
            str: the project (derived from the client).
        """
        return _helpers._get_sub_prop(self._properties, ["jobReference", "projectId"])

    @property
    def location(self):
        """str: Location where the job runs."""
        return _helpers._get_sub_prop(self._properties, ["jobReference", "location"])

    def _require_client(self, client):
        """Check client or verify over-ride.

        Args:
            client (Optional[google.cloud.bigquery.client.Client]):
                the client to use.  If not passed, falls back to the
                ``client`` stored on the current dataset.

        Returns:
            google.cloud.bigquery.client.Client:
                The client passed in or the currently bound client.
        """
        if client is None:
            client = self._client
        return client

    @property
    def job_type(self):
        """Type of job.

        Returns:
            str: one of 'load', 'copy', 'extract', 'query'.
        """
        return self._JOB_TYPE

    @property
    def path(self):
        """URL path for the job's APIs.

        Returns:
            str: the path based on project and job ID.
        """
        return "/projects/%s/jobs/%s" % (self.project, self.job_id)

    @property
    def labels(self):
        """Dict[str, str]: Labels for the job."""
        return self._properties.setdefault("labels", {})

    @property
    def etag(self):
        """ETag for the job resource.

        Returns:
            Optional[str]: the ETag (None until set from the server).
        """
        return self._properties.get("etag")

    @property
    def self_link(self):
        """URL for the job resource.

        Returns:
            Optional[str]: the URL (None until set from the server).
        """
        return self._properties.get("selfLink")

    @property
    def user_email(self):
        """E-mail address of user who submitted the job.

        Returns:
            Optional[str]: the URL (None until set from the server).
        """
        return self._properties.get("user_email")

    @property
    def created(self):
        """Datetime at which the job was created.

        Returns:
            Optional[datetime.datetime]:
                the creation time (None until set from the server).
        """
        statistics = self._properties.get("statistics")
        if statistics is not None:
            millis = statistics.get("creationTime")
            if millis is not None:
                return _helpers._datetime_from_microseconds(millis * 1000.0)

    @property
    def started(self):
        """Datetime at which the job was started.

        Returns:
            Optional[datetime.datetime]:
                the start time (None until set from the server).
        """
        statistics = self._properties.get("statistics")
        if statistics is not None:
            millis = statistics.get("startTime")
            if millis is not None:
                return _helpers._datetime_from_microseconds(millis * 1000.0)

    @property
    def ended(self):
        """Datetime at which the job finished.

        Returns:
            Optional[datetime.datetime]:
                the end time (None until set from the server).
        """
        statistics = self._properties.get("statistics")
        if statistics is not None:
            millis = statistics.get("endTime")
            if millis is not None:
                return _helpers._datetime_from_microseconds(millis * 1000.0)

    def _job_statistics(self):
        """Helper for job-type specific statistics-based properties."""
        statistics = self._properties.get("statistics", {})
        return statistics.get(self._JOB_TYPE, {})

    @property
    def error_result(self):
        """Error information about the job as a whole.

        Returns:
            Optional[Mapping]: the error information (None until set from the server).
        """
        status = self._properties.get("status")
        if status is not None:
            return status.get("errorResult")

    @property
    def errors(self):
        """Information about individual errors generated by the job.

        Returns:
            Optional[List[Mapping]]:
                the error information (None until set from the server).
        """
        status = self._properties.get("status")
        if status is not None:
            return status.get("errors")

    @property
    def state(self):
        """Status of the job.

        Returns:
            Optional[str]:
                the state (None until set from the server).
        """
        status = self._properties.get("status")
        if status is not None:
            return status.get("state")

    def _scrub_local_properties(self, cleaned):
        """Helper:  handle subclass properties in cleaned."""
        pass

    def _copy_configuration_properties(self, configuration):
        """Helper:  assign subclass configuration properties in cleaned."""
        raise NotImplementedError("Abstract")

    def _set_properties(self, api_response):
        """Update properties from resource in body of ``api_response``

        Args:
            api_response (Dict): response returned from an API call.
        """
        cleaned = api_response.copy()
        self._scrub_local_properties(cleaned)

        statistics = cleaned.get("statistics", {})
        if "creationTime" in statistics:
            statistics["creationTime"] = float(statistics["creationTime"])
        if "startTime" in statistics:
            statistics["startTime"] = float(statistics["startTime"])
        if "endTime" in statistics:
            statistics["endTime"] = float(statistics["endTime"])

        self._properties.clear()
        self._properties.update(cleaned)
        self._copy_configuration_properties(cleaned.get("configuration", {}))

        # For Future interface
        self._set_future_result()

    @classmethod
    def _get_resource_config(cls, resource):
        """Helper for :meth:`from_api_repr`

        Args:
            resource (Dict): resource for the job.

        Returns:
            (str, Dict):
                tuple (string, dict), where the first element is the
                job ID and the second contains job-specific configuration.

        Raises:
            KeyError:
                If the resource has no identifier, or
                is missing the appropriate configuration.
        """
        if "jobReference" not in resource or "jobId" not in resource["jobReference"]:
            raise KeyError(
                "Resource lacks required identity information: "
                '["jobReference"]["jobId"]'
            )
        job_id = resource["jobReference"]["jobId"]
        if (
            "configuration" not in resource
            or cls._JOB_TYPE not in resource["configuration"]
        ):
            raise KeyError(
                "Resource lacks required configuration: "
                '["configuration"]["%s"]' % cls._JOB_TYPE
            )
        return job_id, resource["configuration"]

    def to_api_repr(self):
        """Generate a resource for the job."""
        raise NotImplementedError("Abstract")

    _build_resource = to_api_repr  # backward-compatibility alias

    def _begin(self, client=None, retry=DEFAULT_RETRY, timeout=None):
        """API call:  begin the job via a POST request

        See
        https://cloud.google.com/bigquery/docs/reference/rest/v2/jobs/insert

        Args:
            client (Optional[google.cloud.bigquery.client.Client]):
                The client to use. If not passed, falls back to the ``client``
                associated with the job object or``NoneType``
            retry (Optional[google.api_core.retry.Retry]):
                How to retry the RPC.
            timeout (Optional[float]):
                The number of seconds to wait for the underlying HTTP transport
                before using ``retry``.

        Raises:
            ValueError:
                If the job has already begun.
        """
        if self.state is not None:
            raise ValueError("Job already begun.")

        client = self._require_client(client)
        path = "/projects/%s/jobs" % (self.project,)

        # jobs.insert is idempotent because we ensure that every new
        # job has an ID.
        api_response = client._call_api(
            retry, method="POST", path=path, data=self.to_api_repr(), timeout=timeout
        )
        self._set_properties(api_response)

    def exists(self, client=None, retry=DEFAULT_RETRY, timeout=None):
        """API call:  test for the existence of the job via a GET request

        See
        https://cloud.google.com/bigquery/docs/reference/rest/v2/jobs/get

        Args:
            client (Optional[google.cloud.bigquery.client.Client]):
                the client to use.  If not passed, falls back to the
                ``client`` stored on the current dataset.

            retry (google.api_core.retry.Retry): (Optional) How to retry the RPC.
            timeout (Optional[float]):
                The number of seconds to wait for the underlying HTTP transport
                before using ``retry``.

        Returns:
            bool: Boolean indicating existence of the job.
        """
        client = self._require_client(client)

        extra_params = {"fields": "id"}
        if self.location:
            extra_params["location"] = self.location

        try:
            client._call_api(
                retry,
                method="GET",
                path=self.path,
                query_params=extra_params,
                timeout=timeout,
            )
        except NotFound:
            return False
        else:
            return True

    def reload(self, client=None, retry=DEFAULT_RETRY, timeout=None):
        """API call:  refresh job properties via a GET request.

        See
        https://cloud.google.com/bigquery/docs/reference/rest/v2/jobs/get

        Args:
            client (Optional[google.cloud.bigquery.client.Client]):
                the client to use.  If not passed, falls back to the
                ``client`` stored on the current dataset.

            retry (google.api_core.retry.Retry): (Optional) How to retry the RPC.
            timeout (Optional[float]):
                The number of seconds to wait for the underlying HTTP transport
                before using ``retry``.
        """
        client = self._require_client(client)

        extra_params = {}
        if self.location:
            extra_params["location"] = self.location

        api_response = client._call_api(
            retry,
            method="GET",
            path=self.path,
            query_params=extra_params,
            timeout=timeout,
        )
        self._set_properties(api_response)

    def cancel(self, client=None, retry=DEFAULT_RETRY, timeout=None):
        """API call:  cancel job via a POST request

        See
        https://cloud.google.com/bigquery/docs/reference/rest/v2/jobs/cancel

        Args:
            client (Optional[google.cloud.bigquery.client.Client]):
                the client to use.  If not passed, falls back to the
                ``client`` stored on the current dataset.
            retry (Optional[google.api_core.retry.Retry]): How to retry the RPC.
            timeout (Optional[float]):
                The number of seconds to wait for the underlying HTTP transport
                before using ``retry``

        Returns:
            bool: Boolean indicating that the cancel request was sent.
        """
        client = self._require_client(client)

        extra_params = {}
        if self.location:
            extra_params["location"] = self.location

        api_response = client._call_api(
            retry,
            method="POST",
            path="{}/cancel".format(self.path),
            query_params=extra_params,
            timeout=timeout,
        )
        self._set_properties(api_response["job"])
        # The Future interface requires that we return True if the *attempt*
        # to cancel was successful.
        return True

    # The following methods implement the PollingFuture interface. Note that
    # the methods above are from the pre-Future interface and are left for
    # compatibility. The only "overloaded" method is :meth:`cancel`, which
    # satisfies both interfaces.

    def _set_future_result(self):
        """Set the result or exception from the job if it is complete."""
        # This must be done in a lock to prevent the polling thread
        # and main thread from both executing the completion logic
        # at the same time.
        with self._completion_lock:
            # If the operation isn't complete or if the result has already been
            # set, do not call set_result/set_exception again.
            # Note: self._result_set is set to True in set_result and
            # set_exception, in case those methods are invoked directly.
            if self.state != _DONE_STATE or self._result_set:
                return

            if self.error_result is not None:
                exception = _error_result_to_exception(self.error_result)
                self.set_exception(exception)
            else:
                self.set_result(self)

    def done(self, retry=DEFAULT_RETRY, timeout=None):
        """Refresh the job and checks if it is complete.

        Args:
            retry (google.api_core.retry.Retry): (Optional) How to retry the RPC.
            timeout (Optional[float]):
                The number of seconds to wait for the underlying HTTP transport
                before using ``retry``.

        Returns:
            bool: True if the job is complete, False otherwise.
        """
        # Do not refresh is the state is already done, as the job will not
        # change once complete.
        if self.state != _DONE_STATE:
            self.reload(retry=retry, timeout=timeout)
        return self.state == _DONE_STATE

    def result(self, retry=DEFAULT_RETRY, timeout=None):
        """Start the job and wait for it to complete and get the result.

        Args:
            retry (google.api_core.retry.Retry): (Optional) How to retry the RPC.
            timeout (Optional[float]):
                The number of seconds to wait for the underlying HTTP transport
                before using ``retry``.
                If multiple requests are made under the hood, ``timeout`` is
                interpreted as the approximate total time of **all** requests.

        Returns:
            _AsyncJob: This instance.

        Raises:
            google.cloud.exceptions.GoogleCloudError:
                if the job failed.
            concurrent.futures.TimeoutError:
                if the job did not complete in the given timeout.
        """
        if self.state is None:
<<<<<<< HEAD
            self._begin(retry=retry)
=======
            with TimeoutGuard(
                timeout, timeout_error_type=concurrent.futures.TimeoutError
            ) as guard:
                self._begin(retry=retry, timeout=timeout)
            timeout = guard.remaining_timeout
        # TODO: modify PollingFuture so it can pass a retry argument to done().
>>>>>>> be8e6d4f
        return super(_AsyncJob, self).result(timeout=timeout)

    def cancelled(self):
        """Check if the job has been cancelled.

        This always returns False. It's not possible to check if a job was
        cancelled in the API. This method is here to satisfy the interface
        for :class:`google.api_core.future.Future`.

        Returns:
            bool: False
        """
        return (
            self.error_result is not None
            and self.error_result.get("reason") == _STOPPED_REASON
        )


class _JobConfig(object):
    """Abstract base class for job configuration objects.

    Args:
        job_type (str): The key to use for the job configuration.
    """

    def __init__(self, job_type, **kwargs):
        self._job_type = job_type
        self._properties = {job_type: {}}
        for prop, val in kwargs.items():
            setattr(self, prop, val)

    @property
    def labels(self):
        """Dict[str, str]: Labels for the job.

        This method always returns a dict. To change a job's labels,
        modify the dict, then call ``Client.update_job``. To delete a
        label, set its value to :data:`None` before updating.

        Raises:
            ValueError: If ``value`` type is invalid.
        """
        return self._properties.setdefault("labels", {})

    @labels.setter
    def labels(self, value):
        if not isinstance(value, dict):
            raise ValueError("Pass a dict")
        self._properties["labels"] = value

    def _get_sub_prop(self, key, default=None):
        """Get a value in the ``self._properties[self._job_type]`` dictionary.

        Most job properties are inside the dictionary related to the job type
        (e.g. 'copy', 'extract', 'load', 'query'). Use this method to access
        those properties::

            self._get_sub_prop('destinationTable')

        This is equivalent to using the ``_helpers._get_sub_prop`` function::

            _helpers._get_sub_prop(
                self._properties, ['query', 'destinationTable'])

        Args:
            key (str):
                Key for the value to get in the
                ``self._properties[self._job_type]`` dictionary.
            default (object):
                (Optional) Default value to return if the key is not found.
                Defaults to :data:`None`.

        Returns:
            object: The value if present or the default.
        """
        return _helpers._get_sub_prop(
            self._properties, [self._job_type, key], default=default
        )

    def _set_sub_prop(self, key, value):
        """Set a value in the ``self._properties[self._job_type]`` dictionary.

        Most job properties are inside the dictionary related to the job type
        (e.g. 'copy', 'extract', 'load', 'query'). Use this method to set
        those properties::

            self._set_sub_prop('useLegacySql', False)

        This is equivalent to using the ``_helper._set_sub_prop`` function::

            _helper._set_sub_prop(
                self._properties, ['query', 'useLegacySql'], False)

        Args:
            key (str):
                Key to set in the ``self._properties[self._job_type]``
                dictionary.
            value (object): Value to set.
        """
        _helpers._set_sub_prop(self._properties, [self._job_type, key], value)

    def _del_sub_prop(self, key):
        """Remove ``key`` from the ``self._properties[self._job_type]`` dict.

        Most job properties are inside the dictionary related to the job type
        (e.g. 'copy', 'extract', 'load', 'query'). Use this method to clear
        those properties::

            self._del_sub_prop('useLegacySql')

        This is equivalent to using the ``_helper._del_sub_prop`` function::

            _helper._del_sub_prop(
                self._properties, ['query', 'useLegacySql'])

        Args:
            key (str):
                Key to remove in the ``self._properties[self._job_type]``
                dictionary.
        """
        _helpers._del_sub_prop(self._properties, [self._job_type, key])

    def to_api_repr(self):
        """Build an API representation of the job config.

        Returns:
            Dict: A dictionary in the format used by the BigQuery API.
        """
        return copy.deepcopy(self._properties)

    def _fill_from_default(self, default_job_config):
        """Merge this job config with a default job config.

        The keys in this object take precedence over the keys in the default
        config. The merge is done at the top-level as well as for keys one
        level below the job type.

        Args:
            default_job_config (google.cloud.bigquery.job._JobConfig):
                The default job config that will be used to fill in self.

        Returns:
            google.cloud.bigquery.job._JobConfig: A new (merged) job config.
        """
        if self._job_type != default_job_config._job_type:
            raise TypeError(
                "attempted to merge two incompatible job types: "
                + repr(self._job_type)
                + ", "
                + repr(default_job_config._job_type)
            )

        new_job_config = self.__class__()

        default_job_properties = copy.deepcopy(default_job_config._properties)
        for key in self._properties:
            if key != self._job_type:
                default_job_properties[key] = self._properties[key]

        default_job_properties[self._job_type].update(self._properties[self._job_type])
        new_job_config._properties = default_job_properties

        return new_job_config

    @classmethod
    def from_api_repr(cls, resource):
        """Factory: construct a job configuration given its API representation

        Args:
            resource (Dict):
                An extract job configuration in the same representation as is
                returned from the API.

        Returns:
            google.cloud.bigquery.job._JobConfig: Configuration parsed from ``resource``.
        """
        config = cls()
        config._properties = copy.deepcopy(resource)
        return config


class LoadJobConfig(_JobConfig):
    """Configuration options for load jobs.

    All properties in this class are optional. Values which are :data:`None` ->
    server defaults. Set properties on the constructed configuration by using
    the property name as the name of a keyword argument.
    """

    def __init__(self, **kwargs):
        super(LoadJobConfig, self).__init__("load", **kwargs)

    @property
    def allow_jagged_rows(self):
        """bool: Allow missing trailing optional columns (CSV only).

        See
        https://cloud.google.com/bigquery/docs/reference/rest/v2/Job#JobConfigurationLoad.FIELDS.allow_jagged_rows
        """
        return self._get_sub_prop("allowJaggedRows")

    @allow_jagged_rows.setter
    def allow_jagged_rows(self, value):
        self._set_sub_prop("allowJaggedRows", value)

    @property
    def allow_quoted_newlines(self):
        """bool: Allow quoted data containing newline characters (CSV only).

        See
        https://cloud.google.com/bigquery/docs/reference/rest/v2/Job#JobConfigurationLoad.FIELDS.allow_quoted_newlines
        """
        return self._get_sub_prop("allowQuotedNewlines")

    @allow_quoted_newlines.setter
    def allow_quoted_newlines(self, value):
        self._set_sub_prop("allowQuotedNewlines", value)

    @property
    def autodetect(self):
        """bool: Automatically infer the schema from a sample of the data.

        See
        https://cloud.google.com/bigquery/docs/reference/rest/v2/Job#JobConfigurationLoad.FIELDS.autodetect
        """
        return self._get_sub_prop("autodetect")

    @autodetect.setter
    def autodetect(self, value):
        self._set_sub_prop("autodetect", value)

    @property
    def clustering_fields(self):
        """Union[List[str], None]: Fields defining clustering for the table

        (Defaults to :data:`None`).

        Clustering fields are immutable after table creation.

        .. note::

           As of 2018-06-29, clustering fields cannot be set on a table
           which does not also have time partioning defined.
        """
        prop = self._get_sub_prop("clustering")
        if prop is not None:
            return list(prop.get("fields", ()))

    @clustering_fields.setter
    def clustering_fields(self, value):
        """Union[List[str], None]: Fields defining clustering for the table

        (Defaults to :data:`None`).
        """
        if value is not None:
            self._set_sub_prop("clustering", {"fields": value})
        else:
            self._del_sub_prop("clustering")

    @property
    def create_disposition(self):
        """google.cloud.bigquery.job.CreateDisposition: Specifies behavior
        for creating tables.

        See
        https://cloud.google.com/bigquery/docs/reference/rest/v2/Job#JobConfigurationLoad.FIELDS.create_disposition
        """
        return self._get_sub_prop("createDisposition")

    @create_disposition.setter
    def create_disposition(self, value):
        self._set_sub_prop("createDisposition", value)

    @property
    def destination_encryption_configuration(self):
        """google.cloud.bigquery.encryption_configuration.EncryptionConfiguration: Custom
        encryption configuration for the destination table.

        Custom encryption configuration (e.g., Cloud KMS keys) or :data:`None`
        if using default encryption.

        See
        https://cloud.google.com/bigquery/docs/reference/rest/v2/Job#JobConfigurationLoad.FIELDS.destination_encryption_configuration
        """
        prop = self._get_sub_prop("destinationEncryptionConfiguration")
        if prop is not None:
            prop = EncryptionConfiguration.from_api_repr(prop)
        return prop

    @destination_encryption_configuration.setter
    def destination_encryption_configuration(self, value):
        api_repr = value
        if value is not None:
            api_repr = value.to_api_repr()
            self._set_sub_prop("destinationEncryptionConfiguration", api_repr)
        else:
            self._del_sub_prop("destinationEncryptionConfiguration")

    @property
    def destination_table_description(self):
        """Union[str, None] name given to destination table.

        See:
        https://cloud.google.com/bigquery/docs/reference/rest/v2/Job#DestinationTableProperties.FIELDS.description
        """
        prop = self._get_sub_prop("destinationTableProperties")
        if prop is not None:
            return prop["description"]

    @destination_table_description.setter
    def destination_table_description(self, value):
        keys = [self._job_type, "destinationTableProperties", "description"]
        if value is not None:
            _helpers._set_sub_prop(self._properties, keys, value)
        else:
            _helpers._del_sub_prop(self._properties, keys)

    @property
    def destination_table_friendly_name(self):
        """Union[str, None] name given to destination table.

        See:
        https://cloud.google.com/bigquery/docs/reference/rest/v2/Job#DestinationTableProperties.FIELDS.friendly_name
        """
        prop = self._get_sub_prop("destinationTableProperties")
        if prop is not None:
            return prop["friendlyName"]

    @destination_table_friendly_name.setter
    def destination_table_friendly_name(self, value):
        keys = [self._job_type, "destinationTableProperties", "friendlyName"]
        if value is not None:
            _helpers._set_sub_prop(self._properties, keys, value)
        else:
            _helpers._del_sub_prop(self._properties, keys)

    @property
    def encoding(self):
        """google.cloud.bigquery.job.Encoding: The character encoding of the
        data.

        See
        https://cloud.google.com/bigquery/docs/reference/rest/v2/Job#JobConfigurationLoad.FIELDS.encoding
        """
        return self._get_sub_prop("encoding")

    @encoding.setter
    def encoding(self, value):
        self._set_sub_prop("encoding", value)

    @property
    def field_delimiter(self):
        """str: The separator for fields in a CSV file.

        See
        https://cloud.google.com/bigquery/docs/reference/rest/v2/Job#JobConfigurationLoad.FIELDS.field_delimiter
        """
        return self._get_sub_prop("fieldDelimiter")

    @field_delimiter.setter
    def field_delimiter(self, value):
        self._set_sub_prop("fieldDelimiter", value)

    @property
    def hive_partitioning(self):
        """Optional[:class:`~.external_config.HivePartitioningOptions`]: [Beta] When set, \
        it configures hive partitioning support.

        .. note::
            **Experimental**. This feature is experimental and might change or
            have limited support.

        See
        https://cloud.google.com/bigquery/docs/reference/rest/v2/Job#JobConfigurationLoad.FIELDS.hive_partitioning_options
        """
        prop = self._get_sub_prop("hivePartitioningOptions")
        if prop is None:
            return None
        return HivePartitioningOptions.from_api_repr(prop)

    @hive_partitioning.setter
    def hive_partitioning(self, value):
        if value is not None:
            if isinstance(value, HivePartitioningOptions):
                value = value.to_api_repr()
            else:
                raise TypeError("Expected a HivePartitioningOptions instance or None.")

        self._set_sub_prop("hivePartitioningOptions", value)

    @property
    def ignore_unknown_values(self):
        """bool: Ignore extra values not represented in the table schema.

        See
        https://cloud.google.com/bigquery/docs/reference/rest/v2/Job#JobConfigurationLoad.FIELDS.ignore_unknown_values
        """
        return self._get_sub_prop("ignoreUnknownValues")

    @ignore_unknown_values.setter
    def ignore_unknown_values(self, value):
        self._set_sub_prop("ignoreUnknownValues", value)

    @property
    def max_bad_records(self):
        """int: Number of invalid rows to ignore.

        See
        https://cloud.google.com/bigquery/docs/reference/rest/v2/Job#JobConfigurationLoad.FIELDS.max_bad_records
        """
        return _helpers._int_or_none(self._get_sub_prop("maxBadRecords"))

    @max_bad_records.setter
    def max_bad_records(self, value):
        self._set_sub_prop("maxBadRecords", value)

    @property
    def null_marker(self):
        """str: Represents a null value (CSV only).

        See
        https://cloud.google.com/bigquery/docs/reference/rest/v2/Job#JobConfigurationLoad.FIELDS.null_marker
        """
        return self._get_sub_prop("nullMarker")

    @null_marker.setter
    def null_marker(self, value):
        self._set_sub_prop("nullMarker", value)

    @property
    def quote_character(self):
        """str: Character used to quote data sections (CSV only).

        See
        https://cloud.google.com/bigquery/docs/reference/rest/v2/Job#JobConfigurationLoad.FIELDS.quote
        """
        return self._get_sub_prop("quote")

    @quote_character.setter
    def quote_character(self, value):
        self._set_sub_prop("quote", value)

    @property
    def range_partitioning(self):
        """Optional[google.cloud.bigquery.table.RangePartitioning]:
        Configures range-based partitioning for destination table.

        .. note::
            **Beta**. The integer range partitioning feature is in a
            pre-release state and might change or have limited support.

        Only specify at most one of
        :attr:`~google.cloud.bigquery.job.LoadJobConfig.time_partitioning` or
        :attr:`~google.cloud.bigquery.job.LoadJobConfig.range_partitioning`.

        Raises:
            ValueError:
                If the value is not
                :class:`~google.cloud.bigquery.table.RangePartitioning` or
                :data:`None`.
        """
        resource = self._get_sub_prop("rangePartitioning")
        if resource is not None:
            return RangePartitioning(_properties=resource)

    @range_partitioning.setter
    def range_partitioning(self, value):
        resource = value
        if isinstance(value, RangePartitioning):
            resource = value._properties
        elif value is not None:
            raise ValueError(
                "Expected value to be RangePartitioning or None, got {}.".format(value)
            )
        self._set_sub_prop("rangePartitioning", resource)

    @property
    def schema(self):
        """Sequence[Union[ \
            :class:`~google.cloud.bigquery.schema.SchemaField`, \
            Mapping[str, Any] \
        ]]: Schema of the destination table.

        See
        https://cloud.google.com/bigquery/docs/reference/rest/v2/Job#JobConfigurationLoad.FIELDS.schema
        """
        schema = _helpers._get_sub_prop(self._properties, ["load", "schema", "fields"])
        if schema is None:
            return
        return [SchemaField.from_api_repr(field) for field in schema]

    @schema.setter
    def schema(self, value):
        if value is None:
            self._del_sub_prop("schema")
            return

        value = _to_schema_fields(value)

        _helpers._set_sub_prop(
            self._properties,
            ["load", "schema", "fields"],
            [field.to_api_repr() for field in value],
        )

    @property
    def schema_update_options(self):
        """List[google.cloud.bigquery.job.SchemaUpdateOption]: Specifies
        updates to the destination table schema to allow as a side effect of
        the load job.
        """
        return self._get_sub_prop("schemaUpdateOptions")

    @schema_update_options.setter
    def schema_update_options(self, values):
        self._set_sub_prop("schemaUpdateOptions", values)

    @property
    def skip_leading_rows(self):
        """int: Number of rows to skip when reading data (CSV only).

        See
        https://cloud.google.com/bigquery/docs/reference/rest/v2/Job#JobConfigurationLoad.FIELDS.skip_leading_rows
        """
        return _helpers._int_or_none(self._get_sub_prop("skipLeadingRows"))

    @skip_leading_rows.setter
    def skip_leading_rows(self, value):
        self._set_sub_prop("skipLeadingRows", str(value))

    @property
    def source_format(self):
        """google.cloud.bigquery.job.SourceFormat: File format of the data.

        See
        https://cloud.google.com/bigquery/docs/reference/rest/v2/Job#JobConfigurationLoad.FIELDS.source_format
        """
        return self._get_sub_prop("sourceFormat")

    @source_format.setter
    def source_format(self, value):
        self._set_sub_prop("sourceFormat", value)

    @property
    def time_partitioning(self):
        """google.cloud.bigquery.table.TimePartitioning: Specifies time-based
        partitioning for the destination table.

        Only specify at most one of
        :attr:`~google.cloud.bigquery.job.LoadJobConfig.time_partitioning` or
        :attr:`~google.cloud.bigquery.job.LoadJobConfig.range_partitioning`.
        """
        prop = self._get_sub_prop("timePartitioning")
        if prop is not None:
            prop = TimePartitioning.from_api_repr(prop)
        return prop

    @time_partitioning.setter
    def time_partitioning(self, value):
        api_repr = value
        if value is not None:
            api_repr = value.to_api_repr()
            self._set_sub_prop("timePartitioning", api_repr)
        else:
            self._del_sub_prop("timePartitioning")

    @property
    def use_avro_logical_types(self):
        """bool: For loads of Avro data, governs whether Avro logical types are
        converted to their corresponding BigQuery types (e.g. TIMESTAMP) rather than
        raw types (e.g. INTEGER).
        """
        return self._get_sub_prop("useAvroLogicalTypes")

    @use_avro_logical_types.setter
    def use_avro_logical_types(self, value):
        self._set_sub_prop("useAvroLogicalTypes", bool(value))

    @property
    def write_disposition(self):
        """google.cloud.bigquery.job.WriteDisposition: Action that occurs if
        the destination table already exists.

        See
        https://cloud.google.com/bigquery/docs/reference/rest/v2/Job#JobConfigurationLoad.FIELDS.write_disposition
        """
        return self._get_sub_prop("writeDisposition")

    @write_disposition.setter
    def write_disposition(self, value):
        self._set_sub_prop("writeDisposition", value)


class LoadJob(_AsyncJob):
    """Asynchronous job for loading data into a table.

    Can load from Google Cloud Storage URIs or from a file.

    Args:
        job_id (str): the job's ID

        source_uris (Optional[Sequence[str]]):
            URIs of one or more data files to be loaded.  See
            https://cloud.google.com/bigquery/docs/reference/rest/v2/Job#JobConfigurationLoad.FIELDS.source_uris
            for supported URI formats. Pass None for jobs that load from a file.

        destination (google.cloud.bigquery.table.TableReference): reference to table into which data is to be loaded.

        client (google.cloud.bigquery.client.Client):
            A client which holds credentials and project configuration
            for the dataset (which requires a project).
    """

    _JOB_TYPE = "load"

    def __init__(self, job_id, source_uris, destination, client, job_config=None):
        super(LoadJob, self).__init__(job_id, client)

        if job_config is None:
            job_config = LoadJobConfig()

        self.source_uris = source_uris
        self._destination = destination
        self._configuration = job_config

    @property
    def destination(self):
        """google.cloud.bigquery.table.TableReference: table where loaded rows are written

        See:
        https://cloud.google.com/bigquery/docs/reference/rest/v2/Job#JobConfigurationLoad.FIELDS.destination_table
        """
        return self._destination

    @property
    def allow_jagged_rows(self):
        """See
        :attr:`google.cloud.bigquery.job.LoadJobConfig.allow_jagged_rows`.
        """
        return self._configuration.allow_jagged_rows

    @property
    def allow_quoted_newlines(self):
        """See
        :attr:`google.cloud.bigquery.job.LoadJobConfig.allow_quoted_newlines`.
        """
        return self._configuration.allow_quoted_newlines

    @property
    def autodetect(self):
        """See
        :attr:`google.cloud.bigquery.job.LoadJobConfig.autodetect`.
        """
        return self._configuration.autodetect

    @property
    def create_disposition(self):
        """See
        :attr:`google.cloud.bigquery.job.LoadJobConfig.create_disposition`.
        """
        return self._configuration.create_disposition

    @property
    def encoding(self):
        """See
        :attr:`google.cloud.bigquery.job.LoadJobConfig.encoding`.
        """
        return self._configuration.encoding

    @property
    def field_delimiter(self):
        """See
        :attr:`google.cloud.bigquery.job.LoadJobConfig.field_delimiter`.
        """
        return self._configuration.field_delimiter

    @property
    def ignore_unknown_values(self):
        """See
        :attr:`google.cloud.bigquery.job.LoadJobConfig.ignore_unknown_values`.
        """
        return self._configuration.ignore_unknown_values

    @property
    def max_bad_records(self):
        """See
        :attr:`google.cloud.bigquery.job.LoadJobConfig.max_bad_records`.
        """
        return self._configuration.max_bad_records

    @property
    def null_marker(self):
        """See
        :attr:`google.cloud.bigquery.job.LoadJobConfig.null_marker`.
        """
        return self._configuration.null_marker

    @property
    def quote_character(self):
        """See
        :attr:`google.cloud.bigquery.job.LoadJobConfig.quote_character`.
        """
        return self._configuration.quote_character

    @property
    def skip_leading_rows(self):
        """See
        :attr:`google.cloud.bigquery.job.LoadJobConfig.skip_leading_rows`.
        """
        return self._configuration.skip_leading_rows

    @property
    def source_format(self):
        """See
        :attr:`google.cloud.bigquery.job.LoadJobConfig.source_format`.
        """
        return self._configuration.source_format

    @property
    def write_disposition(self):
        """See
        :attr:`google.cloud.bigquery.job.LoadJobConfig.write_disposition`.
        """
        return self._configuration.write_disposition

    @property
    def schema(self):
        """See
        :attr:`google.cloud.bigquery.job.LoadJobConfig.schema`.
        """
        return self._configuration.schema

    @property
    def destination_encryption_configuration(self):
        """google.cloud.bigquery.encryption_configuration.EncryptionConfiguration: Custom
        encryption configuration for the destination table.

        Custom encryption configuration (e.g., Cloud KMS keys)
        or :data:`None` if using default encryption.

        See
        :attr:`google.cloud.bigquery.job.LoadJobConfig.destination_encryption_configuration`.
        """
        return self._configuration.destination_encryption_configuration

    @property
    def destination_table_description(self):
        """Optional[str] name given to destination table.

        See:
        https://cloud.google.com/bigquery/docs/reference/rest/v2/Job#DestinationTableProperties.FIELDS.description
        """
        return self._configuration.destination_table_description

    @property
    def destination_table_friendly_name(self):
        """Optional[str] name given to destination table.

        See:
        https://cloud.google.com/bigquery/docs/reference/rest/v2/Job#DestinationTableProperties.FIELDS.friendly_name
        """
        return self._configuration.destination_table_friendly_name

    @property
    def range_partitioning(self):
        """See
        :attr:`google.cloud.bigquery.job.LoadJobConfig.range_partitioning`.
        """
        return self._configuration.range_partitioning

    @property
    def time_partitioning(self):
        """See
        :attr:`google.cloud.bigquery.job.LoadJobConfig.time_partitioning`.
        """
        return self._configuration.time_partitioning

    @property
    def use_avro_logical_types(self):
        """See
        :attr:`google.cloud.bigquery.job.LoadJobConfig.use_avro_logical_types`.
        """
        return self._configuration.use_avro_logical_types

    @property
    def clustering_fields(self):
        """See
        :attr:`google.cloud.bigquery.job.LoadJobConfig.clustering_fields`.
        """
        return self._configuration.clustering_fields

    @property
    def schema_update_options(self):
        """See
        :attr:`google.cloud.bigquery.job.LoadJobConfig.schema_update_options`.
        """
        return self._configuration.schema_update_options

    @property
    def input_file_bytes(self):
        """Count of bytes loaded from source files.

        Returns:
            Optional[int]: the count (None until set from the server).

        Raises:
            ValueError: for invalid value types.
        """
        return _helpers._int_or_none(
            _helpers._get_sub_prop(
                self._properties, ["statistics", "load", "inputFileBytes"]
            )
        )

    @property
    def input_files(self):
        """Count of source files.

        Returns:
            Optional[int]: the count (None until set from the server).
        """
        return _helpers._int_or_none(
            _helpers._get_sub_prop(
                self._properties, ["statistics", "load", "inputFiles"]
            )
        )

    @property
    def output_bytes(self):
        """Count of bytes saved to destination table.

        Returns:
            Optional[int]: the count (None until set from the server).
        """
        return _helpers._int_or_none(
            _helpers._get_sub_prop(
                self._properties, ["statistics", "load", "outputBytes"]
            )
        )

    @property
    def output_rows(self):
        """Count of rows saved to destination table.

        Returns:
            Optional[int]: the count (None until set from the server).
        """
        return _helpers._int_or_none(
            _helpers._get_sub_prop(
                self._properties, ["statistics", "load", "outputRows"]
            )
        )

    def to_api_repr(self):
        """Generate a resource for :meth:`_begin`."""
        configuration = self._configuration.to_api_repr()
        if self.source_uris is not None:
            _helpers._set_sub_prop(
                configuration, ["load", "sourceUris"], self.source_uris
            )
        _helpers._set_sub_prop(
            configuration, ["load", "destinationTable"], self.destination.to_api_repr()
        )

        return {
            "jobReference": self._properties["jobReference"],
            "configuration": configuration,
        }

    def _copy_configuration_properties(self, configuration):
        """Helper:  assign subclass configuration properties in cleaned."""
        self._configuration._properties = copy.deepcopy(configuration)

    @classmethod
    def from_api_repr(cls, resource, client):
        """Factory:  construct a job given its API representation

        .. note:

           This method assumes that the project found in the resource matches
           the client's project.

        Args:
            resource (Dict): dataset job representation returned from the API

            client (google.cloud.bigquery.client.Client):
                Client which holds credentials and project
                configuration for the dataset.

        Returns:
            google.cloud.bigquery.job.LoadJob: Job parsed from ``resource``.
        """
        config_resource = resource.get("configuration", {})
        config = LoadJobConfig.from_api_repr(config_resource)
        # A load job requires a destination table.
        dest_config = config_resource["load"]["destinationTable"]
        ds_ref = DatasetReference(dest_config["projectId"], dest_config["datasetId"])
        destination = TableReference(ds_ref, dest_config["tableId"])
        # sourceUris will be absent if this is a file upload.
        source_uris = _helpers._get_sub_prop(config_resource, ["load", "sourceUris"])
        job_ref = _JobReference._from_api_repr(resource["jobReference"])
        job = cls(job_ref, source_uris, destination, client, config)
        job._set_properties(resource)
        return job


class CopyJobConfig(_JobConfig):
    """Configuration options for copy jobs.

    All properties in this class are optional. Values which are :data:`None` ->
    server defaults. Set properties on the constructed configuration by using
    the property name as the name of a keyword argument.
    """

    def __init__(self, **kwargs):
        super(CopyJobConfig, self).__init__("copy", **kwargs)

    @property
    def create_disposition(self):
        """google.cloud.bigquery.job.CreateDisposition: Specifies behavior
        for creating tables.

        See
        https://cloud.google.com/bigquery/docs/reference/rest/v2/Job#JobConfigurationTableCopy.FIELDS.create_disposition
        """
        return self._get_sub_prop("createDisposition")

    @create_disposition.setter
    def create_disposition(self, value):
        self._set_sub_prop("createDisposition", value)

    @property
    def write_disposition(self):
        """google.cloud.bigquery.job.WriteDisposition: Action that occurs if
        the destination table already exists.

        See
        https://cloud.google.com/bigquery/docs/reference/rest/v2/Job#JobConfigurationTableCopy.FIELDS.write_disposition
        """
        return self._get_sub_prop("writeDisposition")

    @write_disposition.setter
    def write_disposition(self, value):
        self._set_sub_prop("writeDisposition", value)

    @property
    def destination_encryption_configuration(self):
        """google.cloud.bigquery.encryption_configuration.EncryptionConfiguration: Custom
        encryption configuration for the destination table.

        Custom encryption configuration (e.g., Cloud KMS keys) or :data:`None`
        if using default encryption.

        See
        https://cloud.google.com/bigquery/docs/reference/rest/v2/Job#JobConfigurationTableCopy.FIELDS.destination_encryption_configuration
        """
        prop = self._get_sub_prop("destinationEncryptionConfiguration")
        if prop is not None:
            prop = EncryptionConfiguration.from_api_repr(prop)
        return prop

    @destination_encryption_configuration.setter
    def destination_encryption_configuration(self, value):
        api_repr = value
        if value is not None:
            api_repr = value.to_api_repr()
        self._set_sub_prop("destinationEncryptionConfiguration", api_repr)


class CopyJob(_AsyncJob):
    """Asynchronous job: copy data into a table from other tables.

    Args:
        job_id (str): the job's ID, within the project belonging to ``client``.

        sources (List[google.cloud.bigquery.table.TableReference]): Table from which data is to be loaded.

        destination (google.cloud.bigquery.table.TableReference): Table into which data is to be loaded.

        client (google.cloud.bigquery.client.Client):
            A client which holds credentials and project configuration
            for the dataset (which requires a project).

        job_config (google.cloud.bigquery.job.CopyJobConfig):
            (Optional) Extra configuration options for the copy job.
    """

    _JOB_TYPE = "copy"

    def __init__(self, job_id, sources, destination, client, job_config=None):
        super(CopyJob, self).__init__(job_id, client)

        if job_config is None:
            job_config = CopyJobConfig()

        self.destination = destination
        self.sources = sources
        self._configuration = job_config

    @property
    def create_disposition(self):
        """See
        :attr:`google.cloud.bigquery.job.CopyJobConfig.create_disposition`.
        """
        return self._configuration.create_disposition

    @property
    def write_disposition(self):
        """See
        :attr:`google.cloud.bigquery.job.CopyJobConfig.write_disposition`.
        """
        return self._configuration.write_disposition

    @property
    def destination_encryption_configuration(self):
        """google.cloud.bigquery.encryption_configuration.EncryptionConfiguration: Custom
        encryption configuration for the destination table.

        Custom encryption configuration (e.g., Cloud KMS keys) or :data:`None`
        if using default encryption.

        See
        :attr:`google.cloud.bigquery.job.CopyJobConfig.destination_encryption_configuration`.
        """
        return self._configuration.destination_encryption_configuration

    def to_api_repr(self):
        """Generate a resource for :meth:`_begin`."""

        source_refs = [
            {
                "projectId": table.project,
                "datasetId": table.dataset_id,
                "tableId": table.table_id,
            }
            for table in self.sources
        ]

        configuration = self._configuration.to_api_repr()
        _helpers._set_sub_prop(configuration, ["copy", "sourceTables"], source_refs)
        _helpers._set_sub_prop(
            configuration,
            ["copy", "destinationTable"],
            {
                "projectId": self.destination.project,
                "datasetId": self.destination.dataset_id,
                "tableId": self.destination.table_id,
            },
        )

        return {
            "jobReference": self._properties["jobReference"],
            "configuration": configuration,
        }

    def _copy_configuration_properties(self, configuration):
        """Helper:  assign subclass configuration properties in cleaned."""
        self._configuration._properties = copy.deepcopy(configuration)

    @classmethod
    def from_api_repr(cls, resource, client):
        """Factory:  construct a job given its API representation

        .. note:

           This method assumes that the project found in the resource matches
           the client's project.

        Args:
            resource (Dict): dataset job representation returned from the API

            client (google.cloud.bigquery.client.Client):
                Client which holds credentials and project
                configuration for the dataset.

        Returns:
            google.cloud.bigquery.job.CopyJob: Job parsed from ``resource``.
        """
        job_id, config_resource = cls._get_resource_config(resource)
        config = CopyJobConfig.from_api_repr(config_resource)
        # Copy required fields to the job.
        copy_resource = config_resource["copy"]
        destination = TableReference.from_api_repr(copy_resource["destinationTable"])
        sources = []
        source_configs = copy_resource.get("sourceTables")
        if source_configs is None:
            single = copy_resource.get("sourceTable")
            if single is None:
                raise KeyError("Resource missing 'sourceTables' / 'sourceTable'")
            source_configs = [single]
        for source_config in source_configs:
            table_ref = TableReference.from_api_repr(source_config)
            sources.append(table_ref)
        job = cls(job_id, sources, destination, client=client, job_config=config)
        job._set_properties(resource)
        return job


class ExtractJobConfig(_JobConfig):
    """Configuration options for extract jobs.

    All properties in this class are optional. Values which are :data:`None` ->
    server defaults. Set properties on the constructed configuration by using
    the property name as the name of a keyword argument.
    """

    def __init__(self, **kwargs):
        super(ExtractJobConfig, self).__init__("extract", **kwargs)

    @property
    def compression(self):
        """google.cloud.bigquery.job.Compression: Compression type to use for
        exported files.

        See
        https://cloud.google.com/bigquery/docs/reference/rest/v2/Job#JobConfigurationExtract.FIELDS.compression
        """
        return self._get_sub_prop("compression")

    @compression.setter
    def compression(self, value):
        self._set_sub_prop("compression", value)

    @property
    def destination_format(self):
        """google.cloud.bigquery.job.DestinationFormat: Exported file format.

        See
        https://cloud.google.com/bigquery/docs/reference/rest/v2/Job#JobConfigurationExtract.FIELDS.destination_format
        """
        return self._get_sub_prop("destinationFormat")

    @destination_format.setter
    def destination_format(self, value):
        self._set_sub_prop("destinationFormat", value)

    @property
    def field_delimiter(self):
        """str: Delimiter to use between fields in the exported data.

        See
        https://cloud.google.com/bigquery/docs/reference/rest/v2/Job#JobConfigurationExtract.FIELDS.field_delimiter
        """
        return self._get_sub_prop("fieldDelimiter")

    @field_delimiter.setter
    def field_delimiter(self, value):
        self._set_sub_prop("fieldDelimiter", value)

    @property
    def print_header(self):
        """bool: Print a header row in the exported data.

        See
        https://cloud.google.com/bigquery/docs/reference/rest/v2/Job#JobConfigurationExtract.FIELDS.print_header
        """
        return self._get_sub_prop("printHeader")

    @print_header.setter
    def print_header(self, value):
        self._set_sub_prop("printHeader", value)

    @property
    def use_avro_logical_types(self):
        """bool: For loads of Avro data, governs whether Avro logical types are
        converted to their corresponding BigQuery types (e.g. TIMESTAMP) rather than
        raw types (e.g. INTEGER).
        """
        return self._get_sub_prop("useAvroLogicalTypes")

    @use_avro_logical_types.setter
    def use_avro_logical_types(self, value):
        self._set_sub_prop("useAvroLogicalTypes", bool(value))


class ExtractJob(_AsyncJob):
    """Asynchronous job: extract data from a table into Cloud Storage.

    Args:
        job_id (str): the job's ID.

        source (google.cloud.bigquery.table.TableReference):
            Table into which data is to be loaded.

        destination_uris (List[str]):
            URIs describing where the extracted data will be written in Cloud
            Storage, using the format ``gs://<bucket_name>/<object_name_or_glob>``.

        client (google.cloud.bigquery.client.Client):
            A client which holds credentials and project configuration.

        job_config (google.cloud.bigquery.job.ExtractJobConfig):
            (Optional) Extra configuration options for the extract job.
    """

    _JOB_TYPE = "extract"

    def __init__(self, job_id, source, destination_uris, client, job_config=None):
        super(ExtractJob, self).__init__(job_id, client)

        if job_config is None:
            job_config = ExtractJobConfig()

        self.source = source
        self.destination_uris = destination_uris
        self._configuration = job_config

    @property
    def compression(self):
        """See
        :attr:`google.cloud.bigquery.job.ExtractJobConfig.compression`.
        """
        return self._configuration.compression

    @property
    def destination_format(self):
        """See
        :attr:`google.cloud.bigquery.job.ExtractJobConfig.destination_format`.
        """
        return self._configuration.destination_format

    @property
    def field_delimiter(self):
        """See
        :attr:`google.cloud.bigquery.job.ExtractJobConfig.field_delimiter`.
        """
        return self._configuration.field_delimiter

    @property
    def print_header(self):
        """See
        :attr:`google.cloud.bigquery.job.ExtractJobConfig.print_header`.
        """
        return self._configuration.print_header

    @property
    def destination_uri_file_counts(self):
        """Return file counts from job statistics, if present.

        See:
        https://cloud.google.com/bigquery/docs/reference/rest/v2/Job#JobStatistics4.FIELDS.destination_uri_file_counts

        Returns:
            List[int]:
                A list of integer counts, each representing the number of files
                per destination URI or URI pattern specified in the extract
                configuration. These values will be in the same order as the URIs
                specified in the 'destinationUris' field.  Returns None if job is
                not yet complete.
        """
        counts = self._job_statistics().get("destinationUriFileCounts")
        if counts is not None:
            return [int(count) for count in counts]
        return None

    def to_api_repr(self):
        """Generate a resource for :meth:`_begin`."""

        source_ref = {
            "projectId": self.source.project,
            "datasetId": self.source.dataset_id,
            "tableId": self.source.table_id,
        }

        configuration = self._configuration.to_api_repr()
        _helpers._set_sub_prop(configuration, ["extract", "sourceTable"], source_ref)
        _helpers._set_sub_prop(
            configuration, ["extract", "destinationUris"], self.destination_uris
        )

        return {
            "jobReference": self._properties["jobReference"],
            "configuration": configuration,
        }

    def _copy_configuration_properties(self, configuration):
        """Helper:  assign subclass configuration properties in cleaned."""
        self._configuration._properties = copy.deepcopy(configuration)

    @classmethod
    def from_api_repr(cls, resource, client):
        """Factory:  construct a job given its API representation

        .. note:

           This method assumes that the project found in the resource matches
           the client's project.

        Args:
            resource (Dict): dataset job representation returned from the API

            client (google.cloud.bigquery.client.Client):
                Client which holds credentials and project
                configuration for the dataset.

        Returns:
            google.cloud.bigquery.job.ExtractJob: Job parsed from ``resource``.
        """
        job_id, config_resource = cls._get_resource_config(resource)
        config = ExtractJobConfig.from_api_repr(config_resource)
        source_config = _helpers._get_sub_prop(
            config_resource, ["extract", "sourceTable"]
        )
        dataset = DatasetReference(
            source_config["projectId"], source_config["datasetId"]
        )
        source = dataset.table(source_config["tableId"])
        destination_uris = _helpers._get_sub_prop(
            config_resource, ["extract", "destinationUris"]
        )

        job = cls(job_id, source, destination_uris, client=client, job_config=config)
        job._set_properties(resource)
        return job


def _from_api_repr_query_parameters(resource):
    return [_query_param_from_api_repr(mapping) for mapping in resource]


def _to_api_repr_query_parameters(value):
    return [query_parameter.to_api_repr() for query_parameter in value]


def _from_api_repr_udf_resources(resource):
    udf_resources = []
    for udf_mapping in resource:
        for udf_type, udf_value in udf_mapping.items():
            udf_resources.append(UDFResource(udf_type, udf_value))
    return udf_resources


def _to_api_repr_udf_resources(value):
    return [{udf_resource.udf_type: udf_resource.value} for udf_resource in value]


def _from_api_repr_table_defs(resource):
    return {k: ExternalConfig.from_api_repr(v) for k, v in resource.items()}


def _to_api_repr_table_defs(value):
    return {k: ExternalConfig.to_api_repr(v) for k, v in value.items()}


class QueryJobConfig(_JobConfig):
    """Configuration options for query jobs.

    All properties in this class are optional. Values which are :data:`None` ->
    server defaults. Set properties on the constructed configuration by using
    the property name as the name of a keyword argument.
    """

    def __init__(self, **kwargs):
        super(QueryJobConfig, self).__init__("query", **kwargs)

    @property
    def destination_encryption_configuration(self):
        """google.cloud.bigquery.encryption_configuration.EncryptionConfiguration: Custom
        encryption configuration for the destination table.

        Custom encryption configuration (e.g., Cloud KMS keys) or :data:`None`
        if using default encryption.

        See
        https://cloud.google.com/bigquery/docs/reference/rest/v2/Job#JobConfigurationQuery.FIELDS.destination_encryption_configuration
        """
        prop = self._get_sub_prop("destinationEncryptionConfiguration")
        if prop is not None:
            prop = EncryptionConfiguration.from_api_repr(prop)
        return prop

    @destination_encryption_configuration.setter
    def destination_encryption_configuration(self, value):
        api_repr = value
        if value is not None:
            api_repr = value.to_api_repr()
        self._set_sub_prop("destinationEncryptionConfiguration", api_repr)

    @property
    def allow_large_results(self):
        """bool: Allow large query results tables (legacy SQL, only)

        See
        https://cloud.google.com/bigquery/docs/reference/rest/v2/Job#JobConfigurationQuery.FIELDS.allow_large_results
        """
        return self._get_sub_prop("allowLargeResults")

    @allow_large_results.setter
    def allow_large_results(self, value):
        self._set_sub_prop("allowLargeResults", value)

    @property
    def create_disposition(self):
        """google.cloud.bigquery.job.CreateDisposition: Specifies behavior
        for creating tables.

        See
        https://cloud.google.com/bigquery/docs/reference/rest/v2/Job#JobConfigurationQuery.FIELDS.create_disposition
        """
        return self._get_sub_prop("createDisposition")

    @create_disposition.setter
    def create_disposition(self, value):
        self._set_sub_prop("createDisposition", value)

    @property
    def default_dataset(self):
        """google.cloud.bigquery.dataset.DatasetReference: the default dataset
        to use for unqualified table names in the query or :data:`None` if not
        set.

        The ``default_dataset`` setter accepts:

        - a :class:`~google.cloud.bigquery.dataset.Dataset`, or
        - a :class:`~google.cloud.bigquery.dataset.DatasetReference`, or
        - a :class:`str` of the fully-qualified dataset ID in standard SQL
          format. The value must included a project ID and dataset ID
          separated by ``.``. For example: ``your-project.your_dataset``.

        See
        https://cloud.google.com/bigquery/docs/reference/rest/v2/Job#JobConfigurationQuery.FIELDS.default_dataset
        """
        prop = self._get_sub_prop("defaultDataset")
        if prop is not None:
            prop = DatasetReference.from_api_repr(prop)
        return prop

    @default_dataset.setter
    def default_dataset(self, value):
        if value is None:
            self._set_sub_prop("defaultDataset", None)
            return

        if isinstance(value, six.string_types):
            value = DatasetReference.from_string(value)

        if isinstance(value, (Dataset, DatasetListItem)):
            value = value.reference

        resource = value.to_api_repr()
        self._set_sub_prop("defaultDataset", resource)

    @property
    def destination(self):
        """google.cloud.bigquery.table.TableReference: table where results are
        written or :data:`None` if not set.

        The ``destination`` setter accepts:

        - a :class:`~google.cloud.bigquery.table.Table`, or
        - a :class:`~google.cloud.bigquery.table.TableReference`, or
        - a :class:`str` of the fully-qualified table ID in standard SQL
          format. The value must included a project ID, dataset ID, and table
          ID, each separated by ``.``. For example:
          ``your-project.your_dataset.your_table``.

        See
        https://cloud.google.com/bigquery/docs/reference/rest/v2/Job#JobConfigurationQuery.FIELDS.destination_table
        """
        prop = self._get_sub_prop("destinationTable")
        if prop is not None:
            prop = TableReference.from_api_repr(prop)
        return prop

    @destination.setter
    def destination(self, value):
        if value is None:
            self._set_sub_prop("destinationTable", None)
            return

        value = _table_arg_to_table_ref(value)
        resource = value.to_api_repr()
        self._set_sub_prop("destinationTable", resource)

    @property
    def dry_run(self):
        """bool: :data:`True` if this query should be a dry run to estimate
        costs.

        See
        https://cloud.google.com/bigquery/docs/reference/rest/v2/Job#JobConfiguration.FIELDS.dry_run
        """
        return self._properties.get("dryRun")

    @dry_run.setter
    def dry_run(self, value):
        self._properties["dryRun"] = value

    @property
    def flatten_results(self):
        """bool: Flatten nested/repeated fields in results. (Legacy SQL only)

        See
        https://cloud.google.com/bigquery/docs/reference/rest/v2/Job#JobConfigurationQuery.FIELDS.flatten_results
        """
        return self._get_sub_prop("flattenResults")

    @flatten_results.setter
    def flatten_results(self, value):
        self._set_sub_prop("flattenResults", value)

    @property
    def maximum_billing_tier(self):
        """int: Deprecated. Changes the billing tier to allow high-compute
        queries.

        See
        https://cloud.google.com/bigquery/docs/reference/rest/v2/Job#JobConfigurationQuery.FIELDS.maximum_billing_tier
        """
        return self._get_sub_prop("maximumBillingTier")

    @maximum_billing_tier.setter
    def maximum_billing_tier(self, value):
        self._set_sub_prop("maximumBillingTier", value)

    @property
    def maximum_bytes_billed(self):
        """int: Maximum bytes to be billed for this job or :data:`None` if not set.

        See
        https://cloud.google.com/bigquery/docs/reference/rest/v2/Job#JobConfigurationQuery.FIELDS.maximum_bytes_billed
        """
        return _helpers._int_or_none(self._get_sub_prop("maximumBytesBilled"))

    @maximum_bytes_billed.setter
    def maximum_bytes_billed(self, value):
        self._set_sub_prop("maximumBytesBilled", str(value))

    @property
    def priority(self):
        """google.cloud.bigquery.job.QueryPriority: Priority of the query.

        See
        https://cloud.google.com/bigquery/docs/reference/rest/v2/Job#JobConfigurationQuery.FIELDS.priority
        """
        return self._get_sub_prop("priority")

    @priority.setter
    def priority(self, value):
        self._set_sub_prop("priority", value)

    @property
    def query_parameters(self):
        """List[Union[google.cloud.bigquery.query.ArrayQueryParameter, \
        google.cloud.bigquery.query.ScalarQueryParameter, \
        google.cloud.bigquery.query.StructQueryParameter]]: list of parameters
        for parameterized query (empty by default)

        See:
        https://cloud.google.com/bigquery/docs/reference/rest/v2/Job#JobConfigurationQuery.FIELDS.query_parameters
        """
        prop = self._get_sub_prop("queryParameters", default=[])
        return _from_api_repr_query_parameters(prop)

    @query_parameters.setter
    def query_parameters(self, values):
        self._set_sub_prop("queryParameters", _to_api_repr_query_parameters(values))

    @property
    def range_partitioning(self):
        """Optional[google.cloud.bigquery.table.RangePartitioning]:
        Configures range-based partitioning for destination table.

        .. note::
            **Beta**. The integer range partitioning feature is in a
            pre-release state and might change or have limited support.

        Only specify at most one of
        :attr:`~google.cloud.bigquery.job.LoadJobConfig.time_partitioning` or
        :attr:`~google.cloud.bigquery.job.LoadJobConfig.range_partitioning`.

        Raises:
            ValueError:
                If the value is not
                :class:`~google.cloud.bigquery.table.RangePartitioning` or
                :data:`None`.
        """
        resource = self._get_sub_prop("rangePartitioning")
        if resource is not None:
            return RangePartitioning(_properties=resource)

    @range_partitioning.setter
    def range_partitioning(self, value):
        resource = value
        if isinstance(value, RangePartitioning):
            resource = value._properties
        elif value is not None:
            raise ValueError(
                "Expected value to be RangePartitioning or None, got {}.".format(value)
            )
        self._set_sub_prop("rangePartitioning", resource)

    @property
    def udf_resources(self):
        """List[google.cloud.bigquery.query.UDFResource]: user
        defined function resources (empty by default)

        See:
        https://cloud.google.com/bigquery/docs/reference/rest/v2/Job#JobConfigurationQuery.FIELDS.user_defined_function_resources
        """
        prop = self._get_sub_prop("userDefinedFunctionResources", default=[])
        return _from_api_repr_udf_resources(prop)

    @udf_resources.setter
    def udf_resources(self, values):
        self._set_sub_prop(
            "userDefinedFunctionResources", _to_api_repr_udf_resources(values)
        )

    @property
    def use_legacy_sql(self):
        """bool: Use legacy SQL syntax.

        See
        https://cloud.google.com/bigquery/docs/reference/rest/v2/Job#JobConfigurationQuery.FIELDS.use_legacy_sql
        """
        return self._get_sub_prop("useLegacySql")

    @use_legacy_sql.setter
    def use_legacy_sql(self, value):
        self._set_sub_prop("useLegacySql", value)

    @property
    def use_query_cache(self):
        """bool: Look for the query result in the cache.

        See
        https://cloud.google.com/bigquery/docs/reference/rest/v2/Job#JobConfigurationQuery.FIELDS.use_query_cache
        """
        return self._get_sub_prop("useQueryCache")

    @use_query_cache.setter
    def use_query_cache(self, value):
        self._set_sub_prop("useQueryCache", value)

    @property
    def write_disposition(self):
        """google.cloud.bigquery.job.WriteDisposition: Action that occurs if
        the destination table already exists.

        See
        https://cloud.google.com/bigquery/docs/reference/rest/v2/Job#JobConfigurationQuery.FIELDS.write_disposition
        """
        return self._get_sub_prop("writeDisposition")

    @write_disposition.setter
    def write_disposition(self, value):
        self._set_sub_prop("writeDisposition", value)

    @property
    def table_definitions(self):
        """Dict[str, google.cloud.bigquery.external_config.ExternalConfig]:
        Definitions for external tables or :data:`None` if not set.

        See
        https://cloud.google.com/bigquery/docs/reference/rest/v2/Job#JobConfigurationQuery.FIELDS.external_table_definitions
        """
        prop = self._get_sub_prop("tableDefinitions")
        if prop is not None:
            prop = _from_api_repr_table_defs(prop)
        return prop

    @table_definitions.setter
    def table_definitions(self, values):
        self._set_sub_prop("tableDefinitions", _to_api_repr_table_defs(values))

    @property
    def time_partitioning(self):
        """Optional[google.cloud.bigquery.table.TimePartitioning]: Specifies
        time-based partitioning for the destination table.

        Only specify at most one of
        :attr:`~google.cloud.bigquery.job.LoadJobConfig.time_partitioning` or
        :attr:`~google.cloud.bigquery.job.LoadJobConfig.range_partitioning`.

        Raises:
            ValueError:
                If the value is not
                :class:`~google.cloud.bigquery.table.TimePartitioning` or
                :data:`None`.
        """
        prop = self._get_sub_prop("timePartitioning")
        if prop is not None:
            prop = TimePartitioning.from_api_repr(prop)
        return prop

    @time_partitioning.setter
    def time_partitioning(self, value):
        api_repr = value
        if value is not None:
            api_repr = value.to_api_repr()
        self._set_sub_prop("timePartitioning", api_repr)

    @property
    def clustering_fields(self):
        """Optional[List[str]]: Fields defining clustering for the table

        (Defaults to :data:`None`).

        Clustering fields are immutable after table creation.

        .. note::

           As of 2018-06-29, clustering fields cannot be set on a table
           which does not also have time partioning defined.
        """
        prop = self._get_sub_prop("clustering")
        if prop is not None:
            return list(prop.get("fields", ()))

    @clustering_fields.setter
    def clustering_fields(self, value):
        """Optional[List[str]]: Fields defining clustering for the table

        (Defaults to :data:`None`).
        """
        if value is not None:
            self._set_sub_prop("clustering", {"fields": value})
        else:
            self._del_sub_prop("clustering")

    @property
    def schema_update_options(self):
        """List[google.cloud.bigquery.job.SchemaUpdateOption]: Specifies
        updates to the destination table schema to allow as a side effect of
        the query job.
        """
        return self._get_sub_prop("schemaUpdateOptions")

    @schema_update_options.setter
    def schema_update_options(self, values):
        self._set_sub_prop("schemaUpdateOptions", values)

    def to_api_repr(self):
        """Build an API representation of the query job config.

        Returns:
            Dict: A dictionary in the format used by the BigQuery API.
        """
        resource = copy.deepcopy(self._properties)

        # Query parameters have an addition property associated with them
        # to indicate if the query is using named or positional parameters.
        query_parameters = resource["query"].get("queryParameters")
        if query_parameters:
            if query_parameters[0].get("name") is None:
                resource["query"]["parameterMode"] = "POSITIONAL"
            else:
                resource["query"]["parameterMode"] = "NAMED"

        return resource


class QueryJob(_AsyncJob):
    """Asynchronous job: query tables.

    Args:
        job_id (str): the job's ID, within the project belonging to ``client``.

        query (str): SQL query string.

        client (google.cloud.bigquery.client.Client):
            A client which holds credentials and project configuration
            for the dataset (which requires a project).

        job_config (google.cloud.bigquery.job.QueryJobConfig):
            (Optional) Extra configuration options for the query job.
    """

    _JOB_TYPE = "query"
    _UDF_KEY = "userDefinedFunctionResources"

    def __init__(self, job_id, query, client, job_config=None):
        super(QueryJob, self).__init__(job_id, client)

        if job_config is None:
            job_config = QueryJobConfig()
        if job_config.use_legacy_sql is None:
            job_config.use_legacy_sql = False

        _helpers._set_sub_prop(
            self._properties, ["configuration", "query", "query"], query
        )

        self._configuration = job_config
        self._query_results = None
        self._done_timeout = None

    @property
    def allow_large_results(self):
        """See
        :attr:`google.cloud.bigquery.job.QueryJobConfig.allow_large_results`.
        """
        return self._configuration.allow_large_results

    @property
    def create_disposition(self):
        """See
        :attr:`google.cloud.bigquery.job.QueryJobConfig.create_disposition`.
        """
        return self._configuration.create_disposition

    @property
    def default_dataset(self):
        """See
        :attr:`google.cloud.bigquery.job.QueryJobConfig.default_dataset`.
        """
        return self._configuration.default_dataset

    @property
    def destination(self):
        """See
        :attr:`google.cloud.bigquery.job.QueryJobConfig.destination`.
        """
        return self._configuration.destination

    @property
    def destination_encryption_configuration(self):
        """google.cloud.bigquery.encryption_configuration.EncryptionConfiguration: Custom
        encryption configuration for the destination table.

        Custom encryption configuration (e.g., Cloud KMS keys) or :data:`None`
        if using default encryption.

        See
        :attr:`google.cloud.bigquery.job.QueryJobConfig.destination_encryption_configuration`.
        """
        return self._configuration.destination_encryption_configuration

    @property
    def dry_run(self):
        """See
        :attr:`google.cloud.bigquery.job.QueryJobConfig.dry_run`.
        """
        return self._configuration.dry_run

    @property
    def flatten_results(self):
        """See
        :attr:`google.cloud.bigquery.job.QueryJobConfig.flatten_results`.
        """
        return self._configuration.flatten_results

    @property
    def priority(self):
        """See
        :attr:`google.cloud.bigquery.job.QueryJobConfig.priority`.
        """
        return self._configuration.priority

    @property
    def query(self):
        """str: The query text used in this query job.

        See:
        https://cloud.google.com/bigquery/docs/reference/rest/v2/Job#JobConfigurationQuery.FIELDS.query
        """
        return _helpers._get_sub_prop(
            self._properties, ["configuration", "query", "query"]
        )

    @property
    def query_parameters(self):
        """See
        :attr:`google.cloud.bigquery.job.QueryJobConfig.query_parameters`.
        """
        return self._configuration.query_parameters

    @property
    def udf_resources(self):
        """See
        :attr:`google.cloud.bigquery.job.QueryJobConfig.udf_resources`.
        """
        return self._configuration.udf_resources

    @property
    def use_legacy_sql(self):
        """See
        :attr:`google.cloud.bigquery.job.QueryJobConfig.use_legacy_sql`.
        """
        return self._configuration.use_legacy_sql

    @property
    def use_query_cache(self):
        """See
        :attr:`google.cloud.bigquery.job.QueryJobConfig.use_query_cache`.
        """
        return self._configuration.use_query_cache

    @property
    def write_disposition(self):
        """See
        :attr:`google.cloud.bigquery.job.QueryJobConfig.write_disposition`.
        """
        return self._configuration.write_disposition

    @property
    def maximum_billing_tier(self):
        """See
        :attr:`google.cloud.bigquery.job.QueryJobConfig.maximum_billing_tier`.
        """
        return self._configuration.maximum_billing_tier

    @property
    def maximum_bytes_billed(self):
        """See
        :attr:`google.cloud.bigquery.job.QueryJobConfig.maximum_bytes_billed`.
        """
        return self._configuration.maximum_bytes_billed

    @property
    def range_partitioning(self):
        """See
        :attr:`google.cloud.bigquery.job.QueryJobConfig.range_partitioning`.
        """
        return self._configuration.range_partitioning

    @property
    def table_definitions(self):
        """See
        :attr:`google.cloud.bigquery.job.QueryJobConfig.table_definitions`.
        """
        return self._configuration.table_definitions

    @property
    def time_partitioning(self):
        """See
        :attr:`google.cloud.bigquery.job.QueryJobConfig.time_partitioning`.
        """
        return self._configuration.time_partitioning

    @property
    def clustering_fields(self):
        """See
        :attr:`google.cloud.bigquery.job.QueryJobConfig.clustering_fields`.
        """
        return self._configuration.clustering_fields

    @property
    def schema_update_options(self):
        """See
        :attr:`google.cloud.bigquery.job.QueryJobConfig.schema_update_options`.
        """
        return self._configuration.schema_update_options

    def to_api_repr(self):
        """Generate a resource for :meth:`_begin`."""
        configuration = self._configuration.to_api_repr()

        resource = {
            "jobReference": self._properties["jobReference"],
            "configuration": configuration,
        }
        configuration["query"]["query"] = self.query

        return resource

    def _copy_configuration_properties(self, configuration):
        """Helper:  assign subclass configuration properties in cleaned."""
        self._configuration._properties = copy.deepcopy(configuration)

    @classmethod
    def from_api_repr(cls, resource, client):
        """Factory:  construct a job given its API representation

        Args:
            resource (Dict): dataset job representation returned from the API

            client (google.cloud.bigquery.client.Client):
                Client which holds credentials and project
                configuration for the dataset.

        Returns:
            google.cloud.bigquery.job.QueryJob: Job parsed from ``resource``.
        """
        job_id, config = cls._get_resource_config(resource)
        query = _helpers._get_sub_prop(config, ["query", "query"])
        job = cls(job_id, query, client=client)
        job._set_properties(resource)
        return job

    @property
    def query_plan(self):
        """Return query plan from job statistics, if present.

        See:
        https://cloud.google.com/bigquery/docs/reference/rest/v2/Job#JobStatistics2.FIELDS.query_plan

        Returns:
            List[QueryPlanEntry]:
                mappings describing the query plan, or an empty list
                if the query has not yet completed.
        """
        plan_entries = self._job_statistics().get("queryPlan", ())
        return [QueryPlanEntry.from_api_repr(entry) for entry in plan_entries]

    @property
    def timeline(self):
        """List(TimelineEntry): Return the query execution timeline
        from job statistics.
        """
        raw = self._job_statistics().get("timeline", ())
        return [TimelineEntry.from_api_repr(entry) for entry in raw]

    @property
    def total_bytes_processed(self):
        """Return total bytes processed from job statistics, if present.

        See:
        https://cloud.google.com/bigquery/docs/reference/rest/v2/Job#JobStatistics2.FIELDS.total_bytes_processed

        Returns:
            Optional[int]:
                Total bytes processed by the job, or None if job is not
                yet complete.
        """
        result = self._job_statistics().get("totalBytesProcessed")
        if result is not None:
            result = int(result)
        return result

    @property
    def total_bytes_billed(self):
        """Return total bytes billed from job statistics, if present.

        See:
        https://cloud.google.com/bigquery/docs/reference/rest/v2/Job#JobStatistics2.FIELDS.total_bytes_billed

        Returns:
            Optional[int]:
                Total bytes processed by the job, or None if job is not
                yet complete.
        """
        result = self._job_statistics().get("totalBytesBilled")
        if result is not None:
            result = int(result)
        return result

    @property
    def billing_tier(self):
        """Return billing tier from job statistics, if present.

        See:
        https://cloud.google.com/bigquery/docs/reference/rest/v2/Job#JobStatistics2.FIELDS.billing_tier

        Returns:
            Optional[int]:
                Billing tier used by the job, or None if job is not
                yet complete.
        """
        return self._job_statistics().get("billingTier")

    @property
    def cache_hit(self):
        """Return whether or not query results were served from cache.

        See:
        https://cloud.google.com/bigquery/docs/reference/rest/v2/Job#JobStatistics2.FIELDS.cache_hit

        Returns:
            Optional[bool]:
                whether the query results were returned from cache, or None
                if job is not yet complete.
        """
        return self._job_statistics().get("cacheHit")

    @property
    def ddl_operation_performed(self):
        """Optional[str]: Return the DDL operation performed.

        See:
        https://cloud.google.com/bigquery/docs/reference/rest/v2/Job#JobStatistics2.FIELDS.ddl_operation_performed

        """
        return self._job_statistics().get("ddlOperationPerformed")

    @property
    def ddl_target_routine(self):
        """Optional[google.cloud.bigquery.routine.RoutineReference]: Return the DDL target routine, present
            for CREATE/DROP FUNCTION/PROCEDURE  queries.

        See:
        https://cloud.google.com/bigquery/docs/reference/rest/v2/Job#JobStatistics2.FIELDS.ddl_target_routine
        """
        prop = self._job_statistics().get("ddlTargetRoutine")
        if prop is not None:
            prop = RoutineReference.from_api_repr(prop)
        return prop

    @property
    def ddl_target_table(self):
        """Optional[google.cloud.bigquery.table.TableReference]: Return the DDL target table, present
            for CREATE/DROP TABLE/VIEW queries.

        See:
        https://cloud.google.com/bigquery/docs/reference/rest/v2/Job#JobStatistics2.FIELDS.ddl_target_table
        """
        prop = self._job_statistics().get("ddlTargetTable")
        if prop is not None:
            prop = TableReference.from_api_repr(prop)
        return prop

    @property
    def num_dml_affected_rows(self):
        """Return the number of DML rows affected by the job.

        See:
        https://cloud.google.com/bigquery/docs/reference/rest/v2/Job#JobStatistics2.FIELDS.num_dml_affected_rows

        Returns:
            Optional[int]:
                number of DML rows affected by the job, or None if job is not
                yet complete.
        """
        result = self._job_statistics().get("numDmlAffectedRows")
        if result is not None:
            result = int(result)
        return result

    @property
    def slot_millis(self):
        """Union[int, None]: Slot-milliseconds used by this query job."""
        return _helpers._int_or_none(self._job_statistics().get("totalSlotMs"))

    @property
    def statement_type(self):
        """Return statement type from job statistics, if present.

        See:
        https://cloud.google.com/bigquery/docs/reference/rest/v2/Job#JobStatistics2.FIELDS.statement_type

        Returns:
            Optional[str]:
                type of statement used by the job, or None if job is not
                yet complete.
        """
        return self._job_statistics().get("statementType")

    @property
    def referenced_tables(self):
        """Return referenced tables from job statistics, if present.

        See:
        https://cloud.google.com/bigquery/docs/reference/rest/v2/Job#JobStatistics2.FIELDS.referenced_tables

        Returns:
            List[Dict]:
                mappings describing the query plan, or an empty list
                if the query has not yet completed.
        """
        tables = []
        datasets_by_project_name = {}

        for table in self._job_statistics().get("referencedTables", ()):

            t_project = table["projectId"]

            ds_id = table["datasetId"]
            t_dataset = datasets_by_project_name.get((t_project, ds_id))
            if t_dataset is None:
                t_dataset = DatasetReference(t_project, ds_id)
                datasets_by_project_name[(t_project, ds_id)] = t_dataset

            t_name = table["tableId"]
            tables.append(t_dataset.table(t_name))

        return tables

    @property
    def undeclared_query_parameters(self):
        """Return undeclared query parameters from job statistics, if present.

        See:
        https://cloud.google.com/bigquery/docs/reference/rest/v2/Job#JobStatistics2.FIELDS.undeclared_query_parameters

        Returns:
            List[Union[ \
                google.cloud.bigquery.query.ArrayQueryParameter, \
                google.cloud.bigquery.query.ScalarQueryParameter, \
                google.cloud.bigquery.query.StructQueryParameter \
            ]]:
                Undeclared parameters, or an empty list if the query has
                not yet completed.
        """
        parameters = []
        undeclared = self._job_statistics().get("undeclaredQueryParameters", ())

        for parameter in undeclared:
            p_type = parameter["parameterType"]

            if "arrayType" in p_type:
                klass = ArrayQueryParameter
            elif "structTypes" in p_type:
                klass = StructQueryParameter
            else:
                klass = ScalarQueryParameter

            parameters.append(klass.from_api_repr(parameter))

        return parameters

    @property
    def estimated_bytes_processed(self):
        """Return the estimated number of bytes processed by the query.

        See:
        https://cloud.google.com/bigquery/docs/reference/rest/v2/Job#JobStatistics2.FIELDS.estimated_bytes_processed

        Returns:
            Optional[int]:
                number of DML rows affected by the job, or None if job is not
                yet complete.
        """
        result = self._job_statistics().get("estimatedBytesProcessed")
        if result is not None:
            result = int(result)
        return result

    def done(self, retry=DEFAULT_RETRY, timeout=None):
        """Refresh the job and checks if it is complete.

        Args:
            retry (Optional[google.api_core.retry.Retry]):
                How to retry the call that retrieves query results.
            timeout (Optional[float]):
                The number of seconds to wait for the underlying HTTP transport
                before using ``retry``.

        Returns:
            bool: True if the job is complete, False otherwise.
        """
        # Since the API to getQueryResults can hang up to the timeout value
        # (default of 10 seconds), set the timeout parameter to ensure that
        # the timeout from the futures API is respected. See:
        # https://github.com/GoogleCloudPlatform/google-cloud-python/issues/4135
        timeout_ms = None
        if self._done_timeout is not None:
            # Subtract a buffer for context switching, network latency, etc.
            api_timeout = self._done_timeout - _TIMEOUT_BUFFER_SECS
            api_timeout = max(min(api_timeout, 10), 0)
            self._done_timeout -= api_timeout
            self._done_timeout = max(0, self._done_timeout)
            timeout_ms = int(api_timeout * 1000)

        # If the server-side processing timeout (timeout_ms) is specified and
        # would be picked as the total request timeout, we want to add a small
        # margin to it - we don't want to timeout the connection just as the
        # server-side processing might have completed, but instead slightly
        # after the server-side deadline.
        # However, if `timeout` is specified, and is shorter than the adjusted
        # server timeout, the former prevails.
        if timeout_ms is not None and timeout_ms > 0:
            server_timeout_with_margin = timeout_ms / 1000 + _SERVER_TIMEOUT_MARGIN_SECS
            if timeout is not None:
                timeout = min(server_timeout_with_margin, timeout)
            else:
                timeout = server_timeout_with_margin

        # Do not refresh is the state is already done, as the job will not
        # change once complete.
        if self.state != _DONE_STATE:
            self._query_results = self._client._get_query_results(
                self.job_id,
                retry,
                project=self.project,
                timeout_ms=timeout_ms,
                location=self.location,
                timeout=timeout,
            )

            # Only reload the job once we know the query is complete.
            # This will ensure that fields such as the destination table are
            # correctly populated.
            if self._query_results.complete:
                self.reload(retry=retry, timeout=timeout)

        return self.state == _DONE_STATE

    def _blocking_poll(self, timeout=None):
        self._done_timeout = timeout
        super(QueryJob, self)._blocking_poll(timeout=timeout)

    @staticmethod
    def _format_for_exception(query, job_id):
        """Format a query for the output in exception message.

        Args:
            query (str): The SQL query to format.
            job_id (str): The ID of the job that ran the query.

        Returns:
            str: A formatted query text.
        """
        template = "\n\n(job ID: {job_id})\n\n{header}\n\n{ruler}\n{body}\n{ruler}"

        lines = query.splitlines()
        max_line_len = max(len(l) for l in lines)

        header = "-----Query Job SQL Follows-----"
        header = "{:^{total_width}}".format(header, total_width=max_line_len + 5)

        # Print out a "ruler" above and below the SQL so we can judge columns.
        # Left pad for the line numbers (4 digits plus ":").
        ruler = "    |" + "    .    |" * (max_line_len // 10)

        # Put line numbers next to the SQL.
        body = "\n".join(
            "{:4}:{}".format(n, line) for n, line in enumerate(lines, start=1)
        )

        return template.format(job_id=job_id, header=header, ruler=ruler, body=body)

    def _begin(self, client=None, retry=DEFAULT_RETRY, timeout=None):
        """API call:  begin the job via a POST request

        See
        https://cloud.google.com/bigquery/docs/reference/rest/v2/jobs/insert

        Args:
            client (Optional[google.cloud.bigquery.client.Client]):
                The client to use. If not passed, falls back to the ``client``
                associated with the job object or``NoneType``.
            retry (Optional[google.api_core.retry.Retry]):
                How to retry the RPC.
            timeout (Optional[float]):
                The number of seconds to wait for the underlying HTTP transport
                before using ``retry``.

        Raises:
            ValueError: If the job has already begun.
        """

        try:
            super(QueryJob, self)._begin(client=client, retry=retry, timeout=timeout)
        except exceptions.GoogleCloudError as exc:
            exc.message += self._format_for_exception(self.query, self.job_id)
            exc.query_job = self
            raise

    def result(
        self, page_size=None, max_results=None, retry=DEFAULT_RETRY, timeout=None
    ):
        """Start the job and wait for it to complete and get the result.

        Args:
            page_size (Optional[int]):
                The maximum number of rows in each page of results from this
                request. Non-positive values are ignored.
            max_results (Optional[int]):
                The maximum total number of rows from this request.
            retry (Optional[google.api_core.retry.Retry]):
                How to retry the call that retrieves rows.
            timeout (Optional[float]):
                The number of seconds to wait for the underlying HTTP transport
                before using ``retry``.
                If multiple requests are made under the hood, ``timeout`` is
                interpreted as the approximate total time of **all** requests.

        Returns:
            google.cloud.bigquery.table.RowIterator:
                Iterator of row data
                :class:`~google.cloud.bigquery.table.Row`-s. During each
                page, the iterator will have the ``total_rows`` attribute
                set, which counts the total number of rows **in the result
                set** (this is distinct from the total number of rows in the
                current page: ``iterator.page.num_items``).

        Raises:
            google.cloud.exceptions.GoogleCloudError:
                If the job failed.
            concurrent.futures.TimeoutError:
                If the job did not complete in the given timeout.
        """
        try:
            guard = TimeoutGuard(
                timeout, timeout_error_type=concurrent.futures.TimeoutError
            )
            with guard:
                super(QueryJob, self).result(retry=retry, timeout=timeout)
            timeout = guard.remaining_timeout

            # Return an iterator instead of returning the job.
            if not self._query_results:
                guard = TimeoutGuard(
                    timeout, timeout_error_type=concurrent.futures.TimeoutError
                )
                with guard:
                    self._query_results = self._client._get_query_results(
                        self.job_id,
                        retry,
                        project=self.project,
                        location=self.location,
                        timeout=timeout,
                    )
                timeout = guard.remaining_timeout
        except exceptions.GoogleCloudError as exc:
            exc.message += self._format_for_exception(self.query, self.job_id)
            exc.query_job = self
            raise
        except requests.exceptions.Timeout as exc:
            six.raise_from(concurrent.futures.TimeoutError, exc)

        # If the query job is complete but there are no query results, this was
        # special job, such as a DDL query. Return an empty result set to
        # indicate success and avoid calling tabledata.list on a table which
        # can't be read (such as a view table).
        if self._query_results.total_rows is None:
            return _EmptyRowIterator()

        schema = self._query_results.schema
        dest_table_ref = self.destination
        dest_table = Table(dest_table_ref, schema=schema)
        dest_table._properties["numRows"] = self._query_results.total_rows
        rows = self._client.list_rows(
            dest_table,
            page_size=page_size,
            max_results=max_results,
            retry=retry,
            timeout=timeout,
        )
        rows._preserve_order = _contains_order_by(self.query)
        return rows

    # If changing the signature of this method, make sure to apply the same
    # changes to table.RowIterator.to_arrow()
    def to_arrow(
        self,
        progress_bar_type=None,
        bqstorage_client=None,
        create_bqstorage_client=False,
    ):
        """[Beta] Create a class:`pyarrow.Table` by loading all pages of a
        table or query.

        Args:
            progress_bar_type (Optional[str]):
                If set, use the `tqdm <https://tqdm.github.io/>`_ library to
                display a progress bar while the data downloads. Install the
                ``tqdm`` package to use this feature.

                Possible values of ``progress_bar_type`` include:

                ``None``
                  No progress bar.
                ``'tqdm'``
                  Use the :func:`tqdm.tqdm` function to print a progress bar
                  to :data:`sys.stderr`.
                ``'tqdm_notebook'``
                  Use the :func:`tqdm.tqdm_notebook` function to display a
                  progress bar as a Jupyter notebook widget.
                ``'tqdm_gui'``
                  Use the :func:`tqdm.tqdm_gui` function to display a
                  progress bar as a graphical dialog box.
            bqstorage_client (google.cloud.bigquery_storage_v1beta1.BigQueryStorageClient):
                **Beta Feature** Optional. A BigQuery Storage API client. If
                supplied, use the faster BigQuery Storage API to fetch rows
                from BigQuery. This API is a billable API.

                This method requires the ``pyarrow`` and
                ``google-cloud-bigquery-storage`` libraries.

                Reading from a specific partition or snapshot is not
                currently supported by this method.
            create_bqstorage_client (bool):
                **Beta Feature** Optional. If ``True``, create a BigQuery
                Storage API client using the default API settings. The
                BigQuery Storage API is a faster way to fetch rows from
                BigQuery. See the ``bqstorage_client`` parameter for more
                information.

                This argument does nothing if ``bqstorage_client`` is supplied.

                ..versionadded:: 1.24.0

        Returns:
            pyarrow.Table
                A :class:`pyarrow.Table` populated with row data and column
                headers from the query results. The column headers are derived
                from the destination table's schema.

        Raises:
            ValueError:
                If the :mod:`pyarrow` library cannot be imported.

        ..versionadded:: 1.17.0
        """
        return self.result().to_arrow(
            progress_bar_type=progress_bar_type,
            bqstorage_client=bqstorage_client,
            create_bqstorage_client=create_bqstorage_client,
        )

    # If changing the signature of this method, make sure to apply the same
    # changes to table.RowIterator.to_dataframe()
    def to_dataframe(
        self,
        bqstorage_client=None,
        dtypes=None,
        progress_bar_type=None,
        create_bqstorage_client=False,
    ):
        """Return a pandas DataFrame from a QueryJob

        Args:
            bqstorage_client (google.cloud.bigquery_storage_v1beta1.BigQueryStorageClient):
                **Alpha Feature** Optional. A BigQuery Storage API client. If
                supplied, use the faster BigQuery Storage API to fetch rows
                from BigQuery. This API is a billable API.

                This method requires the ``fastavro`` and
                ``google-cloud-bigquery-storage`` libraries.

                Reading from a specific partition or snapshot is not
                currently supported by this method.

                **Caution**: There is a known issue reading small anonymous
                query result tables with the BQ Storage API. Write your query
                results to a destination table to work around this issue.
            dtypes (Map[str, Union[str, pandas.Series.dtype]]):
                Optional. A dictionary of column names pandas ``dtype``s. The
                provided ``dtype`` is used when constructing the series for
                the column specified. Otherwise, the default pandas behavior
                is used.
            progress_bar_type (Optional[str]):
                If set, use the `tqdm <https://tqdm.github.io/>`_ library to
                display a progress bar while the data downloads. Install the
                ``tqdm`` package to use this feature.

                See
                :func:`~google.cloud.bigquery.table.RowIterator.to_dataframe`
                for details.

                ..versionadded:: 1.11.0
            create_bqstorage_client (bool):
                **Beta Feature** Optional. If ``True``, create a BigQuery
                Storage API client using the default API settings. The
                BigQuery Storage API is a faster way to fetch rows from
                BigQuery. See the ``bqstorage_client`` parameter for more
                information.

                This argument does nothing if ``bqstorage_client`` is supplied.

                ..versionadded:: 1.24.0

        Returns:
            A :class:`~pandas.DataFrame` populated with row data and column
            headers from the query results. The column headers are derived
            from the destination table's schema.

        Raises:
            ValueError: If the `pandas` library cannot be imported.
        """
        return self.result().to_dataframe(
            bqstorage_client=bqstorage_client,
            dtypes=dtypes,
            progress_bar_type=progress_bar_type,
            create_bqstorage_client=create_bqstorage_client,
        )

    def __iter__(self):
        return iter(self.result())


class QueryPlanEntryStep(object):
    """Map a single step in a query plan entry.

    Args:
        kind (str): step type.

        substeps (List): names of substeps.
    """

    def __init__(self, kind, substeps):
        self.kind = kind
        self.substeps = list(substeps)

    @classmethod
    def from_api_repr(cls, resource):
        """Factory: construct instance from the JSON repr.

        Args:
            resource (Dict): JSON representation of the entry.

        Returns:
            QueryPlanEntryStep: new instance built from the resource.
        """
        return cls(kind=resource.get("kind"), substeps=resource.get("substeps", ()))

    def __eq__(self, other):
        if not isinstance(other, self.__class__):
            return NotImplemented
        return self.kind == other.kind and self.substeps == other.substeps


class QueryPlanEntry(object):
    """QueryPlanEntry represents a single stage of a query execution plan.

    See
    https://cloud.google.com/bigquery/docs/reference/rest/v2/Job#ExplainQueryStage
    for the underlying API representation within query statistics.
    """

    def __init__(self):
        self._properties = {}

    @classmethod
    def from_api_repr(cls, resource):
        """Factory: construct instance from the JSON repr.

        Args:
            resource(Dict[str: object]):
                ExplainQueryStage representation returned from API.

        Returns:
            google.cloud.bigquery.QueryPlanEntry:
                Query plan entry parsed from ``resource``.
        """
        entry = cls()
        entry._properties = resource
        return entry

    @property
    def name(self):
        """Optional[str]: Human-readable name of the stage."""
        return self._properties.get("name")

    @property
    def entry_id(self):
        """Optional[str]: Unique ID for the stage within the plan."""
        return self._properties.get("id")

    @property
    def start(self):
        """Optional[Datetime]: Datetime when the stage started."""
        if self._properties.get("startMs") is None:
            return None
        return _helpers._datetime_from_microseconds(
            int(self._properties.get("startMs")) * 1000.0
        )

    @property
    def end(self):
        """Optional[Datetime]: Datetime when the stage ended."""
        if self._properties.get("endMs") is None:
            return None
        return _helpers._datetime_from_microseconds(
            int(self._properties.get("endMs")) * 1000.0
        )

    @property
    def input_stages(self):
        """List(int): Entry IDs for stages that were inputs for this stage."""
        if self._properties.get("inputStages") is None:
            return []
        return [
            _helpers._int_or_none(entry)
            for entry in self._properties.get("inputStages")
        ]

    @property
    def parallel_inputs(self):
        """Optional[int]: Number of parallel input segments within
        the stage.
        """
        return _helpers._int_or_none(self._properties.get("parallelInputs"))

    @property
    def completed_parallel_inputs(self):
        """Optional[int]: Number of parallel input segments completed."""
        return _helpers._int_or_none(self._properties.get("completedParallelInputs"))

    @property
    def wait_ms_avg(self):
        """Optional[int]: Milliseconds the average worker spent waiting to
        be scheduled.
        """
        return _helpers._int_or_none(self._properties.get("waitMsAvg"))

    @property
    def wait_ms_max(self):
        """Optional[int]: Milliseconds the slowest worker spent waiting to
        be scheduled.
        """
        return _helpers._int_or_none(self._properties.get("waitMsMax"))

    @property
    def wait_ratio_avg(self):
        """Optional[float]: Ratio of time the average worker spent waiting
        to be scheduled, relative to the longest time spent by any worker in
        any stage of the overall plan.
        """
        return self._properties.get("waitRatioAvg")

    @property
    def wait_ratio_max(self):
        """Optional[float]: Ratio of time the slowest worker spent waiting
        to be scheduled, relative to the longest time spent by any worker in
        any stage of the overall plan.
        """
        return self._properties.get("waitRatioMax")

    @property
    def read_ms_avg(self):
        """Optional[int]: Milliseconds the average worker spent reading
        input.
        """
        return _helpers._int_or_none(self._properties.get("readMsAvg"))

    @property
    def read_ms_max(self):
        """Optional[int]: Milliseconds the slowest worker spent reading
        input.
        """
        return _helpers._int_or_none(self._properties.get("readMsMax"))

    @property
    def read_ratio_avg(self):
        """Optional[float]: Ratio of time the average worker spent reading
        input, relative to the longest time spent by any worker in any stage
        of the overall plan.
        """
        return self._properties.get("readRatioAvg")

    @property
    def read_ratio_max(self):
        """Optional[float]: Ratio of time the slowest worker spent reading
        to be scheduled, relative to the longest time spent by any worker in
        any stage of the overall plan.
        """
        return self._properties.get("readRatioMax")

    @property
    def compute_ms_avg(self):
        """Optional[int]: Milliseconds the average worker spent on CPU-bound
        processing.
        """
        return _helpers._int_or_none(self._properties.get("computeMsAvg"))

    @property
    def compute_ms_max(self):
        """Optional[int]: Milliseconds the slowest worker spent on CPU-bound
        processing.
        """
        return _helpers._int_or_none(self._properties.get("computeMsMax"))

    @property
    def compute_ratio_avg(self):
        """Optional[float]: Ratio of time the average worker spent on
        CPU-bound processing, relative to the longest time spent by any
        worker in any stage of the overall plan.
        """
        return self._properties.get("computeRatioAvg")

    @property
    def compute_ratio_max(self):
        """Optional[float]: Ratio of time the slowest worker spent on
        CPU-bound processing, relative to the longest time spent by any
        worker in any stage of the overall plan.
        """
        return self._properties.get("computeRatioMax")

    @property
    def write_ms_avg(self):
        """Optional[int]: Milliseconds the average worker spent writing
        output data.
        """
        return _helpers._int_or_none(self._properties.get("writeMsAvg"))

    @property
    def write_ms_max(self):
        """Optional[int]: Milliseconds the slowest worker spent writing
        output data.
        """
        return _helpers._int_or_none(self._properties.get("writeMsMax"))

    @property
    def write_ratio_avg(self):
        """Optional[float]: Ratio of time the average worker spent writing
        output data, relative to the longest time spent by any worker in any
        stage of the overall plan.
        """
        return self._properties.get("writeRatioAvg")

    @property
    def write_ratio_max(self):
        """Optional[float]: Ratio of time the slowest worker spent writing
        output data, relative to the longest time spent by any worker in any
        stage of the overall plan.
        """
        return self._properties.get("writeRatioMax")

    @property
    def records_read(self):
        """Optional[int]: Number of records read by this stage."""
        return _helpers._int_or_none(self._properties.get("recordsRead"))

    @property
    def records_written(self):
        """Optional[int]: Number of records written by this stage."""
        return _helpers._int_or_none(self._properties.get("recordsWritten"))

    @property
    def status(self):
        """Optional[str]: status of this stage."""
        return self._properties.get("status")

    @property
    def shuffle_output_bytes(self):
        """Optional[int]: Number of bytes written by this stage to
        intermediate shuffle.
        """
        return _helpers._int_or_none(self._properties.get("shuffleOutputBytes"))

    @property
    def shuffle_output_bytes_spilled(self):
        """Optional[int]: Number of bytes written by this stage to
        intermediate shuffle and spilled to disk.
        """
        return _helpers._int_or_none(self._properties.get("shuffleOutputBytesSpilled"))

    @property
    def steps(self):
        """List(QueryPlanEntryStep): List of step operations performed by
        each worker in the stage.
        """
        return [
            QueryPlanEntryStep.from_api_repr(step)
            for step in self._properties.get("steps", [])
        ]


class TimelineEntry(object):
    """TimelineEntry represents progress of a query job at a particular
    point in time.

    See
    https://cloud.google.com/bigquery/docs/reference/rest/v2/Job#querytimelinesample
    for the underlying API representation within query statistics.
    """

    def __init__(self):
        self._properties = {}

    @classmethod
    def from_api_repr(cls, resource):
        """Factory: construct instance from the JSON repr.

        Args:
            resource(Dict[str: object]):
                QueryTimelineSample representation returned from API.

        Returns:
            google.cloud.bigquery.TimelineEntry:
                Timeline sample parsed from ``resource``.
        """
        entry = cls()
        entry._properties = resource
        return entry

    @property
    def elapsed_ms(self):
        """Optional[int]: Milliseconds elapsed since start of query
        execution."""
        return _helpers._int_or_none(self._properties.get("elapsedMs"))

    @property
    def active_units(self):
        """Optional[int]: Current number of input units being processed
        by workers, reported as largest value since the last sample."""
        return _helpers._int_or_none(self._properties.get("activeUnits"))

    @property
    def pending_units(self):
        """Optional[int]: Current number of input units remaining for
        query stages active at this sample time."""
        return _helpers._int_or_none(self._properties.get("pendingUnits"))

    @property
    def completed_units(self):
        """Optional[int]: Current number of input units completed by
        this query."""
        return _helpers._int_or_none(self._properties.get("completedUnits"))

    @property
    def slot_millis(self):
        """Optional[int]: Cumulative slot-milliseconds consumed by
        this query."""
        return _helpers._int_or_none(self._properties.get("totalSlotMs"))


class UnknownJob(_AsyncJob):
    """A job whose type cannot be determined."""

    @classmethod
    def from_api_repr(cls, resource, client):
        """Construct an UnknownJob from the JSON representation.

        Args:
            resource (Dict): JSON representation of a job.
            client (google.cloud.bigquery.client.Client):
                Client connected to BigQuery API.

        Returns:
            UnknownJob: Job corresponding to the resource.
        """
        job_ref_properties = resource.get("jobReference", {"projectId": client.project})
        job_ref = _JobReference._from_api_repr(job_ref_properties)
        job = cls(job_ref, client)
        # Populate the job reference with the project, even if it has been
        # redacted, because we know it should equal that of the request.
        resource["jobReference"] = job_ref_properties
        job._properties = resource
        return job


class ScriptStackFrame(object):
    """Stack frame showing the line/column/procedure name where the current
    evaluation happened.

    Args:
        resource (Map[str, Any]): JSON representation of object.
    """

    def __init__(self, resource):
        self._properties = resource

    @property
    def procedure_id(self):
        """Optional[str]: Name of the active procedure.

        Omitted if in a top-level script.
        """
        return self._properties.get("procedureId")

    @property
    def text(self):
        """str: Text of the current statement/expression."""
        return self._properties.get("text")

    @property
    def start_line(self):
        """int: One-based start line."""
        return _helpers._int_or_none(self._properties.get("startLine"))

    @property
    def start_column(self):
        """int: One-based start column."""
        return _helpers._int_or_none(self._properties.get("startColumn"))

    @property
    def end_line(self):
        """int: One-based end line."""
        return _helpers._int_or_none(self._properties.get("endLine"))

    @property
    def end_column(self):
        """int: One-based end column."""
        return _helpers._int_or_none(self._properties.get("endColumn"))


class ScriptStatistics(object):
    """Statistics for a child job of a script.

    Args:
        resource (Map[str, Any]): JSON representation of object.
    """

    def __init__(self, resource):
        self._properties = resource

    @property
    def stack_frames(self):
        """List[ScriptStackFrame]: Stack trace where the current evaluation
        happened.

        Shows line/column/procedure name of each frame on the stack at the
        point where the current evaluation happened.

        The leaf frame is first, the primary script is last.
        """
        return [
            ScriptStackFrame(frame) for frame in self._properties.get("stackFrames", [])
        ]

    @property
    def evaluation_kind(self):
        """str: Indicates the type of child job.

        Possible values include ``STATEMENT`` and ``EXPRESSION``.
        """
        return self._properties.get("evaluationKind")<|MERGE_RESOLUTION|>--- conflicted
+++ resolved
@@ -809,16 +809,12 @@
                 if the job did not complete in the given timeout.
         """
         if self.state is None:
-<<<<<<< HEAD
-            self._begin(retry=retry)
-=======
             with TimeoutGuard(
                 timeout, timeout_error_type=concurrent.futures.TimeoutError
             ) as guard:
                 self._begin(retry=retry, timeout=timeout)
             timeout = guard.remaining_timeout
         # TODO: modify PollingFuture so it can pass a retry argument to done().
->>>>>>> be8e6d4f
         return super(_AsyncJob, self).result(timeout=timeout)
 
     def cancelled(self):
