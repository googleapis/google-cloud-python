--- conflicted
+++ resolved
@@ -190,11 +190,7 @@
         """URL path for the dataset's APIs.
 
         :rtype: str
-<<<<<<< HEAD
-        :returns: the path based on project and dataset name.
-=======
         :returns: the path based on project and dataset ID.
->>>>>>> 7cd09899
         """
         return '/projects/%s/datasets/%s' % (self.project, self.dataset_id)
 
