# Copyright 2016 Google LLC
#
# Licensed under the Apache License, Version 2.0 (the "License");
# you may not use this file except in compliance with the License.
# You may obtain a copy of the License at
#
#     http://www.apache.org/licenses/LICENSE-2.0
#
# Unless required by applicable law or agreed to in writing, software
# distributed under the License is distributed on an "AS IS" BASIS,
# WITHOUT WARRANTIES OR CONDITIONS OF ANY KIND, either express or implied.
# See the License for the specific language governing permissions and
# limitations under the License.

"""Testable usage examples for Google BigQuery API wrapper
Each example function takes a ``client`` argument (which must be an instance
of :class:`google.cloud.bigquery.client.Client`) and uses it to perform a task
with the API.
To facilitate running the examples as system tests, each example is also passed
a ``to_delete`` list;  the function adds to the list any objects created which
need to be deleted during teardown.
"""

import os
import time

import pytest
import six

try:
    import fastparquet
except (ImportError, AttributeError):
    fastparquet = None
try:
    import pandas
except (ImportError, AttributeError):
    pandas = None
try:
    import pyarrow
except (ImportError, AttributeError):
    pyarrow = None

from google.api_core.exceptions import InternalServerError
from google.api_core.exceptions import ServiceUnavailable
from google.api_core.exceptions import TooManyRequests
from google.cloud import bigquery
from google.cloud import storage
from test_utils.retry import RetryErrors

ORIGINAL_FRIENDLY_NAME = "Original friendly name"
ORIGINAL_DESCRIPTION = "Original description"
LOCALLY_CHANGED_FRIENDLY_NAME = "Locally-changed friendly name"
LOCALLY_CHANGED_DESCRIPTION = "Locally-changed description"
UPDATED_FRIENDLY_NAME = "Updated friendly name"
UPDATED_DESCRIPTION = "Updated description"

SCHEMA = [
    bigquery.SchemaField("full_name", "STRING", mode="REQUIRED"),
    bigquery.SchemaField("age", "INTEGER", mode="REQUIRED"),
]

ROWS = [
    ("Phred Phlyntstone", 32),
    ("Bharney Rhubble", 33),
    ("Wylma Phlyntstone", 29),
    ("Bhettye Rhubble", 27),
]

QUERY = (
    "SELECT name FROM `bigquery-public-data.usa_names.usa_1910_2013` "
    'WHERE state = "TX"'
)


retry_429 = RetryErrors(TooManyRequests)
retry_storage_errors = RetryErrors(
    (TooManyRequests, InternalServerError, ServiceUnavailable)
)


@pytest.fixture(scope="module")
def client():
    return bigquery.Client()


@pytest.fixture
def to_delete(client):
    doomed = []
    yield doomed
    for item in doomed:
        if isinstance(item, (bigquery.Dataset, bigquery.DatasetReference)):
            retry_429(client.delete_dataset)(item, delete_contents=True)
        elif isinstance(item, storage.Bucket):
            retry_storage_errors(item.delete)()
        else:
            retry_429(item.delete)()


def _millis():
    return int(time.time() * 1000)


class _CloseOnDelete(object):
    def __init__(self, wrapped):
        self._wrapped = wrapped

    def delete(self):
        self._wrapped.close()


def test_create_client_default_credentials():
    """Create a BigQuery client with Application Default Credentials"""

    # [START bigquery_client_default_credentials]
    from google.cloud import bigquery

    # If you don't specify credentials when constructing the client, the
    # client library will look for credentials in the environment.
    client = bigquery.Client()
    # [END bigquery_client_default_credentials]

    assert client is not None


def test_create_table_nested_repeated_schema(client, to_delete):
    dataset_id = "create_table_nested_repeated_{}".format(_millis())
    dataset_ref = client.dataset(dataset_id)
    dataset = bigquery.Dataset(dataset_ref)
    client.create_dataset(dataset)
    to_delete.append(dataset)

    # [START bigquery_nested_repeated_schema]
    # from google.cloud import bigquery
    # client = bigquery.Client()
    # dataset_ref = client.dataset('my_dataset')

    schema = [
        bigquery.SchemaField("id", "STRING", mode="NULLABLE"),
        bigquery.SchemaField("first_name", "STRING", mode="NULLABLE"),
        bigquery.SchemaField("last_name", "STRING", mode="NULLABLE"),
        bigquery.SchemaField("dob", "DATE", mode="NULLABLE"),
        bigquery.SchemaField(
            "addresses",
            "RECORD",
            mode="REPEATED",
            fields=[
                bigquery.SchemaField("status", "STRING", mode="NULLABLE"),
                bigquery.SchemaField("address", "STRING", mode="NULLABLE"),
                bigquery.SchemaField("city", "STRING", mode="NULLABLE"),
                bigquery.SchemaField("state", "STRING", mode="NULLABLE"),
                bigquery.SchemaField("zip", "STRING", mode="NULLABLE"),
                bigquery.SchemaField("numberOfYears", "STRING", mode="NULLABLE"),
            ],
        ),
    ]
    table_ref = dataset_ref.table("my_table")
    table = bigquery.Table(table_ref, schema=schema)
    table = client.create_table(table)  # API request

    print("Created table {}".format(table.full_table_id))
    # [END bigquery_nested_repeated_schema]


def test_create_table_cmek(client, to_delete):
    dataset_id = "create_table_cmek_{}".format(_millis())
    dataset = bigquery.Dataset(client.dataset(dataset_id))
    client.create_dataset(dataset)
    to_delete.append(dataset)

    # [START bigquery_create_table_cmek]
    # from google.cloud import bigquery
    # client = bigquery.Client()
    # dataset_id = 'my_dataset'

    table_ref = client.dataset(dataset_id).table("my_table")
    table = bigquery.Table(table_ref)

    # Set the encryption key to use for the table.
    # TODO: Replace this key with a key you have created in Cloud KMS.
    kms_key_name = "projects/{}/locations/{}/keyRings/{}/cryptoKeys/{}".format(
        "cloud-samples-tests", "us", "test", "test"
    )
    table.encryption_configuration = bigquery.EncryptionConfiguration(
        kms_key_name=kms_key_name
    )

    table = client.create_table(table)  # API request

    assert table.encryption_configuration.kms_key_name == kms_key_name
    # [END bigquery_create_table_cmek]


def test_create_partitioned_table(client, to_delete):
    dataset_id = "create_table_partitioned_{}".format(_millis())
    dataset_ref = bigquery.Dataset(client.dataset(dataset_id))
    dataset = client.create_dataset(dataset_ref)
    to_delete.append(dataset)

    # [START bigquery_create_table_partitioned]
    # from google.cloud import bigquery
    # client = bigquery.Client()
    # dataset_ref = client.dataset('my_dataset')

    table_ref = dataset_ref.table("my_partitioned_table")
    schema = [
        bigquery.SchemaField("name", "STRING"),
        bigquery.SchemaField("post_abbr", "STRING"),
        bigquery.SchemaField("date", "DATE"),
    ]
    table = bigquery.Table(table_ref, schema=schema)
    table.time_partitioning = bigquery.TimePartitioning(
        type_=bigquery.TimePartitioningType.DAY,
        field="date",  # name of column to use for partitioning
        expiration_ms=7776000000,
    )  # 90 days

    table = client.create_table(table)

    print(
        "Created table {}, partitioned on column {}".format(
            table.table_id, table.time_partitioning.field
        )
    )
    # [END bigquery_create_table_partitioned]

    assert table.time_partitioning.type_ == "DAY"
    assert table.time_partitioning.field == "date"
    assert table.time_partitioning.expiration_ms == 7776000000


def test_load_and_query_partitioned_table(client, to_delete):
    dataset_id = "load_partitioned_table_dataset_{}".format(_millis())
    dataset = bigquery.Dataset(client.dataset(dataset_id))
    client.create_dataset(dataset)
    to_delete.append(dataset)

    # [START bigquery_load_table_partitioned]
    # from google.cloud import bigquery
    # client = bigquery.Client()
    # dataset_id = 'my_dataset'
    table_id = "us_states_by_date"

    dataset_ref = client.dataset(dataset_id)
    job_config = bigquery.LoadJobConfig()
    job_config.schema = [
        bigquery.SchemaField("name", "STRING"),
        bigquery.SchemaField("post_abbr", "STRING"),
        bigquery.SchemaField("date", "DATE"),
    ]
    job_config.skip_leading_rows = 1
    job_config.time_partitioning = bigquery.TimePartitioning(
        type_=bigquery.TimePartitioningType.DAY,
        field="date",  # name of column to use for partitioning
        expiration_ms=7776000000,
    )  # 90 days
    uri = "gs://cloud-samples-data/bigquery/us-states/us-states-by-date.csv"

    load_job = client.load_table_from_uri(
        uri, dataset_ref.table(table_id), job_config=job_config
    )  # API request

    assert load_job.job_type == "load"

    load_job.result()  # Waits for table load to complete.

    table = client.get_table(dataset_ref.table(table_id))
    print("Loaded {} rows to table {}".format(table.num_rows, table_id))
    # [END bigquery_load_table_partitioned]
    assert table.num_rows == 50

    project_id = client.project

    # [START bigquery_query_partitioned_table]
    import datetime

    # from google.cloud import bigquery
    # client = bigquery.Client()
    # project_id = 'my-project'
    # dataset_id = 'my_dataset'
    table_id = "us_states_by_date"

    sql_template = """
        SELECT *
        FROM `{}.{}.{}`
        WHERE date BETWEEN @start_date AND @end_date
    """
    sql = sql_template.format(project_id, dataset_id, table_id)
    job_config = bigquery.QueryJobConfig()
    job_config.query_parameters = [
        bigquery.ScalarQueryParameter("start_date", "DATE", datetime.date(1800, 1, 1)),
        bigquery.ScalarQueryParameter("end_date", "DATE", datetime.date(1899, 12, 31)),
    ]

    # API request
    query_job = client.query(sql, job_config=job_config)

    rows = list(query_job)
    print("{} states were admitted to the US in the 1800s".format(len(rows)))
    # [END bigquery_query_partitioned_table]
    assert len(rows) == 29


@pytest.mark.skip(
    reason=(
        "update_table() is flaky "
        "https://github.com/GoogleCloudPlatform/google-cloud-python/issues/5589"
    )
)
def test_manage_table_labels(client, to_delete):
    dataset_id = "label_table_dataset_{}".format(_millis())
    table_id = "label_table_{}".format(_millis())
    dataset = bigquery.Dataset(client.dataset(dataset_id))
    client.create_dataset(dataset)
    to_delete.append(dataset)

    table = bigquery.Table(dataset.table(table_id), schema=SCHEMA)
    table = client.create_table(table)

    # [START bigquery_label_table]
    # from google.cloud import bigquery
    # client = bigquery.Client()
    # table_ref = client.dataset('my_dataset').table('my_table')
    # table = client.get_table(table_ref)  # API request

    assert table.labels == {}
    labels = {"color": "green"}
    table.labels = labels

    table = client.update_table(table, ["labels"])  # API request

    assert table.labels == labels
    # [END bigquery_label_table]

    # [START bigquery_get_table_labels]
    # from google.cloud import bigquery
    # client = bigquery.Client()
    # dataset_id = 'my_dataset'
    # table_id = 'my_table'

    dataset_ref = client.dataset(dataset_id)
    table_ref = dataset_ref.table(table_id)
    table = client.get_table(table_ref)  # API Request

    # View table labels
    print("Table ID: {}".format(table_id))
    print("Labels:")
    if table.labels:
        for label, value in table.labels.items():
            print("\t{}: {}".format(label, value))
    else:
        print("\tTable has no labels defined.")
    # [END bigquery_get_table_labels]
    assert table.labels == labels

    # [START bigquery_delete_label_table]
    # from google.cloud import bigquery
    # client = bigquery.Client()
    # table_ref = client.dataset('my_dataset').table('my_table')
    # table = client.get_table(table_ref)  # API request

    # This example table starts with one label
    assert table.labels == {"color": "green"}
    # To delete a label from a table, set its value to None
    table.labels["color"] = None

    table = client.update_table(table, ["labels"])  # API request

    assert table.labels == {}
    # [END bigquery_delete_label_table]


@pytest.mark.skip(
    reason=(
        "update_table() is flaky "
        "https://github.com/GoogleCloudPlatform/google-cloud-python/issues/5589"
    )
)
def test_update_table_description(client, to_delete):
    """Update a table's description."""
    dataset_id = "update_table_description_dataset_{}".format(_millis())
    table_id = "update_table_description_table_{}".format(_millis())
    dataset = bigquery.Dataset(client.dataset(dataset_id))
    client.create_dataset(dataset)
    to_delete.append(dataset)

    table = bigquery.Table(dataset.table(table_id), schema=SCHEMA)
    table.description = "Original description."
    table = client.create_table(table)

    # [START bigquery_update_table_description]
    # from google.cloud import bigquery
    # client = bigquery.Client()
    # table_ref = client.dataset('my_dataset').table('my_table')
    # table = client.get_table(table_ref)  # API request

    assert table.description == "Original description."
    table.description = "Updated description."

    table = client.update_table(table, ["description"])  # API request

    assert table.description == "Updated description."
    # [END bigquery_update_table_description]


@pytest.mark.skip(
    reason=(
        "update_table() is flaky "
        "https://github.com/GoogleCloudPlatform/google-cloud-python/issues/5589"
    )
)
def test_update_table_expiration(client, to_delete):
    """Update a table's expiration time."""
    dataset_id = "update_table_expiration_dataset_{}".format(_millis())
    table_id = "update_table_expiration_table_{}".format(_millis())
    dataset = bigquery.Dataset(client.dataset(dataset_id))
    client.create_dataset(dataset)
    to_delete.append(dataset)

    table = bigquery.Table(dataset.table(table_id), schema=SCHEMA)
    table = client.create_table(table)

    # [START bigquery_update_table_expiration]
    import datetime
    import pytz

    # from google.cloud import bigquery
    # client = bigquery.Client()
    # table_ref = client.dataset('my_dataset').table('my_table')
    # table = client.get_table(table_ref)  # API request

    assert table.expires is None

    # set table to expire 5 days from now
    expiration = datetime.datetime.now(pytz.utc) + datetime.timedelta(days=5)
    table.expires = expiration
    table = client.update_table(table, ["expires"])  # API request

    # expiration is stored in milliseconds
    margin = datetime.timedelta(microseconds=1000)
    assert expiration - margin <= table.expires <= expiration + margin
    # [END bigquery_update_table_expiration]


@pytest.mark.skip(
    reason=(
        "update_table() is flaky "
        "https://github.com/GoogleCloudPlatform/google-cloud-python/issues/5589"
    )
)
def test_relax_column(client, to_delete):
    """Updates a schema field from required to nullable."""
    dataset_id = "relax_column_dataset_{}".format(_millis())
    table_id = "relax_column_table_{}".format(_millis())
    dataset = bigquery.Dataset(client.dataset(dataset_id))
    dataset = client.create_dataset(dataset)
    to_delete.append(dataset)

    # [START bigquery_relax_column]
    # from google.cloud import bigquery
    # client = bigquery.Client()
    # dataset_id = 'my_dataset'
    # table_id = 'my_table'

    original_schema = [
        bigquery.SchemaField("full_name", "STRING", mode="REQUIRED"),
        bigquery.SchemaField("age", "INTEGER", mode="REQUIRED"),
    ]
    table_ref = client.dataset(dataset_id).table(table_id)
    table = bigquery.Table(table_ref, schema=original_schema)
    table = client.create_table(table)
    assert all(field.mode == "REQUIRED" for field in table.schema)

    # SchemaField properties cannot be edited after initialization.
    # To make changes, construct new SchemaField objects.
    relaxed_schema = [
        bigquery.SchemaField("full_name", "STRING", mode="NULLABLE"),
        bigquery.SchemaField("age", "INTEGER", mode="NULLABLE"),
    ]
    table.schema = relaxed_schema
    table = client.update_table(table, ["schema"])

    assert all(field.mode == "NULLABLE" for field in table.schema)
    # [END bigquery_relax_column]


@pytest.mark.skip(
    reason=(
        "update_table() is flaky "
        "https://github.com/GoogleCloudPlatform/google-cloud-python/issues/5589"
    )
)
def test_update_table_cmek(client, to_delete):
    """Patch a table's metadata."""
    dataset_id = "update_table_cmek_{}".format(_millis())
    table_id = "update_table_cmek_{}".format(_millis())
    dataset = bigquery.Dataset(client.dataset(dataset_id))
    client.create_dataset(dataset)
    to_delete.append(dataset)

    table = bigquery.Table(dataset.table(table_id))
    original_kms_key_name = "projects/{}/locations/{}/keyRings/{}/cryptoKeys/{}".format(
        "cloud-samples-tests", "us", "test", "test"
    )
    table.encryption_configuration = bigquery.EncryptionConfiguration(
        kms_key_name=original_kms_key_name
    )
    table = client.create_table(table)

    # [START bigquery_update_table_cmek]
    # from google.cloud import bigquery
    # client = bigquery.Client()

    assert table.encryption_configuration.kms_key_name == original_kms_key_name

    # Set a new encryption key to use for the destination.
    # TODO: Replace this key with a key you have created in KMS.
    updated_kms_key_name = (
        "projects/cloud-samples-tests/locations/us/keyRings/test/cryptoKeys/otherkey"
    )
    table.encryption_configuration = bigquery.EncryptionConfiguration(
        kms_key_name=updated_kms_key_name
    )

    table = client.update_table(table, ["encryption_configuration"])  # API request

    assert table.encryption_configuration.kms_key_name == updated_kms_key_name
    assert original_kms_key_name != updated_kms_key_name
    # [END bigquery_update_table_cmek]


@pytest.mark.skip(
    reason=(
        "update_table() is flaky "
        "https://github.com/GoogleCloudPlatform/google-cloud-python/issues/5589"
    )
)
def test_manage_views(client, to_delete):
    project = client.project
    source_dataset_id = "source_dataset_{}".format(_millis())
    source_dataset_ref = client.dataset(source_dataset_id)
    source_dataset = bigquery.Dataset(source_dataset_ref)
    source_dataset = client.create_dataset(source_dataset)
    to_delete.append(source_dataset)

    job_config = bigquery.LoadJobConfig()
    job_config.schema = [
        bigquery.SchemaField("name", "STRING"),
        bigquery.SchemaField("post_abbr", "STRING"),
    ]
    job_config.skip_leading_rows = 1
    uri = "gs://cloud-samples-data/bigquery/us-states/us-states.csv"
    source_table_id = "us_states"
    load_job = client.load_table_from_uri(
        uri, source_dataset.table(source_table_id), job_config=job_config
    )
    load_job.result()

    shared_dataset_id = "shared_dataset_{}".format(_millis())
    shared_dataset_ref = client.dataset(shared_dataset_id)
    shared_dataset = bigquery.Dataset(shared_dataset_ref)
    shared_dataset = client.create_dataset(shared_dataset)
    to_delete.append(shared_dataset)

    # [START bigquery_create_view]
    # from google.cloud import bigquery
    # client = bigquery.Client()
    # project = 'my-project'
    # source_dataset_id = 'my_source_dataset'
    # source_table_id = 'us_states'
    # shared_dataset_ref = client.dataset('my_shared_dataset')

    # This example shows how to create a shared view of a source table of
    # US States. The source table contains all 50 states, while the view will
    # contain only states with names starting with 'W'.
    view_ref = shared_dataset_ref.table("my_shared_view")
    view = bigquery.Table(view_ref)
    sql_template = 'SELECT name, post_abbr FROM `{}.{}.{}` WHERE name LIKE "W%"'
    view.view_query = sql_template.format(project, source_dataset_id, source_table_id)
    view = client.create_table(view)  # API request

    print("Successfully created view at {}".format(view.full_table_id))
    # [END bigquery_create_view]

    # [START bigquery_update_view_query]
    # from google.cloud import bigquery
    # client = bigquery.Client()
    # project = 'my-project'
    # source_dataset_id = 'my_source_dataset'
    # source_table_id = 'us_states'
    # shared_dataset_ref = client.dataset('my_shared_dataset')

    # This example shows how to update a shared view of a source table of
    # US States. The view's query will be updated to contain only states with
    # names starting with 'M'.
    view_ref = shared_dataset_ref.table("my_shared_view")
    view = bigquery.Table(view_ref)
    sql_template = 'SELECT name, post_abbr FROM `{}.{}.{}` WHERE name LIKE "M%"'
    view.view_query = sql_template.format(project, source_dataset_id, source_table_id)
    view = client.update_table(view, ["view_query"])  # API request
    # [END bigquery_update_view_query]

    # [START bigquery_get_view]
    # from google.cloud import bigquery
    # client = bigquery.Client()
    # shared_dataset_id = 'my_shared_dataset'

    view_ref = client.dataset(shared_dataset_id).table("my_shared_view")
    view = client.get_table(view_ref)  # API Request

    # Display view properties
    print("View at {}".format(view.full_table_id))
    print("View Query:\n{}".format(view.view_query))
    # [END bigquery_get_view]
    assert view.view_query is not None

    analyst_group_email = "example-analyst-group@google.com"
    # [START bigquery_grant_view_access]
    # from google.cloud import bigquery
    # client = bigquery.Client()

    # Assign access controls to the dataset containing the view
    # shared_dataset_id = 'my_shared_dataset'
    # analyst_group_email = 'data_analysts@example.com'
    shared_dataset = client.get_dataset(
        client.dataset(shared_dataset_id)
    )  # API request
    access_entries = shared_dataset.access_entries
    access_entries.append(
        bigquery.AccessEntry("READER", "groupByEmail", analyst_group_email)
    )
    shared_dataset.access_entries = access_entries
    shared_dataset = client.update_dataset(
        shared_dataset, ["access_entries"]
    )  # API request

    # Authorize the view to access the source dataset
    # project = 'my-project'
    # source_dataset_id = 'my_source_dataset'
    source_dataset = client.get_dataset(
        client.dataset(source_dataset_id)
    )  # API request
    view_reference = {
        "projectId": project,
        "datasetId": shared_dataset_id,
        "tableId": "my_shared_view",
    }
    access_entries = source_dataset.access_entries
    access_entries.append(bigquery.AccessEntry(None, "view", view_reference))
    source_dataset.access_entries = access_entries
    source_dataset = client.update_dataset(
        source_dataset, ["access_entries"]
    )  # API request
    # [END bigquery_grant_view_access]


def test_load_table_from_file(client, to_delete):
    """Upload table data from a CSV file."""
    dataset_id = "load_table_from_file_dataset_{}".format(_millis())
    table_id = "load_table_from_file_table_{}".format(_millis())
    dataset = bigquery.Dataset(client.dataset(dataset_id))
    dataset.location = "US"
    client.create_dataset(dataset)
    to_delete.append(dataset)
    snippets_dir = os.path.abspath(os.path.dirname(__file__))
    filename = os.path.join(
        snippets_dir, "..", "..", "bigquery", "tests", "data", "people.csv"
    )

    # [START bigquery_load_from_file]
    # from google.cloud import bigquery
    # client = bigquery.Client()
    # filename = '/path/to/file.csv'
    # dataset_id = 'my_dataset'
    # table_id = 'my_table'

    dataset_ref = client.dataset(dataset_id)
    table_ref = dataset_ref.table(table_id)
    job_config = bigquery.LoadJobConfig()
    job_config.source_format = bigquery.SourceFormat.CSV
    job_config.skip_leading_rows = 1
    job_config.autodetect = True

    with open(filename, "rb") as source_file:
        job = client.load_table_from_file(source_file, table_ref, job_config=job_config)

    job.result()  # Waits for table load to complete.

    print("Loaded {} rows into {}:{}.".format(job.output_rows, dataset_id, table_id))
    # [END bigquery_load_from_file]

    table = client.get_table(table_ref)
    rows = list(client.list_rows(table))  # API request

    assert len(rows) == 2
    # Order is not preserved, so compare individually
    row1 = bigquery.Row(("Wylma Phlyntstone", 29), {"full_name": 0, "age": 1})
    assert row1 in rows
    row2 = bigquery.Row(("Phred Phlyntstone", 32), {"full_name": 0, "age": 1})
    assert row2 in rows


def test_load_table_from_uri_avro(client, to_delete, capsys):
    dataset_id = "load_table_from_uri_avro_{}".format(_millis())
    dataset = bigquery.Dataset(client.dataset(dataset_id))
    client.create_dataset(dataset)
    to_delete.append(dataset)

    # [START bigquery_load_table_gcs_avro]
    # from google.cloud import bigquery
    # client = bigquery.Client()
    # dataset_id = 'my_dataset'

    dataset_ref = client.dataset(dataset_id)
    job_config = bigquery.LoadJobConfig()
    job_config.source_format = bigquery.SourceFormat.AVRO
    uri = "gs://cloud-samples-data/bigquery/us-states/us-states.avro"

    load_job = client.load_table_from_uri(
        uri, dataset_ref.table("us_states"), job_config=job_config
    )  # API request
    print("Starting job {}".format(load_job.job_id))

    load_job.result()  # Waits for table load to complete.
    print("Job finished.")

    destination_table = client.get_table(dataset_ref.table("us_states"))
    print("Loaded {} rows.".format(destination_table.num_rows))
    # [END bigquery_load_table_gcs_avro]

    out, _ = capsys.readouterr()
    assert "Loaded 50 rows." in out


def test_load_table_from_uri_csv(client, to_delete, capsys):
    dataset_id = "load_table_from_uri_csv_{}".format(_millis())
    dataset = bigquery.Dataset(client.dataset(dataset_id))
    client.create_dataset(dataset)
    to_delete.append(dataset)

    # [START bigquery_load_table_gcs_csv]
    # from google.cloud import bigquery
    # client = bigquery.Client()
    # dataset_id = 'my_dataset'

    dataset_ref = client.dataset(dataset_id)
    job_config = bigquery.LoadJobConfig()
    job_config.schema = [
        bigquery.SchemaField("name", "STRING"),
        bigquery.SchemaField("post_abbr", "STRING"),
    ]
    job_config.skip_leading_rows = 1
    # The source format defaults to CSV, so the line below is optional.
    job_config.source_format = bigquery.SourceFormat.CSV
    uri = "gs://cloud-samples-data/bigquery/us-states/us-states.csv"

    load_job = client.load_table_from_uri(
        uri, dataset_ref.table("us_states"), job_config=job_config
    )  # API request
    print("Starting job {}".format(load_job.job_id))

    load_job.result()  # Waits for table load to complete.
    print("Job finished.")

    destination_table = client.get_table(dataset_ref.table("us_states"))
    print("Loaded {} rows.".format(destination_table.num_rows))
    # [END bigquery_load_table_gcs_csv]

    out, _ = capsys.readouterr()
    assert "Loaded 50 rows." in out


def test_load_table_from_uri_json(client, to_delete, capsys):
    dataset_id = "load_table_from_uri_json_{}".format(_millis())
    dataset = bigquery.Dataset(client.dataset(dataset_id))
    dataset.location = "US"
    client.create_dataset(dataset)
    to_delete.append(dataset)

    # [START bigquery_load_table_gcs_json]
    # from google.cloud import bigquery
    # client = bigquery.Client()
    # dataset_id = 'my_dataset'

    dataset_ref = client.dataset(dataset_id)
    job_config = bigquery.LoadJobConfig()
    job_config.schema = [
        bigquery.SchemaField("name", "STRING"),
        bigquery.SchemaField("post_abbr", "STRING"),
    ]
    job_config.source_format = bigquery.SourceFormat.NEWLINE_DELIMITED_JSON
    uri = "gs://cloud-samples-data/bigquery/us-states/us-states.json"

    load_job = client.load_table_from_uri(
        uri,
        dataset_ref.table("us_states"),
        location="US",  # Location must match that of the destination dataset.
        job_config=job_config,
    )  # API request
    print("Starting job {}".format(load_job.job_id))

    load_job.result()  # Waits for table load to complete.
    print("Job finished.")

    destination_table = client.get_table(dataset_ref.table("us_states"))
    print("Loaded {} rows.".format(destination_table.num_rows))
    # [END bigquery_load_table_gcs_json]

    out, _ = capsys.readouterr()
    assert "Loaded 50 rows." in out


def test_load_table_from_uri_cmek(client, to_delete):
    dataset_id = "load_table_from_uri_cmek_{}".format(_millis())
    dataset = bigquery.Dataset(client.dataset(dataset_id))
    dataset.location = "US"
    client.create_dataset(dataset)
    to_delete.append(dataset)

    # [START bigquery_load_table_gcs_json_cmek]
    # from google.cloud import bigquery
    # client = bigquery.Client()
    # dataset_id = 'my_dataset'

    dataset_ref = client.dataset(dataset_id)
    job_config = bigquery.LoadJobConfig()
    job_config.autodetect = True
    job_config.source_format = bigquery.SourceFormat.NEWLINE_DELIMITED_JSON

    # Set the encryption key to use for the destination.
    # TODO: Replace this key with a key you have created in KMS.
    kms_key_name = "projects/{}/locations/{}/keyRings/{}/cryptoKeys/{}".format(
        "cloud-samples-tests", "us", "test", "test"
    )
    encryption_config = bigquery.EncryptionConfiguration(kms_key_name=kms_key_name)
    job_config.destination_encryption_configuration = encryption_config
    uri = "gs://cloud-samples-data/bigquery/us-states/us-states.json"

    load_job = client.load_table_from_uri(
        uri,
        dataset_ref.table("us_states"),
        location="US",  # Location must match that of the destination dataset.
        job_config=job_config,
    )  # API request

    assert load_job.job_type == "load"

    load_job.result()  # Waits for table load to complete.

    assert load_job.state == "DONE"
    table = client.get_table(dataset_ref.table("us_states"))
    assert table.encryption_configuration.kms_key_name == kms_key_name
    # [END bigquery_load_table_gcs_json_cmek]


def test_load_table_from_uri_parquet(client, to_delete, capsys):
    dataset_id = "load_table_from_uri_parquet_{}".format(_millis())
    dataset = bigquery.Dataset(client.dataset(dataset_id))
    client.create_dataset(dataset)
    to_delete.append(dataset)

    # [START bigquery_load_table_gcs_parquet]
    # from google.cloud import bigquery
    # client = bigquery.Client()
    # dataset_id = 'my_dataset'

    dataset_ref = client.dataset(dataset_id)
    job_config = bigquery.LoadJobConfig()
    job_config.source_format = bigquery.SourceFormat.PARQUET
    uri = "gs://cloud-samples-data/bigquery/us-states/us-states.parquet"

    load_job = client.load_table_from_uri(
        uri, dataset_ref.table("us_states"), job_config=job_config
    )  # API request
    print("Starting job {}".format(load_job.job_id))

    load_job.result()  # Waits for table load to complete.
    print("Job finished.")

    destination_table = client.get_table(dataset_ref.table("us_states"))
    print("Loaded {} rows.".format(destination_table.num_rows))
    # [END bigquery_load_table_gcs_parquet]

    out, _ = capsys.readouterr()
    assert "Loaded 50 rows." in out


def test_load_table_from_uri_orc(client, to_delete, capsys):
    dataset_id = "load_table_from_uri_orc_{}".format(_millis())
    dataset = bigquery.Dataset(client.dataset(dataset_id))
    client.create_dataset(dataset)
    to_delete.append(dataset)

    # [START bigquery_load_table_gcs_orc]
    # from google.cloud import bigquery
    # client = bigquery.Client()
    # dataset_id = 'my_dataset'

    dataset_ref = client.dataset(dataset_id)
    job_config = bigquery.LoadJobConfig()
    job_config.source_format = bigquery.SourceFormat.ORC
    uri = "gs://cloud-samples-data/bigquery/us-states/us-states.orc"

    load_job = client.load_table_from_uri(
        uri, dataset_ref.table("us_states"), job_config=job_config
    )  # API request
    print("Starting job {}".format(load_job.job_id))

    load_job.result()  # Waits for table load to complete.
    print("Job finished.")

    destination_table = client.get_table(dataset_ref.table("us_states"))
    print("Loaded {} rows.".format(destination_table.num_rows))
    # [END bigquery_load_table_gcs_orc]

    out, _ = capsys.readouterr()
    assert "Loaded 50 rows." in out


def test_load_table_from_uri_autodetect(client, to_delete, capsys):
    """Load table from a GCS URI using various formats and auto-detected schema
    Each file format has its own tested load from URI sample. Because most of
    the code is common for autodetect, append, and truncate, this sample
    includes snippets for all supported formats but only calls a single load
    job.
    This code snippet is made up of shared code, then format-specific code,
    followed by more shared code. Note that only the last format in the
    format-specific code section will be tested in this test.
    """
    dataset_id = "load_table_from_uri_auto_{}".format(_millis())
    dataset = bigquery.Dataset(client.dataset(dataset_id))
    client.create_dataset(dataset)
    to_delete.append(dataset)

    # Shared code
    # [START bigquery_load_table_gcs_csv_autodetect]
    # [START bigquery_load_table_gcs_json_autodetect]
    # from google.cloud import bigquery
    # client = bigquery.Client()
    # dataset_id = 'my_dataset'

    dataset_ref = client.dataset(dataset_id)
    job_config = bigquery.LoadJobConfig()
    job_config.autodetect = True
    # [END bigquery_load_table_gcs_csv_autodetect]
    # [END bigquery_load_table_gcs_json_autodetect]

    # Format-specific code
    # [START bigquery_load_table_gcs_csv_autodetect]
    job_config.skip_leading_rows = 1
    # The source format defaults to CSV, so the line below is optional.
    job_config.source_format = bigquery.SourceFormat.CSV
    uri = "gs://cloud-samples-data/bigquery/us-states/us-states.csv"
    # [END bigquery_load_table_gcs_csv_autodetect]
    # unset csv-specific attribute
    del job_config._properties["load"]["skipLeadingRows"]

    # [START bigquery_load_table_gcs_json_autodetect]
    job_config.source_format = bigquery.SourceFormat.NEWLINE_DELIMITED_JSON
    uri = "gs://cloud-samples-data/bigquery/us-states/us-states.json"
    # [END bigquery_load_table_gcs_json_autodetect]

    # Shared code
    # [START bigquery_load_table_gcs_csv_autodetect]
    # [START bigquery_load_table_gcs_json_autodetect]
    load_job = client.load_table_from_uri(
        uri, dataset_ref.table("us_states"), job_config=job_config
    )  # API request
    print("Starting job {}".format(load_job.job_id))

    load_job.result()  # Waits for table load to complete.
    print("Job finished.")

    destination_table = client.get_table(dataset_ref.table("us_states"))
    print("Loaded {} rows.".format(destination_table.num_rows))
    # [END bigquery_load_table_gcs_csv_autodetect]
    # [END bigquery_load_table_gcs_json_autodetect]

    out, _ = capsys.readouterr()
    assert "Loaded 50 rows." in out


def test_load_table_from_uri_truncate(client, to_delete, capsys):
    """Replaces table data with data from a GCS URI using various formats
    Each file format has its own tested load from URI sample. Because most of
    the code is common for autodetect, append, and truncate, this sample
    includes snippets for all supported formats but only calls a single load
    job.
    This code snippet is made up of shared code, then format-specific code,
    followed by more shared code. Note that only the last format in the
    format-specific code section will be tested in this test.
    """
    dataset_id = "load_table_from_uri_trunc_{}".format(_millis())
    dataset = bigquery.Dataset(client.dataset(dataset_id))
    client.create_dataset(dataset)
    to_delete.append(dataset)

    job_config = bigquery.LoadJobConfig()
    job_config.schema = [
        bigquery.SchemaField("name", "STRING"),
        bigquery.SchemaField("post_abbr", "STRING"),
    ]
    table_ref = dataset.table("us_states")
    body = six.BytesIO(b"Washington,WA")
    client.load_table_from_file(body, table_ref, job_config=job_config).result()
    previous_rows = client.get_table(table_ref).num_rows
    assert previous_rows > 0

    # Shared code
    # [START bigquery_load_table_gcs_avro_truncate]
    # [START bigquery_load_table_gcs_csv_truncate]
    # [START bigquery_load_table_gcs_json_truncate]
    # [START bigquery_load_table_gcs_parquet_truncate]
    # [START bigquery_load_table_gcs_orc_truncate]
    # from google.cloud import bigquery
    # client = bigquery.Client()
    # table_ref = client.dataset('my_dataset').table('existing_table')

    job_config = bigquery.LoadJobConfig()
    job_config.write_disposition = bigquery.WriteDisposition.WRITE_TRUNCATE
    # [END bigquery_load_table_gcs_avro_truncate]
    # [END bigquery_load_table_gcs_csv_truncate]
    # [END bigquery_load_table_gcs_json_truncate]
    # [END bigquery_load_table_gcs_parquet_truncate]
    # [END bigquery_load_table_gcs_orc_truncate]

    # Format-specific code
    # [START bigquery_load_table_gcs_avro_truncate]
    job_config.source_format = bigquery.SourceFormat.AVRO
    uri = "gs://cloud-samples-data/bigquery/us-states/us-states.avro"
    # [END bigquery_load_table_gcs_avro_truncate]

    # [START bigquery_load_table_gcs_csv_truncate]
    job_config.skip_leading_rows = 1
    # The source format defaults to CSV, so the line below is optional.
    job_config.source_format = bigquery.SourceFormat.CSV
    uri = "gs://cloud-samples-data/bigquery/us-states/us-states.csv"
    # [END bigquery_load_table_gcs_csv_truncate]
    # unset csv-specific attribute
    del job_config._properties["load"]["skipLeadingRows"]

    # [START bigquery_load_table_gcs_json_truncate]
    job_config.source_format = bigquery.SourceFormat.NEWLINE_DELIMITED_JSON
    uri = "gs://cloud-samples-data/bigquery/us-states/us-states.json"
    # [END bigquery_load_table_gcs_json_truncate]

    # [START bigquery_load_table_gcs_parquet_truncate]
    job_config.source_format = bigquery.SourceFormat.PARQUET
    uri = "gs://cloud-samples-data/bigquery/us-states/us-states.parquet"
    # [END bigquery_load_table_gcs_parquet_truncate]

    # [START bigquery_load_table_gcs_orc_truncate]
    job_config.source_format = bigquery.SourceFormat.ORC
    uri = "gs://cloud-samples-data/bigquery/us-states/us-states.orc"
    # [END bigquery_load_table_gcs_orc_truncate]

    # Shared code
    # [START bigquery_load_table_gcs_avro_truncate]
    # [START bigquery_load_table_gcs_csv_truncate]
    # [START bigquery_load_table_gcs_json_truncate]
    # [START bigquery_load_table_gcs_parquet_truncate]
    # [START bigquery_load_table_gcs_orc_truncate]
    load_job = client.load_table_from_uri(
        uri, table_ref, job_config=job_config
    )  # API request
    print("Starting job {}".format(load_job.job_id))

    load_job.result()  # Waits for table load to complete.
    print("Job finished.")

    destination_table = client.get_table(table_ref)
    print("Loaded {} rows.".format(destination_table.num_rows))
    # [END bigquery_load_table_gcs_avro_truncate]
    # [END bigquery_load_table_gcs_csv_truncate]
    # [END bigquery_load_table_gcs_json_truncate]
    # [END bigquery_load_table_gcs_parquet_truncate]
    # [END bigquery_load_table_gcs_orc_truncate]

    out, _ = capsys.readouterr()
    assert "Loaded 50 rows." in out


def test_load_table_add_column(client, to_delete):
    dataset_id = "load_table_add_column_{}".format(_millis())
    dataset_ref = client.dataset(dataset_id)
    dataset = bigquery.Dataset(dataset_ref)
    dataset.location = "US"
    dataset = client.create_dataset(dataset)
    to_delete.append(dataset)

    snippets_dir = os.path.abspath(os.path.dirname(__file__))
    filepath = os.path.join(
        snippets_dir, "..", "..", "bigquery", "tests", "data", "people.csv"
    )
    table_ref = dataset_ref.table("my_table")
    old_schema = [bigquery.SchemaField("full_name", "STRING", mode="REQUIRED")]
    table = client.create_table(bigquery.Table(table_ref, schema=old_schema))

    # [START bigquery_add_column_load_append]
    # from google.cloud import bigquery
    # client = bigquery.Client()
    # dataset_ref = client.dataset('my_dataset')
    # filepath = 'path/to/your_file.csv'

    # Retrieves the destination table and checks the length of the schema
    table_id = "my_table"
    table_ref = dataset_ref.table(table_id)
    table = client.get_table(table_ref)
    print("Table {} contains {} columns.".format(table_id, len(table.schema)))

    # Configures the load job to append the data to the destination table,
    # allowing field addition
    job_config = bigquery.LoadJobConfig()
    job_config.write_disposition = bigquery.WriteDisposition.WRITE_APPEND
    job_config.schema_update_options = [
        bigquery.SchemaUpdateOption.ALLOW_FIELD_ADDITION
    ]
    # In this example, the existing table contains only the 'full_name' column.
    # 'REQUIRED' fields cannot be added to an existing schema, so the
    # additional column must be 'NULLABLE'.
    job_config.schema = [
        bigquery.SchemaField("full_name", "STRING", mode="REQUIRED"),
        bigquery.SchemaField("age", "INTEGER", mode="NULLABLE"),
    ]
    job_config.source_format = bigquery.SourceFormat.CSV
    job_config.skip_leading_rows = 1

    with open(filepath, "rb") as source_file:
        job = client.load_table_from_file(
            source_file,
            table_ref,
            location="US",  # Must match the destination dataset location.
            job_config=job_config,
        )  # API request

    job.result()  # Waits for table load to complete.
    print(
        "Loaded {} rows into {}:{}.".format(
            job.output_rows, dataset_id, table_ref.table_id
        )
    )

    # Checks the updated length of the schema
    table = client.get_table(table)
    print("Table {} now contains {} columns.".format(table_id, len(table.schema)))
    # [END bigquery_add_column_load_append]
    assert len(table.schema) == 2
    assert table.num_rows > 0


def test_load_table_relax_column(client, to_delete):
    dataset_id = "load_table_relax_column_{}".format(_millis())
    dataset_ref = client.dataset(dataset_id)
    dataset = bigquery.Dataset(dataset_ref)
    dataset.location = "US"
    dataset = client.create_dataset(dataset)
    to_delete.append(dataset)

    snippets_dir = os.path.abspath(os.path.dirname(__file__))
    filepath = os.path.join(
        snippets_dir, "..", "..", "bigquery", "tests", "data", "people.csv"
    )
    table_ref = dataset_ref.table("my_table")
    old_schema = [
        bigquery.SchemaField("full_name", "STRING", mode="REQUIRED"),
        bigquery.SchemaField("age", "INTEGER", mode="REQUIRED"),
        bigquery.SchemaField("favorite_color", "STRING", mode="REQUIRED"),
    ]
    table = client.create_table(bigquery.Table(table_ref, schema=old_schema))

    # [START bigquery_relax_column_load_append]
    # from google.cloud import bigquery
    # client = bigquery.Client()
    # dataset_ref = client.dataset('my_dataset')
    # filepath = 'path/to/your_file.csv'

    # Retrieves the destination table and checks the number of required fields
    table_id = "my_table"
    table_ref = dataset_ref.table(table_id)
    table = client.get_table(table_ref)
    original_required_fields = sum(field.mode == "REQUIRED" for field in table.schema)
    # In this example, the existing table has 3 required fields.
    print("{} fields in the schema are required.".format(original_required_fields))

    # Configures the load job to append the data to a destination table,
    # allowing field relaxation
    job_config = bigquery.LoadJobConfig()
    job_config.write_disposition = bigquery.WriteDisposition.WRITE_APPEND
    job_config.schema_update_options = [
        bigquery.SchemaUpdateOption.ALLOW_FIELD_RELAXATION
    ]
    # In this example, the existing table contains three required fields
    # ('full_name', 'age', and 'favorite_color'), while the data to load
    # contains only the first two fields.
    job_config.schema = [
        bigquery.SchemaField("full_name", "STRING", mode="REQUIRED"),
        bigquery.SchemaField("age", "INTEGER", mode="REQUIRED"),
    ]
    job_config.source_format = bigquery.SourceFormat.CSV
    job_config.skip_leading_rows = 1

    with open(filepath, "rb") as source_file:
        job = client.load_table_from_file(
            source_file,
            table_ref,
            location="US",  # Must match the destination dataset location.
            job_config=job_config,
        )  # API request

    job.result()  # Waits for table load to complete.
    print(
        "Loaded {} rows into {}:{}.".format(
            job.output_rows, dataset_id, table_ref.table_id
        )
    )

    # Checks the updated number of required fields
    table = client.get_table(table)
    current_required_fields = sum(field.mode == "REQUIRED" for field in table.schema)
    print("{} fields in the schema are now required.".format(current_required_fields))
    # [END bigquery_relax_column_load_append]
    assert original_required_fields - current_required_fields == 1
    assert len(table.schema) == 3
    assert table.schema[2].mode == "NULLABLE"
    assert table.num_rows > 0


def test_extract_table(client, to_delete):
    bucket_name = "extract_shakespeare_{}".format(_millis())
    storage_client = storage.Client()
    bucket = retry_storage_errors(storage_client.create_bucket)(bucket_name)
    to_delete.append(bucket)

    # [START bigquery_extract_table]
    # from google.cloud import bigquery
    # client = bigquery.Client()
    # bucket_name = 'my-bucket'
    project = "bigquery-public-data"
    dataset_id = "samples"
    table_id = "shakespeare"

    destination_uri = "gs://{}/{}".format(bucket_name, "shakespeare.csv")
    dataset_ref = client.dataset(dataset_id, project=project)
    table_ref = dataset_ref.table(table_id)

    extract_job = client.extract_table(
        table_ref,
        destination_uri,
        # Location must match that of the source table.
        location="US",
    )  # API request
    extract_job.result()  # Waits for job to complete.

    print(
        "Exported {}:{}.{} to {}".format(project, dataset_id, table_id, destination_uri)
    )
    # [END bigquery_extract_table]

    blob = retry_storage_errors(bucket.get_blob)("shakespeare.csv")
    assert blob.exists
    assert blob.size > 0
    to_delete.insert(0, blob)


def test_extract_table_json(client, to_delete):
    bucket_name = "extract_shakespeare_json_{}".format(_millis())
    storage_client = storage.Client()
    bucket = retry_storage_errors(storage_client.create_bucket)(bucket_name)
    to_delete.append(bucket)

    # [START bigquery_extract_table_json]
    # from google.cloud import bigquery
    # client = bigquery.Client()
    # bucket_name = 'my-bucket'

    destination_uri = "gs://{}/{}".format(bucket_name, "shakespeare.json")
    dataset_ref = client.dataset("samples", project="bigquery-public-data")
    table_ref = dataset_ref.table("shakespeare")
    job_config = bigquery.job.ExtractJobConfig()
    job_config.destination_format = bigquery.DestinationFormat.NEWLINE_DELIMITED_JSON

    extract_job = client.extract_table(
        table_ref,
        destination_uri,
        job_config=job_config,
        # Location must match that of the source table.
        location="US",
    )  # API request
    extract_job.result()  # Waits for job to complete.
    # [END bigquery_extract_table_json]

    blob = retry_storage_errors(bucket.get_blob)("shakespeare.json")
    assert blob.exists
    assert blob.size > 0
    to_delete.insert(0, blob)


def test_extract_table_compressed(client, to_delete):
    bucket_name = "extract_shakespeare_compress_{}".format(_millis())
    storage_client = storage.Client()
    bucket = retry_storage_errors(storage_client.create_bucket)(bucket_name)
    to_delete.append(bucket)

    # [START bigquery_extract_table_compressed]
    # from google.cloud import bigquery
    # client = bigquery.Client()
    # bucket_name = 'my-bucket'

    destination_uri = "gs://{}/{}".format(bucket_name, "shakespeare.csv.gz")
    dataset_ref = client.dataset("samples", project="bigquery-public-data")
    table_ref = dataset_ref.table("shakespeare")
    job_config = bigquery.job.ExtractJobConfig()
    job_config.compression = bigquery.Compression.GZIP

    extract_job = client.extract_table(
        table_ref,
        destination_uri,
        # Location must match that of the source table.
        location="US",
        job_config=job_config,
    )  # API request
    extract_job.result()  # Waits for job to complete.
    # [END bigquery_extract_table_compressed]

    blob = retry_storage_errors(bucket.get_blob)("shakespeare.csv.gz")
    assert blob.exists
    assert blob.size > 0
    to_delete.insert(0, blob)


<<<<<<< HEAD
def test_undelete_table(client, to_delete):
    dataset_id = "undelete_table_dataset_{}".format(_millis())
    table_id = "undelete_table_table_{}".format(_millis())
    dataset = bigquery.Dataset(client.dataset(dataset_id))
    dataset.location = "US"
    dataset = client.create_dataset(dataset)
    to_delete.append(dataset)

    table = bigquery.Table(dataset.table(table_id), schema=SCHEMA)
    client.create_table(table)

    # [START bigquery_undelete_table]
    # TODO(developer): Uncomment the lines below and replace with your values.
    # import time
    # from google.cloud import bigquery
    # client = bigquery.Client()
    # dataset_id = 'my_dataset'  # Replace with your dataset ID.
    # table_id = 'my_table'      # Replace with your table ID.

    table_ref = client.dataset(dataset_id).table(table_id)

    # TODO(developer): Choose an appropriate snapshot point as epoch
    # milliseconds. For this example, we choose the current time as we're about
    # to delete the table immediately afterwards.
    snapshot_epoch = int(time.time() * 1000)
    # [END bigquery_undelete_table]

    # Due to very short lifecycle of the table, ensure we're not picking a time
    # prior to the table creation due to time drift between backend and client.
    table = client.get_table(table_ref)
    created_epoch = datetime_helpers.to_microseconds(table.created)
    if created_epoch > snapshot_epoch:
        snapshot_epoch = created_epoch

    # [START bigquery_undelete_table]

    # "Accidentally" delete the table.
    client.delete_table(table_ref)  # API request

    # Construct the restore-from table ID using a snapshot decorator.
    snapshot_table_id = "{}@{}".format(table_id, snapshot_epoch)
    source_table_ref = client.dataset(dataset_id).table(snapshot_table_id)

    # Choose a new table ID for the recovered table data.
    recovered_table_id = "{}_recovered".format(table_id)
    dest_table_ref = client.dataset(dataset_id).table(recovered_table_id)

    # Construct and run a copy job.
    job = client.copy_table(
        source_table_ref,
        dest_table_ref,
        # Location must match that of the source and destination tables.
        location="US",
    )  # API request

    job.result()  # Waits for job to complete.

    print(
        "Copied data from deleted table {} to {}".format(table_id, recovered_table_id)
    )
    # [END bigquery_undelete_table]
=======
def test_client_query_legacy_sql(client):
    """Run a query with Legacy SQL explicitly set"""
    # [START bigquery_query_legacy]
    # from google.cloud import bigquery
    # client = bigquery.Client()

    query = (
        "SELECT name FROM [bigquery-public-data:usa_names.usa_1910_2013] "
        'WHERE state = "TX" '
        "LIMIT 100"
    )

    # Set use_legacy_sql to True to use legacy SQL syntax.
    job_config = bigquery.QueryJobConfig()
    job_config.use_legacy_sql = True

    query_job = client.query(
        query,
        # Location must match that of the dataset(s) referenced in the query.
        location="US",
        job_config=job_config,
    )  # API request - starts the query

    # Print the results.
    for row in query_job:  # API request - fetches results
        print(row)
    # [END bigquery_query_legacy]
>>>>>>> bf151728


def test_client_query_total_rows(client, capsys):
    """Run a query and just check for how many rows."""
    # [START bigquery_query_total_rows]
    # from google.cloud import bigquery
    # client = bigquery.Client()

    query = (
        "SELECT name FROM `bigquery-public-data.usa_names.usa_1910_2013` "
        'WHERE state = "TX" '
        "LIMIT 100"
    )
    query_job = client.query(
        query,
        # Location must match that of the dataset(s) referenced in the query.
        location="US",
    )  # API request - starts the query

    results = query_job.result()  # Wait for query to complete.
    print("Got {} rows.".format(results.total_rows))
    # [END bigquery_query_total_rows]

    out, _ = capsys.readouterr()
    assert "Got 100 rows." in out


def test_manage_job(client):
    sql = """
        SELECT corpus
        FROM `bigquery-public-data.samples.shakespeare`
        GROUP BY corpus;
    """
    location = "us"
    job = client.query(sql, location=location)
    job_id = job.job_id

    # [START bigquery_cancel_job]
    # TODO(developer): Uncomment the lines below and replace with your values.
    # from google.cloud import bigquery
    # client = bigquery.Client()
    # job_id = 'bq-job-123x456-123y123z123c'  # replace with your job ID
    # location = 'us'                         # replace with your location

    job = client.cancel_job(job_id, location=location)
    # [END bigquery_cancel_job]

    # [START bigquery_get_job]
    # TODO(developer): Uncomment the lines below and replace with your values.
    # from google.cloud import bigquery
    # client = bigquery.Client()
    # job_id = 'bq-job-123x456-123y123z123c'  # replace with your job ID
    # location = 'us'                         # replace with your location

    job = client.get_job(job_id, location=location)  # API request

    # Print selected job properties
    print("Details for job {} running in {}:".format(job_id, location))
    print(
        "\tType: {}\n\tState: {}\n\tCreated: {}".format(
            job.job_type, job.state, job.created
        )
    )
    # [END bigquery_get_job]


def test_client_query_w_named_params(client, capsys):
    """Run a query using named query parameters"""

    # [START bigquery_query_params_named]
    # from google.cloud import bigquery
    # client = bigquery.Client()

    query = """
        SELECT word, word_count
        FROM `bigquery-public-data.samples.shakespeare`
        WHERE corpus = @corpus
        AND word_count >= @min_word_count
        ORDER BY word_count DESC;
    """
    query_params = [
        bigquery.ScalarQueryParameter("corpus", "STRING", "romeoandjuliet"),
        bigquery.ScalarQueryParameter("min_word_count", "INT64", 250),
    ]
    job_config = bigquery.QueryJobConfig()
    job_config.query_parameters = query_params
    query_job = client.query(
        query,
        # Location must match that of the dataset(s) referenced in the query.
        location="US",
        job_config=job_config,
    )  # API request - starts the query

    # Print the results
    for row in query_job:
        print("{}: \t{}".format(row.word, row.word_count))

    assert query_job.state == "DONE"
    # [END bigquery_query_params_named]

    out, _ = capsys.readouterr()
    assert "the" in out


def test_client_query_w_positional_params(client, capsys):
    """Run a query using query parameters"""

    # [START bigquery_query_params_positional]
    # from google.cloud import bigquery
    # client = bigquery.Client()

    query = """
        SELECT word, word_count
        FROM `bigquery-public-data.samples.shakespeare`
        WHERE corpus = ?
        AND word_count >= ?
        ORDER BY word_count DESC;
    """
    # Set the name to None to use positional parameters.
    # Note that you cannot mix named and positional parameters.
    query_params = [
        bigquery.ScalarQueryParameter(None, "STRING", "romeoandjuliet"),
        bigquery.ScalarQueryParameter(None, "INT64", 250),
    ]
    job_config = bigquery.QueryJobConfig()
    job_config.query_parameters = query_params
    query_job = client.query(
        query,
        # Location must match that of the dataset(s) referenced in the query.
        location="US",
        job_config=job_config,
    )  # API request - starts the query

    # Print the results
    for row in query_job:
        print("{}: \t{}".format(row.word, row.word_count))

    assert query_job.state == "DONE"
    # [END bigquery_query_params_positional]

    out, _ = capsys.readouterr()
    assert "the" in out


def test_client_query_w_timestamp_params(client, capsys):
    """Run a query using query parameters"""

    # [START bigquery_query_params_timestamps]
    # from google.cloud import bigquery
    # client = bigquery.Client()

    import datetime
    import pytz

    query = "SELECT TIMESTAMP_ADD(@ts_value, INTERVAL 1 HOUR);"
    query_params = [
        bigquery.ScalarQueryParameter(
            "ts_value",
            "TIMESTAMP",
            datetime.datetime(2016, 12, 7, 8, 0, tzinfo=pytz.UTC),
        )
    ]
    job_config = bigquery.QueryJobConfig()
    job_config.query_parameters = query_params
    query_job = client.query(
        query,
        # Location must match that of the dataset(s) referenced in the query.
        location="US",
        job_config=job_config,
    )  # API request - starts the query

    # Print the results
    for row in query_job:
        print(row)

    assert query_job.state == "DONE"
    # [END bigquery_query_params_timestamps]

    out, _ = capsys.readouterr()
    assert "2016, 12, 7, 9, 0" in out


def test_client_query_w_array_params(client, capsys):
    """Run a query using array query parameters"""
    # [START bigquery_query_params_arrays]
    # from google.cloud import bigquery
    # client = bigquery.Client()

    query = """
        SELECT name, sum(number) as count
        FROM `bigquery-public-data.usa_names.usa_1910_2013`
        WHERE gender = @gender
        AND state IN UNNEST(@states)
        GROUP BY name
        ORDER BY count DESC
        LIMIT 10;
    """
    query_params = [
        bigquery.ScalarQueryParameter("gender", "STRING", "M"),
        bigquery.ArrayQueryParameter("states", "STRING", ["WA", "WI", "WV", "WY"]),
    ]
    job_config = bigquery.QueryJobConfig()
    job_config.query_parameters = query_params
    query_job = client.query(
        query,
        # Location must match that of the dataset(s) referenced in the query.
        location="US",
        job_config=job_config,
    )  # API request - starts the query

    # Print the results
    for row in query_job:
        print("{}: \t{}".format(row.name, row.count))

    assert query_job.state == "DONE"
    # [END bigquery_query_params_arrays]

    out, _ = capsys.readouterr()
    assert "James" in out


def test_client_query_w_struct_params(client, capsys):
    """Run a query using struct query parameters"""
    # [START bigquery_query_params_structs]
    # from google.cloud import bigquery
    # client = bigquery.Client()

    query = "SELECT @struct_value AS s;"
    query_params = [
        bigquery.StructQueryParameter(
            "struct_value",
            bigquery.ScalarQueryParameter("x", "INT64", 1),
            bigquery.ScalarQueryParameter("y", "STRING", "foo"),
        )
    ]
    job_config = bigquery.QueryJobConfig()
    job_config.query_parameters = query_params
    query_job = client.query(
        query,
        # Location must match that of the dataset(s) referenced in the query.
        location="US",
        job_config=job_config,
    )  # API request - starts the query

    # Print the results
    for row in query_job:
        print(row.s)

    assert query_job.state == "DONE"
    # [END bigquery_query_params_structs]

    out, _ = capsys.readouterr()
    assert "1" in out
    assert "foo" in out


def test_query_no_cache(client):
    # [START bigquery_query_no_cache]
    # from google.cloud import bigquery
    # client = bigquery.Client()

    job_config = bigquery.QueryJobConfig()
    job_config.use_query_cache = False
    sql = """
        SELECT corpus
        FROM `bigquery-public-data.samples.shakespeare`
        GROUP BY corpus;
    """
    query_job = client.query(
        sql,
        # Location must match that of the dataset(s) referenced in the query.
        location="US",
        job_config=job_config,
    )  # API request

    # Print the results.
    for row in query_job:  # API request - fetches results
        print(row)
    # [END bigquery_query_no_cache]


def test_query_external_gcs_temporary_table(client):
    # [START bigquery_query_external_gcs_temp]
    # from google.cloud import bigquery
    # client = bigquery.Client()

    # Configure the external data source and query job
    external_config = bigquery.ExternalConfig("CSV")
    external_config.source_uris = [
        "gs://cloud-samples-data/bigquery/us-states/us-states.csv"
    ]
    external_config.schema = [
        bigquery.SchemaField("name", "STRING"),
        bigquery.SchemaField("post_abbr", "STRING"),
    ]
    external_config.options.skip_leading_rows = 1  # optionally skip header row
    table_id = "us_states"
    job_config = bigquery.QueryJobConfig()
    job_config.table_definitions = {table_id: external_config}

    # Example query to find states starting with 'W'
    sql = 'SELECT * FROM `{}` WHERE name LIKE "W%"'.format(table_id)

    query_job = client.query(sql, job_config=job_config)  # API request

    w_states = list(query_job)  # Waits for query to finish
    print("There are {} states with names starting with W.".format(len(w_states)))
    # [END bigquery_query_external_gcs_temp]
    assert len(w_states) == 4


def test_query_external_gcs_permanent_table(client, to_delete):
    dataset_id = "query_external_gcs_{}".format(_millis())
    dataset = bigquery.Dataset(client.dataset(dataset_id))
    client.create_dataset(dataset)
    to_delete.append(dataset)

    # [START bigquery_query_external_gcs_perm]
    # from google.cloud import bigquery
    # client = bigquery.Client()
    # dataset_id = 'my_dataset'

    # Configure the external data source
    dataset_ref = client.dataset(dataset_id)
    table_id = "us_states"
    schema = [
        bigquery.SchemaField("name", "STRING"),
        bigquery.SchemaField("post_abbr", "STRING"),
    ]
    table = bigquery.Table(dataset_ref.table(table_id), schema=schema)
    external_config = bigquery.ExternalConfig("CSV")
    external_config.source_uris = [
        "gs://cloud-samples-data/bigquery/us-states/us-states.csv"
    ]
    external_config.options.skip_leading_rows = 1  # optionally skip header row
    table.external_data_configuration = external_config

    # Create a permanent table linked to the GCS file
    table = client.create_table(table)  # API request

    # Example query to find states starting with 'W'
    sql = 'SELECT * FROM `{}.{}` WHERE name LIKE "W%"'.format(dataset_id, table_id)

    query_job = client.query(sql)  # API request

    w_states = list(query_job)  # Waits for query to finish
    print("There are {} states with names starting with W.".format(len(w_states)))
    # [END bigquery_query_external_gcs_perm]
    assert len(w_states) == 4


def test_ddl_create_view(client, to_delete, capsys):
    """Create a view via a DDL query."""
    project = client.project
    dataset_id = "ddl_view_{}".format(_millis())
    table_id = "new_view"
    dataset = bigquery.Dataset(client.dataset(dataset_id))
    client.create_dataset(dataset)
    to_delete.append(dataset)

    # [START bigquery_ddl_create_view]
    # from google.cloud import bigquery
    # project = 'my-project'
    # dataset_id = 'my_dataset'
    # table_id = 'new_view'
    # client = bigquery.Client(project=project)

    sql = """
    CREATE VIEW `{}.{}.{}`
    OPTIONS(
        expiration_timestamp=TIMESTAMP_ADD(
            CURRENT_TIMESTAMP(), INTERVAL 48 HOUR),
        friendly_name="new_view",
        description="a view that expires in 2 days",
        labels=[("org_unit", "development")]
    )
    AS SELECT name, state, year, number
        FROM `bigquery-public-data.usa_names.usa_1910_current`
        WHERE state LIKE 'W%'
    """.format(
        project, dataset_id, table_id
    )

    job = client.query(sql)  # API request.
    job.result()  # Waits for the query to finish.

    print(
        'Created new view "{}.{}.{}".'.format(
            job.destination.project,
            job.destination.dataset_id,
            job.destination.table_id,
        )
    )
    # [END bigquery_ddl_create_view]

    out, _ = capsys.readouterr()
    assert 'Created new view "{}.{}.{}".'.format(project, dataset_id, table_id) in out

    # Test that listing query result rows succeeds so that generic query
    # processing tools work with DDL statements.
    rows = list(job)
    assert len(rows) == 0

    if pandas is not None:
        df = job.to_dataframe()
        assert len(df) == 0


@pytest.mark.skipif(pandas is None, reason="Requires `pandas`")
def test_query_results_as_dataframe(client):
    # [START bigquery_query_results_dataframe]
    # from google.cloud import bigquery
    # client = bigquery.Client()

    sql = """
        SELECT name, SUM(number) as count
        FROM `bigquery-public-data.usa_names.usa_1910_current`
        GROUP BY name
        ORDER BY count DESC
        LIMIT 10
    """

    df = client.query(sql).to_dataframe()
    # [END bigquery_query_results_dataframe]
    assert isinstance(df, pandas.DataFrame)
    assert len(list(df)) == 2  # verify the number of columns
    assert len(df) == 10  # verify the number of rows


@pytest.mark.skipif(pandas is None, reason="Requires `pandas`")
def test_list_rows_as_dataframe(client):
    # [START bigquery_list_rows_dataframe]
    # from google.cloud import bigquery
    # client = bigquery.Client()

    dataset_ref = client.dataset("samples", project="bigquery-public-data")
    table_ref = dataset_ref.table("shakespeare")
    table = client.get_table(table_ref)

    df = client.list_rows(table).to_dataframe()
    # [END bigquery_list_rows_dataframe]
    assert isinstance(df, pandas.DataFrame)
    assert len(list(df)) == len(table.schema)  # verify the number of columns
    assert len(df) == table.num_rows  # verify the number of rows


if __name__ == "__main__":
    pytest.main()<|MERGE_RESOLUTION|>--- conflicted
+++ resolved
@@ -1327,69 +1327,6 @@
     to_delete.insert(0, blob)
 
 
-<<<<<<< HEAD
-def test_undelete_table(client, to_delete):
-    dataset_id = "undelete_table_dataset_{}".format(_millis())
-    table_id = "undelete_table_table_{}".format(_millis())
-    dataset = bigquery.Dataset(client.dataset(dataset_id))
-    dataset.location = "US"
-    dataset = client.create_dataset(dataset)
-    to_delete.append(dataset)
-
-    table = bigquery.Table(dataset.table(table_id), schema=SCHEMA)
-    client.create_table(table)
-
-    # [START bigquery_undelete_table]
-    # TODO(developer): Uncomment the lines below and replace with your values.
-    # import time
-    # from google.cloud import bigquery
-    # client = bigquery.Client()
-    # dataset_id = 'my_dataset'  # Replace with your dataset ID.
-    # table_id = 'my_table'      # Replace with your table ID.
-
-    table_ref = client.dataset(dataset_id).table(table_id)
-
-    # TODO(developer): Choose an appropriate snapshot point as epoch
-    # milliseconds. For this example, we choose the current time as we're about
-    # to delete the table immediately afterwards.
-    snapshot_epoch = int(time.time() * 1000)
-    # [END bigquery_undelete_table]
-
-    # Due to very short lifecycle of the table, ensure we're not picking a time
-    # prior to the table creation due to time drift between backend and client.
-    table = client.get_table(table_ref)
-    created_epoch = datetime_helpers.to_microseconds(table.created)
-    if created_epoch > snapshot_epoch:
-        snapshot_epoch = created_epoch
-
-    # [START bigquery_undelete_table]
-
-    # "Accidentally" delete the table.
-    client.delete_table(table_ref)  # API request
-
-    # Construct the restore-from table ID using a snapshot decorator.
-    snapshot_table_id = "{}@{}".format(table_id, snapshot_epoch)
-    source_table_ref = client.dataset(dataset_id).table(snapshot_table_id)
-
-    # Choose a new table ID for the recovered table data.
-    recovered_table_id = "{}_recovered".format(table_id)
-    dest_table_ref = client.dataset(dataset_id).table(recovered_table_id)
-
-    # Construct and run a copy job.
-    job = client.copy_table(
-        source_table_ref,
-        dest_table_ref,
-        # Location must match that of the source and destination tables.
-        location="US",
-    )  # API request
-
-    job.result()  # Waits for job to complete.
-
-    print(
-        "Copied data from deleted table {} to {}".format(table_id, recovered_table_id)
-    )
-    # [END bigquery_undelete_table]
-=======
 def test_client_query_legacy_sql(client):
     """Run a query with Legacy SQL explicitly set"""
     # [START bigquery_query_legacy]
@@ -1417,7 +1354,6 @@
     for row in query_job:  # API request - fetches results
         print(row)
     # [END bigquery_query_legacy]
->>>>>>> bf151728
 
 
 def test_client_query_total_rows(client, capsys):
