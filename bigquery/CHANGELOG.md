# Changelog

[PyPI History][1]

[1]: https://pypi.org/project/google-cloud-bigquery/#history

## 0.29.0 (unreleased)

<<<<<<< HEAD
## Interface changes / breaking changes

-   Add `Client.insert_rows()` and `Client.insert_rows_json()`, deprecate
    `Client.create_rows()` and `Client.create_rows_json()`.
    ([#????](https://github.com/GoogleCloudPlatform/google-cloud-python/pull/????))
=======
## Interface changes / additions

-   Add `to_dataframe()` method to row iterators. When Pandas is installed this
    method returns a `DataFrame` containing the query's or table's rows.
    ([#4354](https://github.com/GoogleCloudPlatform/google-cloud-python/pull/4354))
-   Iterate over a `QueryJob` to wait for and get the query results.
    ([#4350](https://github.com/GoogleCloudPlatform/google-cloud-python/pull/4350))
-   Add `Table.reference` and `Dataset.reference` properties to get the
    `TableReference` or `DatasetReference` corresponding to that `Table` or
    `Dataset`, respectively.
    ([#4405](https://github.com/GoogleCloudPlatform/google-cloud-python/pull/4405))
-   Add `Row.keys()`, `Row.items()`, and `Row.get()`. This makes `Row` act
    more like a built-in dictionary.
    ([#4393](https://github.com/GoogleCloudPlatform/google-cloud-python/pull/4393),
    [#4413](https://github.com/GoogleCloudPlatform/google-cloud-python/pull/4413))

## Interface changes / breaking changes

-   Add `Client.list_tables`, deprecate `Client.list_dataset_tables`.
    ([#4653](https://github.com/GoogleCloudPlatform/google-cloud-python/pull/4653))
-   `Client.list_tables` returns an iterators of `TableListItem`. The API
    only returns a subset of properties of a table when listing.
    ([#4427](https://github.com/GoogleCloudPlatform/google-cloud-python/pull/4427))
-   Remove `QueryJob.query_results()`. Use `QueryJob.result()` instead.
    ([#4652](https://github.com/GoogleCloudPlatform/google-cloud-python/pull/4652))
-   Remove `Client.query_rows()`. Use `Client.query()` instead.
    ([#4429](https://github.com/GoogleCloudPlatform/google-cloud-python/pull/4429))
-   `Client.list_datasets` returns an iterator of `DatasetListItem`. The API
    only returns a subset of properties of a dataset when listing.
    ([#4439](https://github.com/GoogleCloudPlatform/google-cloud-python/pull/4439))
>>>>>>> 017714cf

## 0.28.0

**0.28.0 significantly changes the interface for this package.** For examples
of the differences between 0.28.0 and previous versions, see
[Migrating to the BigQuery Python client library 0.28][2].
These changes can be summarized as follows:

-   Query and view operations default to the standard SQL dialect. (#4192)
-   Client functions related to
    [jobs](https://cloud.google.com/bigquery/docs/jobs-overview), like running
    queries, immediately start the job.
-   Functions to create, get, update, delete datasets and tables moved to the
    client class.

[2]: https://cloud.google.com/bigquery/docs/python-client-migration

### Fixes

- Populate timeout parameter correctly for queries (#4209)
- Automatically retry idempotent RPCs (#4148, #4178)
- Parse timestamps in query parameters using canonical format (#3945)
- Parse array parameters that contain a struct type. (#4040)
- Support Sub Second Datetimes in row data (#3901, #3915, #3926), h/t @page1

### Interface changes / additions

- Support external table configuration (#4182) in query jobs (#4191) and
  tables (#4193).
- New `Row` class allows for access by integer index like a tuple, string
  index like a dictionary, or attribute access like an object. (#4149)
- Add option for job ID generation with user-supplied prefix (#4198)
- Add support for update of dataset access entries (#4197)
- Add support for atomic read-modify-write of a dataset using etag (#4052)
- Add support for labels to `Dataset` (#4026)
- Add support for labels to `Table` (#4207)
- Add `Table.streaming_buffer` property (#4161)
- Add `TableReference` class (#3942)
- Add `DatasetReference` class (#3938, #3942, #3993)
- Add `ExtractJob.destination_uri_file_counts` property. (#3803)
- Add `client.create_rows_json()` to bypass conversions on streaming writes.
  (#4189)
- Add `client.get_job()` to get arbitrary jobs. (#3804, #4213)
- Add filter to `client.list_datasets()` (#4205)
- Add `QueryJob.undeclared_query_parameters` property. (#3802)
- Add `QueryJob.referenced_tables` property. (#3801)
- Add new scalar statistics properties to `QueryJob` (#3800)
- Add `QueryJob.query_plan` property. (#3799)

### Interface changes / breaking changes

- Remove `client.run_async_query()`, use `client.query()` instead. (#4130)
- Remove `client.run_sync_query()`, use `client.query_rows()` instead. (#4065, #4248)
- Make `QueryResults` read-only. (#4094, #4144)
- Make `get_query_results` private. Return rows for `QueryJob.result()` (#3883)
- Move `*QueryParameter` and `UDFResource` classes to `query` module (also
  exposed in `bigquery` module). (#4156)

#### Changes to tables

- Remove `client` from `Table` class (#4159)
- Remove `table.exists()` (#4145)
- Move `table.list_parations` to `client.list_partitions` (#4146)
- Move `table.upload_from_file` to `client.load_table_from_file` (#4136)
- Move `table.update()` and `table.patch()` to `client.update_table()` (#4076)
- Move `table.insert_data()` to `client.create_rows()`. Automatically
  generates row IDs if not supplied. (#4151, #4173)
- Move `table.fetch_data()` to `client.list_rows()` (#4119, #4143)
- Move `table.delete()` to `client.delete_table()` (#4066)
- Move `table.create()` to `client.create_table()` (#4038, #4043)
- Move `table.reload()` to `client.get_table()` (#4004)
- Rename `Table.name` attribute to `Table.table_id` (#3959)
- `Table` constructor takes a `TableReference` as parameter (#3997)

#### Changes to datasets

- Remove `client` from `Dataset` class (#4018)
- Remove `dataset.exists()` (#3996)
- Move `dataset.list_tables()` to `client.list_dataset_tables()` (#4013)
- Move `dataset.delete()` to `client.delete_dataset()` (#4012)
- Move `dataset.patch()` and `dataset.update()` to `client.update_dataset()` (#4003)
- Move `dataset.create()` to `client.create_dataset()` (#3982)
- Move `dataset.reload()` to `client.get_dataset()` (#3973)
- Rename `Dataset.name` attribute to `Dataset.dataset_id` (#3955)
- `client.dataset()` returns a `DatasetReference` instead of `Dataset`. (#3944)
- Rename class: `dataset.AccessGrant -> dataset.AccessEntry`. (#3798)
- `dataset.table()` returns a `TableReference` instead of a `Table` (#4014)
- `Dataset` constructor takes a DatasetReference (#4036)

#### Changes to jobs

- Make `job.begin()` method private. (#4242)
- Add `LoadJobConfig` class and modify `LoadJob` (#4103, #4137)
- Add `CopyJobConfig` class and modify `CopyJob` (#4051, #4059)
- Type of Job's and Query's `default_dataset` changed from `Dataset` to
  `DatasetReference` (#4037)
- Rename `client.load_table_from_storage()` to `client.load_table_from_uri()`
  (#4235)
- Rename `client.extract_table_to_storage` to `client.extract_table()`.
  Method starts the extract job immediately. (#3991, #4177)
- Rename `XJob.name` to `XJob.job_id`. (#3962)
- Rename job classes. `LoadTableFromStorageJob -> LoadJob` and
  `ExtractTableToStorageJob -> jobs.ExtractJob` (#3797)

### Dependencies

- Updating to `google-cloud-core ~= 0.28`, in particular, the
  `google-api-core` package has been moved out of `google-cloud-core`. (#4221)

PyPI: https://pypi.org/project/google-cloud-bigquery/0.28.0/


## 0.27.0

- Remove client-side enum validation. (#3735)
- Add `Table.row_from_mapping` helper. (#3425)
- Move `google.cloud.future` to `google.api.core` (#3764)
- Fix `__eq__` and `__ne__`. (#3765)
- Move `google.cloud.iterator` to `google.api.core.page_iterator` (#3770)
- `nullMarker` support for BigQuery Load Jobs (#3777), h/t @leondealmeida
- Allow `job_id` to be explicitly specified in DB-API. (#3779)
- Add support for a custom null marker. (#3776)
- Add `SchemaField` serialization and deserialization. (#3786)
- Add `get_query_results` method to the client. (#3838)
- Poll for query completion via `getQueryResults` method. (#3844)
- Allow fetching more than the first page when `max_results` is set. (#3845)

PyPI: https://pypi.org/project/google-cloud-bigquery/0.27.0/

## 0.26.0

### Notable implementation changes

- Using the `requests` transport attached to a Client for for resumable media
  (i.e. downloads and uploads) (#3705) (this relates to the `httplib2` to
  `requests` switch)

### Interface changes / additions

- Adding `autodetect` property on `LoadTableFromStorageJob` to enable schema
  autodetection. (#3648)
- Implementing the Python Futures interface for Jobs. Call `job.result()` to
  wait for jobs to complete instead of polling manually on the job status.
  (#3626)
- Adding `is_nullable` property on `SchemaField`. Can be used to check if a
  column is nullable. (#3620)
- `job_name` argument added to `Table.upload_from_file` for setting the job
  ID. (#3605)
- Adding `google.cloud.bigquery.dbapi` package, which implements PEP-249
  DB-API specification. (#2921)
- Adding `Table.view_use_legacy_sql` property. Can be used to create views
  with legacy or standard SQL. (#3514)

### Interface changes / breaking changes

- Removing `results()` method from the `QueryJob` class. Use
  `query_results()` instead. (#3661)
- `SchemaField` is now immutable. It is also hashable so that it can be used
  in sets. (#3601)

### Dependencies

- Updating to `google-cloud-core ~= 0.26`, in particular, the underlying HTTP
  transport switched from `httplib2` to `requests` (#3654, #3674)
- Adding dependency on `google-resumable-media` for loading BigQuery tables
  from local files. (#3555)

### Packaging

- Fix inclusion of `tests` (vs. `unit_tests`) in `MANIFEST.in` (#3552)
- Updating `author_email` in `setup.py` to `googleapis-publisher@google.com`.
  (#3598)

PyPI: https://pypi.org/project/google-cloud-bigquery/0.26.0/<|MERGE_RESOLUTION|>--- conflicted
+++ resolved
@@ -6,13 +6,6 @@
 
 ## 0.29.0 (unreleased)
 
-<<<<<<< HEAD
-## Interface changes / breaking changes
-
--   Add `Client.insert_rows()` and `Client.insert_rows_json()`, deprecate
-    `Client.create_rows()` and `Client.create_rows_json()`.
-    ([#????](https://github.com/GoogleCloudPlatform/google-cloud-python/pull/????))
-=======
 ## Interface changes / additions
 
 -   Add `to_dataframe()` method to row iterators. When Pandas is installed this
@@ -31,6 +24,9 @@
 
 ## Interface changes / breaking changes
 
+-   Add `Client.insert_rows()` and `Client.insert_rows_json()`, deprecate
+    `Client.create_rows()` and `Client.create_rows_json()`.
+    ([#????](https://github.com/GoogleCloudPlatform/google-cloud-python/pull/????))
 -   Add `Client.list_tables`, deprecate `Client.list_dataset_tables`.
     ([#4653](https://github.com/GoogleCloudPlatform/google-cloud-python/pull/4653))
 -   `Client.list_tables` returns an iterators of `TableListItem`. The API
@@ -43,7 +39,6 @@
 -   `Client.list_datasets` returns an iterator of `DatasetListItem`. The API
     only returns a subset of properties of a dataset when listing.
     ([#4439](https://github.com/GoogleCloudPlatform/google-cloud-python/pull/4439))
->>>>>>> 017714cf
 
 ## 0.28.0
 
