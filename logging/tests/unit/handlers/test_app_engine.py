--- conflicted
+++ resolved
@@ -64,8 +64,6 @@
         self.assertEqual(
             handler.transport.send_called_with,
             (record, message, gae_resource, gae_labels))
-<<<<<<< HEAD
-=======
 
     def _get_gae_labels_helper(self, trace_id):
         get_trace_patch = mock.patch(
@@ -95,7 +93,6 @@
     def test_get_gae_labels_without_label(self):
         gae_labels = self._get_gae_labels_helper(None)
         self.assertEqual(gae_labels, {})
->>>>>>> 2889cfc8
 
 
 class _Transport(object):
