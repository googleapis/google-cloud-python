--- conflicted
+++ resolved
@@ -73,14 +73,10 @@
         return gae_resource
 
     def get_gae_labels(self):
-<<<<<<< HEAD
-        """Return the labels for GAE app which includes trace_id.
-=======
         """Return the labels for GAE app.
 
         If the trace ID can be detected, it will be included as a label.
         Currently, no other labels are included.
->>>>>>> 2889cfc8
 
         :rtype: dict
         :returns: Labels for GAE app.
