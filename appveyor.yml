version: 1.0.{build}.{branch}

environment:
  global:
    # SDK v7.0 MSVC Express 2008's SetEnv.cmd script will fail if the
    # /E:ON and /V:ON options are not enabled in the batch script intepreter
    # See: http://stackoverflow.com/a/13751649/163740
    CMD_IN_ENV: "cmd /E:ON /V:ON /C .\\appveyor\\run_with_env.cmd"

  matrix:

    # Pre-installed Python versions, which Appveyor may upgrade to
    # a later point release.
    # See: http://www.appveyor.com/docs/installed-software#python

    # We test on 32-bit Python 2.7, and 64-bit Python 3.x.
    # This is because it takes too long to serially go through six to eight
    # iterations.

    # Python 2.7.11 is the latest Python 2.7 with a Windows installer
    # Python 2.7.13 is the overall latest
    # https://www.python.org/ftp/python/2.7.11/
    - PYTHON: "C:\\Python27"
      PYTHON_VERSION: "2.7.11"
      PYTHON_MAJMIN_VERSION: "2.7"
      PYTHON_ARCH: "32"
      NOX_ENV: "unit_tests(python_version='2.7')"

<<<<<<< HEAD
    - PYTHON: "C:\\Python27-x64"
      PYTHON_VERSION: "2.7.11"
      PYTHON_MAJMIN_VERSION: "2.7"
      PYTHON_ARCH: "64"
      NOX_ENV: "unit_tests(python_version='2.7')"

    # Python 3.4.4 is the latest Python 3.4 with a Windows installer
    # Python 3.4.6 is the overall latest
    # https://www.python.org/ftp/python/3.4.4/
    - PYTHON: "C:\\Python34"
      PYTHON_VERSION: "3.4.4"
      PYTHON_MAJMIN_VERSION: "3.4"
      PYTHON_ARCH: "32"
      NOX_ENV: "unit_tests(python_version='3.4')"

    - PYTHON: "C:\\Python34-x64"
      PYTHON_VERSION: "3.4.4"
      PYTHON_MAJMIN_VERSION: "3.4"
      PYTHON_ARCH: "64"
      NOX_ENV: "unit_tests(python_version='3.4')"

=======
>>>>>>> 5425bc7f
    # Python 3.5.1 is the latest Python 3.5 with a Windows installer
    # Python 3.5.3 is the overall latest
    # https://www.python.org/ftp/python/3.5.1/
<<<<<<< HEAD
    - PYTHON: "C:\\Python35"
      PYTHON_VERSION: "3.5.1"
      PYTHON_MAJMIN_VERSION: "3.5"
      PYTHON_ARCH: "32"
      NOX_ENV: "unit_tests(python_version='3.5')"

=======
>>>>>>> 5425bc7f
    - PYTHON: "C:\\Python35-x64"
      PYTHON_VERSION: "3.5.1"
      PYTHON_MAJMIN_VERSION: "3.5"
      PYTHON_ARCH: "64"
      NOX_ENV: "unit_tests(python_version='3.5')"

install:
  - ECHO "Filesystem root:"
  - ps: "ls \"C:/\""

  - ECHO "Installed SDKs:"
  - ps: "ls \"C:/Program Files/Microsoft SDKs/Windows\""

  # Install Python (from the official .msi of http://python.org) and pip when
  # not already installed.
  - ps: if (-not(Test-Path($env:PYTHON))) { & appveyor\install.ps1 }

  # Prepend newly installed Python to the PATH of this build (this cannot be
  # done from inside the powershell script as it would require to restart
  # the parent CMD process).
  - "SET PATH=%PYTHON%;%PYTHON%\\Scripts;%PATH%"

  # Check that we have the expected version and architecture for Python
  - "python --version"
  - "python -c \"import struct; print(struct.calcsize('P') * 8)\""

  # Upgrade to the latest version of pip to avoid it displaying warnings
  # about it being out of date.
  - "pip install --disable-pip-version-check --user --upgrade pip"

  # Install the build dependencies of the project. If some dependencies contain
  # compiled extensions and are not provided as pre-built wheel packages,
  # pip will build them from source using the MSVC compiler matching the
  # target Python version and architecture
  - "%CMD_IN_ENV% pip install -r appveyor/requirements.txt"

build_script:
  # Build the compiled extension
  - "%CMD_IN_ENV% python setup.py build"

test_script:
  - "%CMD_IN_ENV% pip list"

  # AppVeyor gets confused by a nox.py file in the root, and tries to
  # import from it instead of importing actual nox.
  #
  # This is an annoying problem, but we do not need to build docs here,
  # so this is a hack-solution to get around it. I am okay with this in the
  # short term because docs will move into their own packages soon, and this
  # file will disappear completely.
  - '%CMD_IN_ENV% del nox.py'

  - '%CMD_IN_ENV% dir'
  - '%CMD_IN_ENV% dir bigquery'

  # Run the project tests
  - '%CMD_IN_ENV% nox -f bigquery\nox.py -e "%NOX_ENV%"'
  - '%CMD_IN_ENV% nox -f bigtable\nox.py -e "%NOX_ENV%"'
  - '%CMD_IN_ENV% nox -f core\nox.py -e "%NOX_ENV%"'
  - '%CMD_IN_ENV% nox -f datastore\nox.py -e "%NOX_ENV%"'
  - '%CMD_IN_ENV% nox -f dns\nox.py -e "%NOX_ENV%"'
  - '%CMD_IN_ENV% nox -f error_reporting\nox.py -e "%NOX_ENV%"'
  - '%CMD_IN_ENV% nox -f language\nox.py -e "%NOX_ENV%"'
  - '%CMD_IN_ENV% nox -f logging\nox.py -e "%NOX_ENV%"'
  - '%CMD_IN_ENV% nox -f monitoring\nox.py -e "%NOX_ENV%"'
  - '%CMD_IN_ENV% nox -f pubsub\nox.py -e "%NOX_ENV%"'
  - '%CMD_IN_ENV% nox -f resource_manager\nox.py -e "%NOX_ENV%"'
  - '%CMD_IN_ENV% nox -f runtimeconfig\nox.py -e "%NOX_ENV%"'
  - '%CMD_IN_ENV% nox -f spanner\nox.py -e "%NOX_ENV%"'
  - '%CMD_IN_ENV% nox -f speech\nox.py -e "%NOX_ENV%"'
  - '%CMD_IN_ENV% nox -f storage\nox.py -e "%NOX_ENV%"'
  - '%CMD_IN_ENV% nox -f translate\nox.py -e "%NOX_ENV%"'
  - '%CMD_IN_ENV% nox -f vision\nox.py -e "%NOX_ENV%"'

after_test:
  # If tests are successful, create binary packages for the project.
  - "%CMD_IN_ENV% python setup.py bdist_wininst"
  - "%CMD_IN_ENV% python setup.py bdist_msi"
  - ps: "ls dist"

artifacts:
  # Archive the generated packages in the ci.appveyor.com build report.
  - path: dist\*<|MERGE_RESOLUTION|>--- conflicted
+++ resolved
@@ -26,42 +26,9 @@
       PYTHON_ARCH: "32"
       NOX_ENV: "unit_tests(python_version='2.7')"
 
-<<<<<<< HEAD
-    - PYTHON: "C:\\Python27-x64"
-      PYTHON_VERSION: "2.7.11"
-      PYTHON_MAJMIN_VERSION: "2.7"
-      PYTHON_ARCH: "64"
-      NOX_ENV: "unit_tests(python_version='2.7')"
-
-    # Python 3.4.4 is the latest Python 3.4 with a Windows installer
-    # Python 3.4.6 is the overall latest
-    # https://www.python.org/ftp/python/3.4.4/
-    - PYTHON: "C:\\Python34"
-      PYTHON_VERSION: "3.4.4"
-      PYTHON_MAJMIN_VERSION: "3.4"
-      PYTHON_ARCH: "32"
-      NOX_ENV: "unit_tests(python_version='3.4')"
-
-    - PYTHON: "C:\\Python34-x64"
-      PYTHON_VERSION: "3.4.4"
-      PYTHON_MAJMIN_VERSION: "3.4"
-      PYTHON_ARCH: "64"
-      NOX_ENV: "unit_tests(python_version='3.4')"
-
-=======
->>>>>>> 5425bc7f
     # Python 3.5.1 is the latest Python 3.5 with a Windows installer
     # Python 3.5.3 is the overall latest
     # https://www.python.org/ftp/python/3.5.1/
-<<<<<<< HEAD
-    - PYTHON: "C:\\Python35"
-      PYTHON_VERSION: "3.5.1"
-      PYTHON_MAJMIN_VERSION: "3.5"
-      PYTHON_ARCH: "32"
-      NOX_ENV: "unit_tests(python_version='3.5')"
-
-=======
->>>>>>> 5425bc7f
     - PYTHON: "C:\\Python35-x64"
       PYTHON_VERSION: "3.5.1"
       PYTHON_MAJMIN_VERSION: "3.5"
