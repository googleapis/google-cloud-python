--- conflicted
+++ resolved
@@ -1,16 +1,8 @@
 # Code owners file.
 # This file controls who is tagged for review for any given pull request.
 
-<<<<<<< HEAD
 # Default owner for all directories not owned by others
-*                                               @googleapis/python-core-client-libraries
-
-/packages/google-cloud-bigquery-storage/        @googleapis/api-bigquery
-
-# Owner for the librarian automation
-/.generator/                                    @googleapis/cloud-sdk-librarian-team
-/.librarian/                                    @googleapis/cloud-sdk-librarian-team
-=======
 *                         @googleapis/python-core-client-libraries
 *                         @googleapis/cloud-sdk-librarian-team
->>>>>>> a73f8aef
+
+/packages/google-cloud-bigquery-storage/        @googleapis/api-bigquery