# Copyright 2016 Google Inc.
#
# Licensed under the Apache License, Version 2.0 (the "License");
# you may not use this file except in compliance with the License.
# You may obtain a copy of the License at
#
#     http://www.apache.org/licenses/LICENSE-2.0
#
# Unless required by applicable law or agreed to in writing, software
# distributed under the License is distributed on an "AS IS" BASIS,
# WITHOUT WARRANTIES OR CONDITIONS OF ANY KIND, either express or implied.
# See the License for the specific language governing permissions and
# limitations under the License.

import os

from setuptools import setup


PACKAGE_ROOT = os.path.abspath(os.path.dirname(__file__))

with open(os.path.join(PACKAGE_ROOT, 'README.rst')) as file_obj:
    README = file_obj.read()

# NOTE: This is duplicated throughout and we should try to
#       consolidate.
SETUP_BASE = {
    'author': 'Google Cloud Platform',
    'author_email': 'googleapis-publisher@google.com',
    'scripts': [],
    'url': 'https://github.com/GoogleCloudPlatform/google-cloud-python',
    'license': 'Apache 2.0',
    'platforms': 'Posix; MacOS X; Windows',
    'include_package_data': True,
    'zip_safe': False,
    'classifiers': [
        'Development Status :: 4 - Beta',
        'Intended Audience :: Developers',
        'License :: OSI Approved :: Apache Software License',
        'Operating System :: OS Independent',
        'Programming Language :: Python :: 2',
        'Programming Language :: Python :: 2.7',
        'Programming Language :: Python :: 3',
        'Programming Language :: Python :: 3.4',
        'Programming Language :: Python :: 3.5',
        'Programming Language :: Python :: 3.6',
        'Topic :: Internet',
    ],
}

REQUIREMENTS = [
    'google-cloud-bigquery >= 0.26.0, < 0.27dev',
    'google-cloud-bigtable >= 0.27.0, < 0.28dev',
    'google-cloud-core >= 0.27.0, < 0.28dev',
    'google-cloud-datastore >= 1.3.0, < 1.4dev',
    'google-cloud-dns >= 0.27.0, < 0.28dev',
    'google-cloud-error-reporting >= 0.27.0, < 0.28dev',
    'google-cloud-language >= 0.28.0, < 0.29dev',
    'google-cloud-logging >= 1.3.0, < 1.4dev',
    'google-cloud-monitoring >= 0.27.0, < 0.28dev',
    'google-cloud-pubsub >= 0.27.0, < 0.28dev',
    'google-cloud-resource-manager >= 0.27.0, < 0.28dev',
    'google-cloud-runtimeconfig >= 0.27.0, < 0.28dev',
    'google-cloud-spanner >= 0.26.0, < 0.27dev',
<<<<<<< HEAD
    'google-cloud-speech >= 0.28.0, < 0.29dev',
    'google-cloud-storage >= 1.4.0, < 1.5dev',
    'google-cloud-translate >= 1.1.0, < 1.2dev',
=======
    'google-cloud-speech >= 0.29.0, < 0.30dev',
    'google-cloud-storage >= 1.3.0, < 1.4dev',
    'google-cloud-translate >= 1.2.0, < 1.3dev',
>>>>>>> e3155e62
    'google-cloud-videointelligence >= 0.25.0, < 0.26dev',
    'google-cloud-vision >= 0.27.0, < 0.28dev',
]

setup(
    name='google-cloud',
    version='0.27.0',
    description='API Client library for Google Cloud',
    long_description=README,
    install_requires=REQUIREMENTS,
    **SETUP_BASE
)<|MERGE_RESOLUTION|>--- conflicted
+++ resolved
@@ -62,15 +62,9 @@
     'google-cloud-resource-manager >= 0.27.0, < 0.28dev',
     'google-cloud-runtimeconfig >= 0.27.0, < 0.28dev',
     'google-cloud-spanner >= 0.26.0, < 0.27dev',
-<<<<<<< HEAD
-    'google-cloud-speech >= 0.28.0, < 0.29dev',
+    'google-cloud-speech >= 0.29.0, < 0.30dev',
     'google-cloud-storage >= 1.4.0, < 1.5dev',
-    'google-cloud-translate >= 1.1.0, < 1.2dev',
-=======
-    'google-cloud-speech >= 0.29.0, < 0.30dev',
-    'google-cloud-storage >= 1.3.0, < 1.4dev',
     'google-cloud-translate >= 1.2.0, < 1.3dev',
->>>>>>> e3155e62
     'google-cloud-videointelligence >= 0.25.0, < 0.26dev',
     'google-cloud-vision >= 0.27.0, < 0.28dev',
 ]
