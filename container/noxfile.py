--- conflicted
+++ resolved
@@ -54,7 +54,7 @@
 @nox.session(python=["2.7", "3.7"])
 def system(session):
     """Run the system test suite."""
-    system_test_path = os.path.join("tests", "system.py")
+    system_test_path = os.path.join("tests", "system")
     # Sanity check: Only run tests if the environment variable is set.
     if not os.environ.get("GOOGLE_APPLICATION_CREDENTIALS", ""):
         session.skip("Credentials must be set via environment variable")
@@ -74,7 +74,6 @@
     session.install("-e", ".")
 
     # Run py.test against the system tests.
-<<<<<<< HEAD
     session.run("py.test", "--quiet", system_test_path, *session.posargs)
 
 
@@ -114,9 +113,6 @@
         ".*/proto/.*|.*/gapic/.*|.*/.*_pb2.py",
     )
     session.run("flake8", "google", "tests")
-=======
-    session.run('py.test', '--quiet', 'tests/system/', *session.posargs)
->>>>>>> a029c823
 
 
 @nox.session(python="3.7")
