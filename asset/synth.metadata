--- conflicted
+++ resolved
@@ -1,9 +1,5 @@
 {
-<<<<<<< HEAD
   "updateTime": "2019-01-22T17:53:05.445272Z",
-=======
-  "updateTime": "2019-01-19T13:10:47.798665Z",
->>>>>>> c1cb0ed3
   "sources": [
     {
       "generator": {
