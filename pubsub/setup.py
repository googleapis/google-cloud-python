# Copyright 2016 Google Inc.
#
# Licensed under the Apache License, Version 2.0 (the "License");
# you may not use this file except in compliance with the License.
# You may obtain a copy of the License at
#
#     http://www.apache.org/licenses/LICENSE-2.0
#
# Unless required by applicable law or agreed to in writing, software
# distributed under the License is distributed on an "AS IS" BASIS,
# WITHOUT WARRANTIES OR CONDITIONS OF ANY KIND, either express or implied.
# See the License for the specific language governing permissions and
# limitations under the License.

import os

from setuptools import find_packages
from setuptools import setup


PACKAGE_ROOT = os.path.abspath(os.path.dirname(__file__))

with open(os.path.join(PACKAGE_ROOT, 'README.rst')) as file_obj:
    README = file_obj.read()

# NOTE: This is duplicated throughout and we should try to
#       consolidate.
SETUP_BASE = {
    'author': 'Google Cloud Platform',
<<<<<<< HEAD
    'author_email': 'googleapis-packages@google.com',
=======
    'author_email': 'googleapis-publisher@google.com',
>>>>>>> 96f0cc34
    'scripts': [],
    'url': 'https://github.com/GoogleCloudPlatform/google-cloud-python',
    'license': 'Apache 2.0',
    'platforms': 'Posix; MacOS X; Windows',
    'include_package_data': True,
    'zip_safe': False,
    'classifiers': [
        'Development Status :: 3 - Alpha',
        'Intended Audience :: Developers',
        'License :: OSI Approved :: Apache Software License',
        'Operating System :: OS Independent',
        'Programming Language :: Python :: 2',
        'Programming Language :: Python :: 2.7',
        'Programming Language :: Python :: 3',
        'Programming Language :: Python :: 3.4',
        'Programming Language :: Python :: 3.5',
        'Programming Language :: Python :: 3.6',
        'Topic :: Internet',
    ],
}


REQUIREMENTS = [
<<<<<<< HEAD
    'google-gax >= 0.15.13, < 0.16dev',
    'googleapis-common-protos[grpc] >= 1.5.2, < 2.0dev',
    'grpc-google-iam-v1 >= 0.11.1, < 0.12dev',
=======
    'google-cloud-core >= 0.25.0, < 0.26dev',
>>>>>>> 96f0cc34
    'grpcio >= 1.0.2, < 2.0dev',
    'psutil >= 5.2.2, < 6.0dev',
]

setup(
    name='google-cloud-pubsub',
    version='0.26.0',
    description='Python Client for Google Cloud Pub/Sub',
    long_description=README,
    namespace_packages=[
        'google',
        'google.cloud',
    ],
    packages=find_packages(exclude=('tests*',)),
    install_requires=REQUIREMENTS,
    **SETUP_BASE
)<|MERGE_RESOLUTION|>--- conflicted
+++ resolved
@@ -27,11 +27,7 @@
 #       consolidate.
 SETUP_BASE = {
     'author': 'Google Cloud Platform',
-<<<<<<< HEAD
-    'author_email': 'googleapis-packages@google.com',
-=======
     'author_email': 'googleapis-publisher@google.com',
->>>>>>> 96f0cc34
     'scripts': [],
     'url': 'https://github.com/GoogleCloudPlatform/google-cloud-python',
     'license': 'Apache 2.0',
@@ -55,20 +51,16 @@
 
 
 REQUIREMENTS = [
-<<<<<<< HEAD
     'google-gax >= 0.15.13, < 0.16dev',
     'googleapis-common-protos[grpc] >= 1.5.2, < 2.0dev',
     'grpc-google-iam-v1 >= 0.11.1, < 0.12dev',
-=======
-    'google-cloud-core >= 0.25.0, < 0.26dev',
->>>>>>> 96f0cc34
     'grpcio >= 1.0.2, < 2.0dev',
     'psutil >= 5.2.2, < 6.0dev',
 ]
 
 setup(
     name='google-cloud-pubsub',
-    version='0.26.0',
+    version='0.27.0',
     description='Python Client for Google Cloud Pub/Sub',
     long_description=README,
     namespace_packages=[
