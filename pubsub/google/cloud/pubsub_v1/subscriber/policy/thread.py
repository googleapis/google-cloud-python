--- conflicted
+++ resolved
@@ -46,19 +46,14 @@
             subscription (str): The name of the subscription. The canonical
                 format for this is
                 ``projects/{project}/subscriptions/{subscription}``.
-<<<<<<< HEAD
             flow_control (~google.cloud.pubsub_v1.types.FlowControl): The flow
                 control settings.
-=======
-            flow_control (~.pubsub_v1.types.FlowControl): The flow control
-                settings.
             executor (~concurrent.futures.ThreadPoolExecutor): (Optional.) A
                 ThreadPoolExecutor instance, or anything duck-type compatible
                 with it.
             queue (~queue.Queue): (Optional.) A Queue instance, appropriate
                 for crossing the concurrency boundary implemented by
                 ``executor``.
->>>>>>> 6a03f480
         """
         # Default the callback to a no-op; it is provided by `.open`.
         self._callback = lambda message: None
