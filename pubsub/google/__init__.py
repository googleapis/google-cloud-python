<<<<<<< HEAD
=======
# Copyright 2016 Google LLC
#
# Licensed under the Apache License, Version 2.0 (the "License");
# you may not use this file except in compliance with the License.
# You may obtain a copy of the License at
#
#     http://www.apache.org/licenses/LICENSE-2.0
#
# Unless required by applicable law or agreed to in writing, software
# distributed under the License is distributed on an "AS IS" BASIS,
# WITHOUT WARRANTIES OR CONDITIONS OF ANY KIND, either express or implied.
# See the License for the specific language governing permissions and
# limitations under the License.

>>>>>>> 073dec0f
try:
    import pkg_resources
    pkg_resources.declare_namespace(__name__)
except ImportError:
    import pkgutil
    __path__ = pkgutil.extend_path(__path__, __name__)<|MERGE_RESOLUTION|>--- conflicted
+++ resolved
@@ -1,5 +1,3 @@
-<<<<<<< HEAD
-=======
 # Copyright 2016 Google LLC
 #
 # Licensed under the Apache License, Version 2.0 (the "License");
@@ -14,7 +12,6 @@
 # See the License for the specific language governing permissions and
 # limitations under the License.
 
->>>>>>> 073dec0f
 try:
     import pkg_resources
     pkg_resources.declare_namespace(__name__)
